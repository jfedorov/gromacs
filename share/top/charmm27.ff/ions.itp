--- conflicted
+++ resolved
@@ -65,8 +65,4 @@
 
 [ atoms ]
 ; id    at type     res nr  residu name at name  cg nr  charge   
-<<<<<<< HEAD
-1       ZN          1       ZN          ZN       1      -2   
-=======
-1       ZN          1       ZN          ZN       1      2
->>>>>>> 0fd439d0
+1       ZN          1       ZN          ZN       1      2