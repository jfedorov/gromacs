--- conflicted
+++ resolved
@@ -979,13 +979,8 @@
 {\gromacs}-GPU can be installed either from the officially distributed 
 binary or source packages. 
 We provide precompiled binaries built for and tested on the most common Linux, Windows, 
-<<<<<<< HEAD
-and Mac OS operating systems (for details see the {\gromacs}-GPU 
-\href{???}{download page}). 
-=======
-and Mac OS operating systems (for details see the Gromacs-GPU 
+and Mac OS operating systems (for details see the \{gromacs}-GPU 
 \href{http://www.gromacs.org/index.php?title=Download_%26_Installation}{download page}). 
->>>>>>> f4f0d98d
 Using the binary distribution is highly recommended and it should 
 work in most of the cases. Binary (as well as source) distributions are available 
 for various platforms available on the Gromacs website. 
@@ -1028,16 +1023,10 @@
     \item Download and unpack the binary package for the respective OS and architecture. 
     Copy the content of the package to your normal Gromacs installation directory (or to a custom location).
     
-<<<<<<< HEAD
     Note that as the distributed {\gromacs}-GPU packages do not contain the entire set of 
-    tools and utilities included in a full Gromacs installation. Therefor, it is recommended to 
-    have a $\geq$v4.0.7 ??? (is grompp-4.0.7 compatible with mdrun-4.5) ???
+    tools and utilities included in a full Gromacs installation. Therefore, it is recommended to  
+    have a $\geq$v4.5 standard Gromacs installation along the GPU accelerated one.
     standard Gromacs installation along the GPU accelerated one.
-=======
-    Note that as the distributed Gromacs-GPU packages do not contain the entire set of 
-    tools and utilities included in a full Gromacs installation. Therefore, it is recommended to 
-    have a $\geq$v4.5 standard Gromacs installation along the GPU accelerated one.
->>>>>>> f4f0d98d
 
     \item Add the \footnotesize{\tt openmm/lib} directory to your library path,  e.g. in bash:\\
     \footnotesize{\tt export LD\_LIBRARARY\_PATH=path\_to\_gromacs/openmm/lib:\$LS\_LIBRARY\_PATH}.\\
@@ -1045,15 +1034,9 @@
     when running mdrun-gpu. Also, make sure that the CUDA libraries installed match the version 
     of CUDA {\gromacs}-GPU is compiled with.
 
-<<<<<<< HEAD
-    \item Set the \footnotesize{\tt OPENMM\_LIBRARY\_PATH} environment variable to contain the path to 
-    the \footnotesize{\tt openmm/lib/plugins} directory, e.g. in bash:\\ 
-    \footnotesize{\tt export OPENMM\_LIBRARY\_PATH=path\_to\_gromacs/openmm/lib/plugins}.\\
-=======
     \item Set the \texttt{\footnotesize OPENMM\_LIBRARY\_PATH} environment variable to contain the path to 
     the \texttt{\footnotesize openmm/lib/plugins} directory, e.g. in bash:\\ 
     \texttt{\footnotesize export OPENMM\_PLUGIN\_DIR=path\_to\_gromacs/openmm/lib/plugins}.\\
->>>>>>> f4f0d98d
 
     \item At this point, running the command
     \footnotesize{\tt path\_to\_gromacs/bin/mdrun-gpu -h} should display the standard mdrun help  
@@ -1142,13 +1125,9 @@
 this option might results in very low performance or even 
 crashes and therefor it is neither encouraged.
 
-<<<<<<< HEAD
-\subsection{Hardware and software compatibility list}\label{subsec-compatiblity}
-=======
 Note, that both the option names and values are case-insensitive.
 
 \subsection{Hardware and software compatibility list}\label{subsec-compatibility}
->>>>>>> f4f0d98d
 
 Compatible OpenMM versions:
 \begin{itemize}
