# Comment line(s) preceding each configuration document the main
# intent behind that configuration, so that we can correctly judge
# whether to preserve that during maintenance decisions.
#
# Other configurations might coincidentally test such configurations
# (e.g. because they are the current default), but it is appropriate
# to intend to teach each feature (or a feature combination) exactly
# once, and for the intent to be reflected precisely in the
# configuration syntax, so that the configurations are stable even
# if the defaults change in future.
#
# The phrase "at time of release" refers to either the initial
# GROMACS release from that branch, or the next expected release
# from that branch. (We will tend not to retroactively support
# newer infrastructure in CI, unless it's either easy or of
# high impact.)

# Test older gcc
# Test oldest supported CUDA
# Test oldest supported Ubuntu
# Test MPI with CUDA
# Test MPMD PME with library MPI
# Test cmake FindCUDA functionality introduced in 3.8
gcc-4.8 gpu cuda-6.5 cmake-3.8.1 mpi npme=1 nranks=2 openmp

# Test newest gcc supported by newest CUDA at time of release
# Test thread-MPI with CUDA
# Test cmake version from before new FindCUDA support (in 3.8)
# Test SIMD implementation of pair search for GPU code-path
gcc-5 gpu cuda-8.0 thread-mpi openmp cmake-3.6.1 release-with-assert simd=avx2_256

# Test newest cmake at time of release
# Test with ThreadSanitizer (compiled without OpenMP, even though
#   this gcc was configured with --disable-linux-futex, because
#   Redmine #1850 is unresolved, which causes more suspected
#   false positives than races detected)
# Test fftpack fallback
gcc-7 tsan no-openmp fftpack cmake-3.10.0

# Test newest gcc at time of release
# Test gcc in double precision
# Test 128-bit SIMD in double precision (to cover SimdInt32 support better)
gcc-7 double mpi simd=avx_128_fma

# Test on MacOS (because gcc-6 is only available there)
# Test X11 build
gcc-6 x11

# Test oldest supported cmake
# Test older clang
# Test clang in double precision
# Test without OpenMP
# Test thread-MPI
# Test AVX_128_FMA SIMD + Double (Important for Simd4N=Simd4 and sizeof(SimdInt32)!=4*GMX_SIMD_REAL_WIDTH)
clang-3.4 double simd=avx_128_fma thread-mpi no-openmp fftpack cmake-3.4.3

# Test newest clang at time of release
# Test with AddressSanitizer (without OpenMP, see below)
clang-5 no-openmp asan

# Test oldest supported MSVC on Windows
# Test newest supported MSVC on Windows
msvc-2015 openmp release-with-assert

<<<<<<< HEAD
# Test oldest supported icc
# Test icc on Windows
# Test icc with SIMD in mixed precision in release mode
icc-16 msvc-2015 fftpack simd=avx2_256 release

# Test newest icc at the time of release
# Test icc without SIMD in double precision in release mode
=======
# Test newest cmake at time of release
>>>>>>> e76e61a4
# Test MKL
# Test without any MPI
# Test on CentOS (because cmake-3.9.6 is available there)
icc-18 no-thread-mpi double openmp mkl cmake-3.9.6 simd=none release

# Test NVIDIA OpenCL
# Test MPI + OpenCL
# Test AVX2_256 SIMD
# Test icc with SIMD in mixed precision in release mode
icc-18 openmp opencl cuda-7.5 mpi release simd=avx2_256

# Test AMD OpenCL
# Test AVX_128_FMA SIMD
gcc-5 openmp simd=avx_128_fma opencl amdappsdk-3.0

# TODO
# Add support for CUDA 9.0
# Add OpenMP support to ASAN build (but libomp.so in clang-4 reports leaks, so might need a suitable build or suppression)
# Test hwloc support
# Test newest supported LTS Ubuntu
# Update gpu testing specifiers per https://redmine.gromacs.org/issues/2161
# Resolve Redmine #1850 so that ThreadSanitizer can test our OpenMP code
# Support icc 17
# Test AVX-512 when hardware is available<|MERGE_RESOLUTION|>--- conflicted
+++ resolved
@@ -62,17 +62,8 @@
 # Test newest supported MSVC on Windows
 msvc-2015 openmp release-with-assert
 
-<<<<<<< HEAD
-# Test oldest supported icc
-# Test icc on Windows
-# Test icc with SIMD in mixed precision in release mode
-icc-16 msvc-2015 fftpack simd=avx2_256 release
-
 # Test newest icc at the time of release
 # Test icc without SIMD in double precision in release mode
-=======
-# Test newest cmake at time of release
->>>>>>> e76e61a4
 # Test MKL
 # Test without any MPI
 # Test on CentOS (because cmake-3.9.6 is available there)
