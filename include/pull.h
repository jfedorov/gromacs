--- conflicted
+++ resolved
@@ -81,12 +81,8 @@
                       gmx_mtop_t *mtop, /* the topology of the whole system */
                       t_commrec * cr, /* struct for communication info */
                       const output_env_t oenv,  /* output options */
-<<<<<<< HEAD
 		      real lambda, /* FEP lambda */
-                      bool bOutFile,   /* open output files */
-=======
                       gmx_bool bOutFile,   /* open output files */
->>>>>>> be66ba7f
                       unsigned long Flags);
 
 /* Close the pull output files */
