/*
 * 
 *                This source code is part of
 * 
 *                 G   R   O   M   A   C   S
 * 
 *          GROningen MAchine for Chemical Simulations
 * 
 *                        VERSION 3.2.0
 * Written by David van der Spoel, Erik Lindahl, Berk Hess, and others.
 * Copyright (c) 1991-2000, University of Groningen, The Netherlands.
 * Copyright (c) 2001-2004, The GROMACS development team,
 * check out http://www.gromacs.org for more information.

 * This program is free software; you can redistribute it and/or
 * modify it under the terms of the GNU General Public License
 * as published by the Free Software Foundation; either version 2
 * of the License, or (at your option) any later version.
 * 
 * If you want to redistribute modifications, please consider that
 * scientific software is very special. Version control is crucial -
 * bugs must be traceable. We will be happy to consider code for
 * inclusion in the official distribution, but derived work must not
 * be called official GROMACS. Details are found in the README & COPYING
 * files - if they are missing, get the official version at www.gromacs.org.
 * 
 * To help us fund GROMACS development, we humbly ask that you cite
 * the papers on the package - you can find them in the top README file.
 * 
 * For more info, check our website at http://www.gromacs.org
 * 
 * And Hey:
 * GRoups of Organic Molecules in ACtion for Science
 */

#include "ns.h"
#include "genborn.h"
#include "qmmmrec.h"
<<<<<<< HEAD
#include "qhoprec.h"
=======
#include "idef.h"
>>>>>>> fd3d76d8

#ifdef __cplusplus
extern "C" {
#endif

/* Abstract type for PME that is defined only in the routine that use them. */
typedef struct gmx_pme *gmx_pme_t;

typedef struct {
  real r;         /* range of the table */
  int  n;         /* n+1 is the number of points */
  real scale;     /* distance between two points */
  real scale_exp; /* distance for exponential Buckingham table */
  real *tab;      /* the actual tables, per point there are  4 numbers for
		   * Coulomb, dispersion and repulsion (in total 12 numbers)
		   */
} t_forcetable;

typedef struct {
  t_forcetable tab;
  /* We duplicate tables for cache optimization purposes */
  real *coultab;      /* Coul only */
  real *vdwtab;       /* Vdw only   */
  /* The actual neighbor lists, short and long range, see enum above
   * for definition of neighborlist indices.
   */
  t_nblist nlist_sr[eNL_NR];
  t_nblist nlist_lr[eNL_NR];
} t_nblists;

/* macros for the cginfo data in forcerec */
/* The maximum cg size is 255, because we only have space for 8 bits in cginfo,
 * this cg size entry is actually only read with domain decomposition.
 */
#define MAX_CHARGEGROUP_SIZE 256
#define SET_CGINFO_GID(cgi,gid)      (cgi) = (((cgi)  &  ~65535)  |  (gid)   )
#define GET_CGINFO_GID(cgi)        ( (cgi)            &   65535)
#define SET_CGINFO_EXCL_INTRA(cgi)   (cgi) =  ((cgi)  |  (1<<16))
#define GET_CGINFO_EXCL_INTRA(cgi) ( (cgi)            &  (1<<16))
#define SET_CGINFO_EXCL_INTER(cgi)   (cgi) =  ((cgi)  |  (1<<17))
#define GET_CGINFO_EXCL_INTER(cgi) ( (cgi)            &  (1<<17))
#define SET_CGINFO_SOLOPT(cgi,opt)   (cgi) = (((cgi)  & ~(15<<18)) | ((opt)<<18))
#define GET_CGINFO_SOLOPT(cgi)     (((cgi)>>18)       &   15)
/* This bit is only used with bBondComm in the domain decomposition */
#define SET_CGINFO_BOND_INTER(cgi)   (cgi) =  ((cgi)  |  (1<<22))
#define GET_CGINFO_BOND_INTER(cgi) ( (cgi)            &  (1<<22))
#define SET_CGINFO_NATOMS(cgi,opt)   (cgi) = (((cgi)  & ~(255<<23)) | ((opt)<<23))
#define GET_CGINFO_NATOMS(cgi)     (((cgi)>>23)       &   255)


/* Value to be used in mdrun for an infinite cut-off.
 * Since we need to compare with the cut-off squared,
 * this value should be slighlty smaller than sqrt(GMX_FLOAT_MAX).
 */
#define GMX_CUTOFF_INF 1E+18


enum { egCOULSR, egLJSR, egBHAMSR, egCOULLR, egLJLR, egBHAMLR,
       egCOUL14, egLJ14, egGB, egNR };

typedef struct {
  int  nener;        /* The number of energy group pairs     */
  real *ener[egNR];  /* Energy terms for each pair of groups */
} gmx_grppairener_t;

typedef struct {
  real term[F_NRE];    /* The energies for all different interaction types */
  gmx_grppairener_t grpp;
  double dvdl_lin;     /* Contributions to dvdl with linear lam-dependence */
  double dvdl_nonlin;  /* Idem, but non-linear dependence                  */
  int    n_lambda;
  double *enerpart_lambda; /* Partial energy for lambda and flambda[] */
} gmx_enerdata_t;
/* The idea is that dvdl terms with linear lambda dependence will be added
 * automatically to enerpart_lambda. Terms with non-linear lambda dependence
 * should explicitly determine the energies at foreign lambda points
 * when n_lambda > 0.
 */

typedef struct {
  int cg_start;
  int cg_end;
  int cg_mod;
  int *cginfo;
} cginfo_mb_t;


/* ewald table type */
typedef struct ewald_tab *ewald_tab_t; 

typedef struct {
  /* Domain Decomposition */
  gmx_bool bDomDec;

  /* PBC stuff */
  int  ePBC;
  gmx_bool bMolPBC;
  int  rc_scaling;
  rvec posres_com;
  rvec posres_comB;

  gmx_bool UseOptimizedKernels;

  /* Use special N*N kernels? */
  gmx_bool bAllvsAll;
  /* Private work data */
  void *AllvsAll_work;
  void *AllvsAll_workgb;

  /* Cut-Off stuff.
   * Infinite cut-off's will be GMX_CUTOFF_INF (unlike in t_inputrec: 0).
   */
  real rlist,rlistlong;
  
  /* Dielectric constant resp. multiplication factor for charges */
  real zsquare,temp;
  real epsilon_r,epsilon_rf,epsfac;  
  
  /* Constants for reaction fields */
  real kappa,k_rf,c_rf;

  /* Charge sum and dipole for topology A/B ([0]/[1]) for Ewald corrections */
  double qsum[2];
  rvec   mu_tot[2];

  /* Dispersion correction stuff */
  int  eDispCorr;
  /* The shift of the shift or user potentials */
  real enershiftsix;
  real enershifttwelve;
  /* Integrated differces for energy and virial with cut-off functions */
  real enerdiffsix;
  real enerdifftwelve;
  real virdiffsix;
  real virdifftwelve;
  /* Constant for long range dispersion correction (average dispersion)
   * for topology A/B ([0]/[1]) */
  real avcsix[2];
  /* Constant for long range repulsion term. Relative difference of about 
   * 0.1 percent with 0.8 nm cutoffs. But hey, it's cheap anyway...
   */
  real avctwelve[2];
  
  /* Fudge factors */
  real fudgeQQ;

  /* Table stuff */
  gmx_bool bcoultab;
  gmx_bool bvdwtab;
  /* The normal tables are in the nblists struct(s) below */
  t_forcetable tab14; /* for 1-4 interactions only */

  /* PPPM & Shifting stuff */
  real rcoulomb_switch,rcoulomb;
  real *phi;

  /* VdW stuff */
  double reppow;
  real rvdw_switch,rvdw;
  real bham_b_max;

  /* Free energy ? */
  int  efep;
  real sc_alpha;
  int  sc_power;
  real sc_sigma6_def;
  real sc_sigma6_min;
  gmx_bool bSepDVDL;

  /* NS Stuff */
  int  eeltype;
  int  vdwtype;
  int  cg0,hcg;
  /* solvent_opt contains the enum for the most common solvent
   * in the system, which will be optimized.
   * It can be set to esolNO to disable all water optimization */
  int  solvent_opt;
  int  nWatMol;
  gmx_bool bGrid;
  gmx_bool bExcl_IntraCGAll_InterCGNone;
  cginfo_mb_t *cginfo_mb;
  int  *cginfo;
  rvec *cg_cm;
  int  cg_nalloc;
  rvec *shift_vec;

  /* The neighborlists including tables */
  int  nnblists;
  int  *gid2nblists;
  t_nblists *nblists;

  /* The wall tables (if used) */
  int  nwall;
  t_forcetable **wall_tab;

  /* This mask array of length nn determines whether or not this bit of the
   * neighbourlists should be computed. Usually all these are true of course,
   * but not when shells are used. During minimisation all the forces that 
   * include shells are done, then after minimsation is converged the remaining
   * forces are computed.
   */
  /* gmx_bool *bMask; */

  /* The number of charge groups participating in do_force_lowlevel */
  int ncg_force;
  /* The number of atoms participating in do_force_lowlevel */
  int natoms_force;
  /* The number of atoms participating in force and constraints */
  int natoms_force_constr;
  /* The allocation size of vectors of size natoms_force */
  int nalloc_force;

  /* Twin Range stuff, f_twin has size natoms_force */
  gmx_bool bTwinRange;
  int  nlr;
  rvec *f_twin;

  /* Forces that should not enter into the virial summation:
   * PPPM/PME/Ewald/posres
   */
  gmx_bool bF_NoVirSum;
  int  f_novirsum_n;
  int  f_novirsum_nalloc;
  rvec *f_novirsum_alloc;
  /* Pointer that points to f_novirsum_alloc when pressure is calcaluted,
   * points to the normal force vectors wen pressure is not requested.
   */
  rvec *f_novirsum;

  /* Long-range forces and virial for PPPM/PME/Ewald */
  gmx_pme_t pmedata;
  tensor    vir_el_recip;

  /* PME/Ewald stuff */
  gmx_bool bEwald;
  real ewaldcoeff;
  ewald_tab_t ewald_table;

  /* Virial Stuff */
  rvec *fshift;
  rvec vir_diag_posres;
  dvec vir_wall_z;

  /* Non bonded Parameter lists */
  int  ntype; /* Number of atom types */
  gmx_bool bBHAM;
  real *nbfp;

  /* Energy group pair flags */
  int *egp_flags;

  /* xmdrun flexible constraints */
  real fc_stepsize;

  /* Generalized born implicit solvent */
  gmx_bool bGB;
  /* Generalized born stuff */
  real gb_epsilon_solvent;
  /* Table data for GB */
  t_forcetable gbtab;
  /* VdW radius for each atomtype (dim is thus ntype) */
  real *atype_radius;
  /* Effective radius (derived from effective volume) for each type */
  real *atype_vol;
  /* Implicit solvent - surface tension for each atomtype */
  real *atype_surftens;
  /* Implicit solvent - radius for GB calculation */
  real *atype_gb_radius;
  /* Implicit solvent - overlap for HCT model */
  real *atype_S_hct;
  /* Generalized born interaction data */
  gmx_genborn_t *born;

  /* Table scale for GB */
  real gbtabscale;
  /* Table range for GB */
  real gbtabr;
  /* GB neighborlists (the sr list will contain for each atom all other atoms                                            
   * (for use in the SA calculation) and the lr list will contain                                                  
   * for each atom all atoms 1-4 or greater (for use in the GB calculation)                                        
   */
  t_nblist gblist_sr;
  t_nblist gblist_lr;
  t_nblist gblist;

  /* Inverse square root of the Born radii for implicit solvent */
  real *invsqrta;
  /* Derivatives of the potential with respect to the Born radii */
  real *dvda;
  /* Derivatives of the Born radii with respect to coordinates */
  real *dadx;
  real *dadx_rawptr;
  int   nalloc_dadx; /* Allocated size of dadx */
	
  /* If > 0 signals Test Particle Insertion,
   * the value is the number of atoms of the molecule to insert
   * Only the energy difference due to the addition of the last molecule
   * should be calculated.
   */
  gmx_bool n_tpi;

  /* Neighbor searching stuff */
  gmx_ns_t ns;

  /* QMMM stuff */
  gmx_bool         bQMMM;
  t_QMMMrec    *qr;

  /* QM-MM neighborlists */
  t_nblist QMMMlist;

  /* qhop stuff */
  bool        bqhop;
  t_qhoprec   *qhoprec;
  t_nblist    qhopnblist;
  bool        bDo_qhop;
  /* Limit for printing large forces, negative is don't print */
  real print_force;

  /* coarse load balancing time measurement */
  double t_fnbf;
  double t_wait;
  int timesteps;

  /* User determined parameters, copied from the inputrec */
  int  userint1;
  int  userint2;
  int  userint3;
  int  userint4;
  real userreal1;
  real userreal2;
  real userreal3;
  real userreal4;
} t_forcerec;

#define C6(nbfp,ntp,ai,aj)     (nbfp)[2*((ntp)*(ai)+(aj))]
#define C12(nbfp,ntp,ai,aj)    (nbfp)[2*((ntp)*(ai)+(aj))+1]
#define BHAMC(nbfp,ntp,ai,aj)  (nbfp)[3*((ntp)*(ai)+(aj))]
#define BHAMA(nbfp,ntp,ai,aj)  (nbfp)[3*((ntp)*(ai)+(aj))+1]
#define BHAMB(nbfp,ntp,ai,aj)  (nbfp)[3*((ntp)*(ai)+(aj))+2]

#ifdef __cplusplus
}
#endif
<|MERGE_RESOLUTION|>--- conflicted
+++ resolved
@@ -36,11 +36,8 @@
 #include "ns.h"
 #include "genborn.h"
 #include "qmmmrec.h"
-<<<<<<< HEAD
 #include "qhoprec.h"
-=======
 #include "idef.h"
->>>>>>> fd3d76d8
 
 #ifdef __cplusplus
 extern "C" {
@@ -353,10 +350,10 @@
   t_nblist QMMMlist;
 
   /* qhop stuff */
-  bool        bqhop;
+  gmx_bool    bqhop;
   t_qhoprec   *qhoprec;
   t_nblist    qhopnblist;
-  bool        bDo_qhop;
+  gmx_bool    bDo_qhop;
   /* Limit for printing large forces, negative is don't print */
   real print_force;
 
