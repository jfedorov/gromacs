--- conflicted
+++ resolved
@@ -118,11 +118,7 @@
  */
 
 
-<<<<<<< HEAD
-extern char **split(char sep,const char *str);
-=======
-char **split(char sep,char *str);
->>>>>>> 824d8444
+char **split(char sep,const char *str);
 /* Implementation of the well-known Perl function split */
 
 gmx_large_int_t str_to_large_int_t(const char *str, char **endptr);
