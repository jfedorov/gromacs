/*
 * This file is part of the GROMACS molecular simulation package.
 *
 * Copyright (c) 2020,2021, by the GROMACS development team, led by
 * Mark Abraham, David van der Spoel, Berk Hess, and Erik Lindahl,
 * and including many others, as listed in the AUTHORS file in the
 * top-level source directory and at http://www.gromacs.org.
 *
 * GROMACS is free software; you can redistribute it and/or
 * modify it under the terms of the GNU Lesser General Public License
 * as published by the Free Software Foundation; either version 2.1
 * of the License, or (at your option) any later version.
 *
 * GROMACS is distributed in the hope that it will be useful,
 * but WITHOUT ANY WARRANTY; without even the implied warranty of
 * MERCHANTABILITY or FITNESS FOR A PARTICULAR PURPOSE.  See the GNU
 * Lesser General Public License for more details.
 *
 * You should have received a copy of the GNU Lesser General Public
 * License along with GROMACS; if not, see
 * http://www.gnu.org/licenses, or write to the Free Software Foundation,
 * Inc., 51 Franklin Street, Fifth Floor, Boston, MA  02110-1301  USA.
 *
 * If you want to redistribute modifications to GROMACS, please
 * consider that scientific software is very special. Version
 * control is crucial - bugs must be traceable. We will be happy to
 * consider code for inclusion in the official distribution, but
 * derived work must not be called official GROMACS. Details are found
 * in the README & COPYING files - if they are missing, get the
 * official version at http://www.gromacs.org.
 *
 * To help us fund GROMACS development, we humbly ask that you cite
 * the research papers on the package. Check out http://www.gromacs.org.
 */
/*! \internal \file
 * \brief
 * This implements molecule setup tests
 *
 * \author Victor Holanda <victor.holanda@cscs.ch>
 * \author Joe Jordan <ejjordan@kth.se>
 * \author Prashanth Kanduri <kanduri@cscs.ch>
 * \author Sebastian Keller <keller@cscs.ch>
 * \author Artem Zhmurov <zhmurov@gmail.com>
 */
#include "nblib/integrator.h"
#include "gromacs/pbcutil/pbc.h"
#include "nblib/molecules.h"
#include "nblib/particletype.h"
#include "nblib/simulationstate.h"
#include "nblib/topology.h"

#include "testutils/testasserts.h"

namespace nblib
{
namespace test
{
namespace
{

TEST(NBlibTest, IntegratorWorks)
{
    int  numAtoms = 1;
    int  numSteps = 100;
    real dt       = 0.001;

    ParticleType particleType(ParticleTypeName("H"), Mass(1.0));
    Molecule     molecule(MoleculeName("SomeMolecule"));
    molecule.addParticle(ParticleName("SomeAtom"), particleType);

    ParticleTypesInteractions interactions;
    interactions.add(particleType.name(), C6{ 0 }, C12{ 0 });

    TopologyBuilder topologyBuilder;
    topologyBuilder.addMolecule(molecule, numAtoms);
    topologyBuilder.addParticleTypesInteractions(interactions);
    Topology topology = topologyBuilder.buildTopology();

    std::vector<Vec3> x(numAtoms, { 0.0, 0.0, 0.0 });
    std::vector<Vec3> v(numAtoms, { 0.0, 0.0, 0.0 });
    std::vector<Vec3> f(numAtoms, { 1.0, 2.0, 0.0 });

    Box box(100);

    std::vector<Vec3> x0(x);
    std::vector<Vec3> v0(v);

    SimulationState simulationState(x, v, f, box, topology);
    put_atoms_in_box(PbcType::Xyz, box.legacyMatrix(), x0);

    LeapFrog integrator(simulationState.topology(), simulationState.box());

    gmx::test::FloatingPointTolerance tolerance = gmx::test::absoluteTolerance(numSteps * 0.000005);
    for (int step = 0; step < numSteps; step++)
    {
        real totalTime = step * dt;

        Vec3 xAnalytical;
        Vec3 vAnalytical;

        for (int i = 0; i < numAtoms; i++)
        {
            for (int d = 0; d < dimSize; d++)
            {
                // Analytical solution for constant-force particle movement
                int  typeIndex = simulationState.topology().getParticleTypeIdOfAllParticles()[i];
                real im = 1.0 / simulationState.topology().getParticleTypes()[typeIndex].mass();
                xAnalytical[d] =
                        x0[i][d] + v0[i][d] * totalTime + 0.5 * f[i][d] * totalTime * totalTime * im;
                vAnalytical[d] = v0[i][d] + f[i][d] * totalTime * im;

                EXPECT_REAL_EQ_TOL(xAnalytical[d], simulationState.coordinates()[i][d], tolerance)
                        << formatString(
                                   "Coordinate {} of atom {} is different from analytical solution "
                                   "at step {}.",
                                   d,
                                   i,
                                   step);

                EXPECT_REAL_EQ_TOL(vAnalytical[d], simulationState.velocities()[i][d], tolerance)
                        << formatString(
                                   "Velocity component {} of atom {} is different from analytical "
                                   "solution at step {}.",
                                   d,
                                   i,
                                   step);
            }
            integrator.integrate(dt, simulationState.coordinates(), simulationState.velocities(),
                                 simulationState.forces());
        }
<<<<<<< HEAD
        integrator.integrate(
                dt, simulationState.coordinates(), simulationState.velocities(), simulationState.forces());
=======
>>>>>>> 044f85d9
    }
}

} // namespace
} // namespace test
} // namespace nblib<|MERGE_RESOLUTION|>--- conflicted
+++ resolved
@@ -125,14 +125,11 @@
                                    i,
                                    step);
             }
-            integrator.integrate(dt, simulationState.coordinates(), simulationState.velocities(),
+            integrator.integrate(dt,
+                                 simulationState.coordinates(),
+                                 simulationState.velocities(),
                                  simulationState.forces());
         }
-<<<<<<< HEAD
-        integrator.integrate(
-                dt, simulationState.coordinates(), simulationState.velocities(), simulationState.forces());
-=======
->>>>>>> 044f85d9
     }
 }
 
