/*
 * This file is part of the GROMACS molecular simulation package.
 *
 * Copyright (c) 2020,2021, by the GROMACS development team, led by
 * Mark Abraham, David van der Spoel, Berk Hess, and Erik Lindahl,
 * and including many others, as listed in the AUTHORS file in the
 * top-level source directory and at http://www.gromacs.org.
 *
 * GROMACS is free software; you can redistribute it and/or
 * modify it under the terms of the GNU Lesser General Public License
 * as published by the Free Software Foundation; either version 2.1
 * of the License, or (at your option) any later version.
 *
 * GROMACS is distributed in the hope that it will be useful,
 * but WITHOUT ANY WARRANTY; without even the implied warranty of
 * MERCHANTABILITY or FITNESS FOR A PARTICULAR PURPOSE.  See the GNU
 * Lesser General Public License for more details.
 *
 * You should have received a copy of the GNU Lesser General Public
 * License along with GROMACS; if not, see
 * http://www.gnu.org/licenses, or write to the Free Software Foundation,
 * Inc., 51 Franklin Street, Fifth Floor, Boston, MA  02110-1301  USA.
 *
 * If you want to redistribute modifications to GROMACS, please
 * consider that scientific software is very special. Version
 * control is crucial - bugs must be traceable. We will be happy to
 * consider code for inclusion in the official distribution, but
 * derived work must not be called official GROMACS. Details are found
 * in the README & COPYING files - if they are missing, get the
 * official version at http://www.gromacs.org.
 *
 * To help us fund GROMACS development, we humbly ask that you cite
 * the research papers on the package. Check out http://www.gromacs.org.
 */
/*! \inpublicapi \file
 * \brief
 * Implements a force calculator based on GROMACS data structures.
 *
 * Intended for internal use inside the ForceCalculator.
 *
 * \author Victor Holanda <victor.holanda@cscs.ch>
 * \author Joe Jordan <ejjordan@kth.se>
 * \author Prashanth Kanduri <kanduri@cscs.ch>
 * \author Sebastian Keller <keller@cscs.ch>
 * \author Artem Zhmurov <zhmurov@gmail.com>
 */

#ifndef NBLIB_LISTEDFORCES_CALCULATOR_H
#define NBLIB_LISTEDFORCES_CALCULATOR_H

#include <memory>
#include <unordered_map>

#include "nblib/listed_forces/definitions.h"
#include "nblib/vector.h"

namespace gmx
{
template<typename T>
class ArrayRef;
} // namespace gmx

namespace nblib
{
class Box;
class PbcHolder;
template<class T>
class ForceBufferProxy;

/*! \internal \brief Object to calculate forces and energies of listed forces
 *
 */
class ListedForceCalculator
{
public:
    using EnergyType = std::array<real, std::tuple_size<ListedInteractionData>::value>;

    ListedForceCalculator(const ListedInteractionData& interactions,
                          size_t                       bufferSize,
                          int                          numThreads,
                          const Box&                   box);

    /*! \brief Dispatch the listed force kernels and reduce the forces
     *
     * This function adds the computed listed forces to all values in the passed in forces buffer,
     * so it can be regarded as an output only param. In case this is being used in a simulation
     * that uses the same force buffer for both non-bonded and listed forces, this call should be
     * made only after the compute() call from the non-bonded ForceCalculator
     *
     * This function also stores the forces and energies from listed interactions in the internal
     * buffer of the ListedForceCalculator object
     *
     * \param[in]  coordinates     input coordinates for the force calculation
     * \param[inout] forces        output for adding the forces
     * \param[inout] shiftForces   output for adding shift forces
     * \param[out] energies        output for potential energies
     * \param[in]  usePbc          whether or not to consider periodic boundary conditions
     */
    void compute(gmx::ArrayRef<const Vec3> coordinates,
                 gmx::ArrayRef<Vec3>       forces,
                 gmx::ArrayRef<Vec3>       shiftForces,
                 EnergyType&               energies,
                 bool                      usePbc = false);

<<<<<<< HEAD
    //! \brief Alternative overload without shift forces
=======
    //! \brief Alternative overload with the energies in an output buffer
>>>>>>> 44faae71
    void compute(gmx::ArrayRef<const Vec3> coordinates,
                 gmx::ArrayRef<Vec3>       forces,
                 EnergyType&               energies,
                 bool                      usePbc = false);

<<<<<<< HEAD
    //! \brief Alternative overload without the energies
    void compute(gmx::ArrayRef<const Vec3> coordinates, gmx::ArrayRef<Vec3> forces, bool usePbc = false);

=======
>>>>>>> 44faae71
    //! \brief default, but moved to separate compilation unit
    ~ListedForceCalculator();

private:
    int numThreads;

    //! holds the array of energies computed
    EnergyType energyBuffer_;

    //! holds the listed interactions split into groups for multithreading
    std::vector<ListedInteractionData> threadedInteractions_;

    //! reduction force buffers
    std::vector<std::unique_ptr<ForceBufferProxy<Vec3>>> threadedForceBuffers_;

    //! reduction shift force buffers
    std::vector<std::unique_ptr<std::vector<Vec3>>> threadedShiftForceBuffers_;

    //! PBC objects
    std::unique_ptr<PbcHolder> pbcHolder_;

    //! compute listed forces and energies, overwrites the internal buffers
    template<class ShiftForce>
    void computeForcesAndEnergies(gmx::ArrayRef<const Vec3>                  x,
                                  gmx::ArrayRef<Vec3>                        forces,
                                  [[maybe_unused]] gmx::ArrayRef<ShiftForce> shiftForces,
                                  bool                                       usePbc = false);
};

} // namespace nblib

#endif // NBLIB_LISTEDFORCES_CALCULATOR_H<|MERGE_RESOLUTION|>--- conflicted
+++ resolved
@@ -102,22 +102,15 @@
                  EnergyType&               energies,
                  bool                      usePbc = false);
 
-<<<<<<< HEAD
-    //! \brief Alternative overload without shift forces
-=======
     //! \brief Alternative overload with the energies in an output buffer
->>>>>>> 44faae71
     void compute(gmx::ArrayRef<const Vec3> coordinates,
                  gmx::ArrayRef<Vec3>       forces,
                  EnergyType&               energies,
                  bool                      usePbc = false);
 
-<<<<<<< HEAD
     //! \brief Alternative overload without the energies
     void compute(gmx::ArrayRef<const Vec3> coordinates, gmx::ArrayRef<Vec3> forces, bool usePbc = false);
 
-=======
->>>>>>> 44faae71
     //! \brief default, but moved to separate compilation unit
     ~ListedForceCalculator();
 
