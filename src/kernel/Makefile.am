--- conflicted
+++ resolved
@@ -53,13 +53,8 @@
 	gctio.c 	\
 	ionize.c 	ionize.h 	xmdrun.h	\
 	do_gct.c 	repl_ex.c	repl_ex.h	\
-<<<<<<< HEAD
-	xutils.c	runner.c        md.c		\ 
-	mdrun.c		genalg.c	genalg.h
-=======
 	xutils.c	runner.c	md.c		mdrun.c		\
 	genalg.c	genalg.h
->>>>>>> e4779c72
 
 if GMX_FAHCORE
   noinst_LTLIBRARIES = libfahcore.la
