/*
 * This file is part of the GROMACS molecular simulation package.
 *
 * Copyright (c) 1991-2000, University of Groningen, The Netherlands.
 * Copyright (c) 2001-2004, The GROMACS development team,
 * check out http://www.gromacs.org for more information.
 * Copyright (c) 2012, by the GROMACS development team, led by
 * David van der Spoel, Berk Hess, Erik Lindahl, and including many
 * others, as listed in the AUTHORS file in the top-level source
 * directory and at http://www.gromacs.org.
 *
 * GROMACS is free software; you can redistribute it and/or
 * modify it under the terms of the GNU Lesser General Public License
 * as published by the Free Software Foundation; either version 2.1
 * of the License, or (at your option) any later version.
 *
 * GROMACS is distributed in the hope that it will be useful,
 * but WITHOUT ANY WARRANTY; without even the implied warranty of
 * MERCHANTABILITY or FITNESS FOR A PARTICULAR PURPOSE.  See the GNU
 * Lesser General Public License for more details.
 *
 * You should have received a copy of the GNU Lesser General Public
 * License along with GROMACS; if not, see
 * http://www.gnu.org/licenses, or write to the Free Software Foundation,
 * Inc., 51 Franklin Street, Fifth Floor, Boston, MA  02110-1301  USA.
 *
 * If you want to redistribute modifications to GROMACS, please
 * consider that scientific software is very special. Version
 * control is crucial - bugs must be traceable. We will be happy to
 * consider code for inclusion in the official distribution, but
 * derived work must not be called official GROMACS. Details are found
 * in the README & COPYING files - if they are missing, get the
 * official version at http://www.gromacs.org.
 *
 * To help us fund GROMACS development, we humbly ask that you cite
 * the research papers on the package. Check out http://www.gromacs.org.
 */
#ifdef HAVE_CONFIG_H
#include <config.h>
#endif
#if defined(HAVE_SCHED_H) && defined(HAVE_SCHED_GETAFFINITY)
#define _GNU_SOURCE
#include <sched.h>
#include <sys/syscall.h>
#endif
#include <signal.h>
#include <stdlib.h>
#include <string.h>
#include <assert.h>

#include "typedefs.h"
#include "smalloc.h"
#include "sysstuff.h"
#include "statutil.h"
#include "mdrun.h"
#include "md_logging.h"
#include "md_support.h"
#include "network.h"
#include "pull.h"
#include "names.h"
#include "disre.h"
#include "orires.h"
#include "pme.h"
#include "mdatoms.h"
#include "repl_ex.h"
#include "qmmm.h"
#include "mpelogging.h"
#include "domdec.h"
#include "partdec.h"
#include "coulomb.h"
#include "constr.h"
#include "mvdata.h"
#include "checkpoint.h"
#include "mtop_util.h"
#include "sighandler.h"
#include "tpxio.h"
#include "txtdump.h"
#include "gmx_detect_hardware.h"
#include "gmx_omp_nthreads.h"
#include "pull_rotation.h"
#include "calc_verletbuf.h"
#include "../mdlib/nbnxn_search.h"
#include "../mdlib/nbnxn_consts.h"
#include "gmx_fatal_collective.h"
#include "membed.h"
#include "gmx_omp.h"

#include "thread_mpi/threads.h"

#ifdef GMX_LIB_MPI
#include <mpi.h>
#endif
#ifdef GMX_THREAD_MPI
#include "tmpi.h"
#endif

#ifdef GMX_FAHCORE
#include "corewrap.h"
#endif

#include "gpu_utils.h"
#include "nbnxn_cuda_data_mgmt.h"

typedef struct { 
    gmx_integrator_t *func;
} gmx_intp_t;

/* The array should match the eI array in include/types/enums.h */
const gmx_intp_t integrator[eiNR] = { {do_md}, {do_steep}, {do_cg}, {do_md}, {do_md}, {do_nm}, {do_lbfgs}, {do_tpi}, {do_tpi}, {do_md}, {do_md},{do_md}};

gmx_large_int_t     deform_init_init_step_tpx;
matrix              deform_init_box_tpx;
#ifdef GMX_THREAD_MPI
tMPI_Thread_mutex_t deform_init_box_mutex=TMPI_THREAD_MUTEX_INITIALIZER;
#endif


#ifdef GMX_THREAD_MPI
struct mdrunner_arglist
{
    gmx_hw_opt_t *hw_opt;
    FILE *fplog;
    t_commrec *cr;
    int nfile;
    const t_filenm *fnm;
    output_env_t oenv;
    gmx_bool bVerbose;
    gmx_bool bCompact;
    int nstglobalcomm;
    ivec ddxyz;
    int dd_node_order;
    real rdd;
    real rconstr;
    const char *dddlb_opt;
    real dlb_scale;
    const char *ddcsx;
    const char *ddcsy;
    const char *ddcsz;
    const char *nbpu_opt;
    int nsteps_cmdline;
    int nstepout;
    int resetstep;
    int nmultisim;
    int repl_ex_nst;
    int repl_ex_nex;
    int repl_ex_seed;
    real pforce;
    real cpt_period;
    real max_hours;
    const char *deviceOptions;
    unsigned long Flags;
    int ret; /* return value */
};


/* The function used for spawning threads. Extracts the mdrunner() 
   arguments from its one argument and calls mdrunner(), after making
   a commrec. */
static void mdrunner_start_fn(void *arg)
{
    struct mdrunner_arglist *mda=(struct mdrunner_arglist*)arg;
    struct mdrunner_arglist mc=*mda; /* copy the arg list to make sure 
                                        that it's thread-local. This doesn't
                                        copy pointed-to items, of course,
                                        but those are all const. */
    t_commrec *cr;  /* we need a local version of this */
    FILE *fplog=NULL;
    t_filenm *fnm;

    fnm = dup_tfn(mc.nfile, mc.fnm);

    cr = init_par_threads(mc.cr);

    if (MASTER(cr))
    {
        fplog=mc.fplog;
    }

    mda->ret=mdrunner(mc.hw_opt, fplog, cr, mc.nfile, fnm, mc.oenv, 
                      mc.bVerbose, mc.bCompact, mc.nstglobalcomm, 
                      mc.ddxyz, mc.dd_node_order, mc.rdd,
                      mc.rconstr, mc.dddlb_opt, mc.dlb_scale, 
                      mc.ddcsx, mc.ddcsy, mc.ddcsz,
                      mc.nbpu_opt,
                      mc.nsteps_cmdline, mc.nstepout, mc.resetstep,
                      mc.nmultisim, mc.repl_ex_nst, mc.repl_ex_nex, mc.repl_ex_seed, mc.pforce, 
                      mc.cpt_period, mc.max_hours, mc.deviceOptions, mc.Flags);
}

/* called by mdrunner() to start a specific number of threads (including 
   the main thread) for thread-parallel runs. This in turn calls mdrunner()
   for each thread. 
   All options besides nthreads are the same as for mdrunner(). */
static t_commrec *mdrunner_start_threads(gmx_hw_opt_t *hw_opt, 
              FILE *fplog,t_commrec *cr,int nfile, 
              const t_filenm fnm[], const output_env_t oenv, gmx_bool bVerbose,
              gmx_bool bCompact, int nstglobalcomm,
              ivec ddxyz,int dd_node_order,real rdd,real rconstr,
              const char *dddlb_opt,real dlb_scale,
              const char *ddcsx,const char *ddcsy,const char *ddcsz,
              const char *nbpu_opt,
              int nsteps_cmdline, int nstepout,int resetstep,
              int nmultisim,int repl_ex_nst,int repl_ex_nex, int repl_ex_seed,
              real pforce,real cpt_period, real max_hours, 
              const char *deviceOptions, unsigned long Flags)
{
    int ret;
    struct mdrunner_arglist *mda;
    t_commrec *crn; /* the new commrec */
    t_filenm *fnmn;

    /* first check whether we even need to start tMPI */
    if (hw_opt->nthreads_tmpi < 2)
    {
        return cr;
    }

    /* a few small, one-time, almost unavoidable memory leaks: */
    snew(mda,1);
    fnmn=dup_tfn(nfile, fnm);

    /* fill the data structure to pass as void pointer to thread start fn */
    mda->hw_opt=hw_opt;
    mda->fplog=fplog;
    mda->cr=cr;
    mda->nfile=nfile;
    mda->fnm=fnmn;
    mda->oenv=oenv;
    mda->bVerbose=bVerbose;
    mda->bCompact=bCompact;
    mda->nstglobalcomm=nstglobalcomm;
    mda->ddxyz[XX]=ddxyz[XX];
    mda->ddxyz[YY]=ddxyz[YY];
    mda->ddxyz[ZZ]=ddxyz[ZZ];
    mda->dd_node_order=dd_node_order;
    mda->rdd=rdd;
    mda->rconstr=rconstr;
    mda->dddlb_opt=dddlb_opt;
    mda->dlb_scale=dlb_scale;
    mda->ddcsx=ddcsx;
    mda->ddcsy=ddcsy;
    mda->ddcsz=ddcsz;
    mda->nbpu_opt=nbpu_opt;
    mda->nsteps_cmdline=nsteps_cmdline;
    mda->nstepout=nstepout;
    mda->resetstep=resetstep;
    mda->nmultisim=nmultisim;
    mda->repl_ex_nst=repl_ex_nst;
    mda->repl_ex_nex=repl_ex_nex;
    mda->repl_ex_seed=repl_ex_seed;
    mda->pforce=pforce;
    mda->cpt_period=cpt_period;
    mda->max_hours=max_hours;
    mda->deviceOptions=deviceOptions;
    mda->Flags=Flags;

    /* now spawn new threads that start mdrunner_start_fn(), while 
       the main thread returns */
    ret=tMPI_Init_fn(TRUE, hw_opt->nthreads_tmpi,
                     (hw_opt->bThreadPinning ? TMPI_AFFINITY_ALL_CORES : TMPI_AFFINITY_NONE),
                     mdrunner_start_fn, (void*)(mda) );
    if (ret!=TMPI_SUCCESS)
        return NULL;

    /* make a new comm_rec to reflect the new situation */
    crn=init_par_threads(cr);
    return crn;
}


static int get_tmpi_omp_thread_division(const gmx_hw_info_t *hwinfo,
                                        const gmx_hw_opt_t *hw_opt,
                                        int nthreads_tot,
                                        int ngpu)
{
    int nthreads_tmpi;

    /* There are no separate PME nodes here, as we ensured in
     * check_and_update_hw_opt that nthreads_tmpi>0 with PME nodes
     * and a conditional ensures we would not have ended up here.
     * Note that separate PME nodes might be switched on later.
     */
    if (ngpu > 0)
    {
        nthreads_tmpi = ngpu;
        if (nthreads_tot > 0 && nthreads_tot < nthreads_tmpi)
        {
            nthreads_tmpi = nthreads_tot;
        }
    }
    else if (hw_opt->nthreads_omp > 0)
    {
        /* Here we could oversubscribe, when we do, we issue a warning later */
        nthreads_tmpi = max(1,nthreads_tot/hw_opt->nthreads_omp);
    }
    else
    {
        /* TODO choose nthreads_omp based on hardware topology
           when we have a hardware topology detection library */
        /* In general, when running up to 4 threads, OpenMP should be faster.
         * Note: on AMD Bulldozer we should avoid running OpenMP over two dies.
         * On Intel>=Nehalem running OpenMP on a single CPU is always faster,
         * even on two CPUs it's usually faster (but with many OpenMP threads
         * it could be faster not to use HT, currently we always use HT).
         * On Nehalem/Westmere we want to avoid running 16 threads over
         * two CPUs with HT, so we need a limit<16; thus we use 12.
         * A reasonable limit for Intel Sandy and Ivy bridge,
         * not knowing the topology, is 16 threads.
         */
        const int nthreads_omp_always_faster             =  4;
        const int nthreads_omp_always_faster_Nehalem     = 12;
        const int nthreads_omp_always_faster_SandyBridge = 16;
        const int first_model_Nehalem     = 0x1A;
        const int first_model_SandyBridge = 0x2A;
        gmx_bool bIntel_Family6;

        bIntel_Family6 =
            (gmx_cpuid_vendor(hwinfo->cpuid_info) == GMX_CPUID_VENDOR_INTEL &&
             gmx_cpuid_family(hwinfo->cpuid_info) == 6);

        if (nthreads_tot <= nthreads_omp_always_faster ||
            (bIntel_Family6 &&
             ((gmx_cpuid_model(hwinfo->cpuid_info) >= nthreads_omp_always_faster_Nehalem && nthreads_tot <= nthreads_omp_always_faster_Nehalem) ||
              (gmx_cpuid_model(hwinfo->cpuid_info) >= nthreads_omp_always_faster_SandyBridge && nthreads_tot <= nthreads_omp_always_faster_SandyBridge))))
        {
            /* Use pure OpenMP parallelization */
            nthreads_tmpi = 1;
        }
        else
        {
            /* Don't use OpenMP parallelization */
            nthreads_tmpi = nthreads_tot;
        }
    }

    return nthreads_tmpi;
}


/* Get the number of threads to use for thread-MPI based on how many
 * were requested, which algorithms we're using,
 * and how many particles there are.
 * At the point we have already called check_and_update_hw_opt.
 * Thus all options should be internally consistent and consistent
 * with the hardware, except that ntmpi could be larger than #GPU.
 */
static int get_nthreads_mpi(gmx_hw_info_t *hwinfo,
                            gmx_hw_opt_t *hw_opt,
                            t_inputrec *inputrec, gmx_mtop_t *mtop,
                            const t_commrec *cr,
                            FILE *fplog)
{
    int nthreads_hw,nthreads_tot_max,nthreads_tmpi,nthreads_new,ngpu;
    int min_atoms_per_mpi_thread;
    char *env;
    char sbuf[STRLEN];
    gmx_bool bCanUseGPU;

    if (hw_opt->nthreads_tmpi > 0)
    {
        /* Trivial, return right away */
        return hw_opt->nthreads_tmpi;
    }

    nthreads_hw = hwinfo->nthreads_hw_avail;

    /* How many total (#tMPI*#OpenMP) threads can we start? */ 
    if (hw_opt->nthreads_tot > 0)
    {
        nthreads_tot_max = hw_opt->nthreads_tot;
    }
    else
    {
        nthreads_tot_max = nthreads_hw;
    }

    bCanUseGPU = (inputrec->cutoff_scheme == ecutsVERLET && hwinfo->bCanUseGPU);
    if (bCanUseGPU)
    {
        ngpu = hwinfo->gpu_info.ncuda_dev_use;
    }
    else
    {
        ngpu = 0;
    }

    nthreads_tmpi =
        get_tmpi_omp_thread_division(hwinfo,hw_opt,nthreads_tot_max,ngpu);

    if (inputrec->eI == eiNM || EI_TPI(inputrec->eI))
    {
        /* Steps are divided over the nodes iso splitting the atoms */
        min_atoms_per_mpi_thread = 0;
    }
    else
    {
        if (bCanUseGPU)
        {
            min_atoms_per_mpi_thread = MIN_ATOMS_PER_GPU;
        }
        else
        {
            min_atoms_per_mpi_thread = MIN_ATOMS_PER_MPI_THREAD;
        }
    }

    /* Check if an algorithm does not support parallel simulation.  */
    if (nthreads_tmpi != 1 &&
        ( inputrec->eI == eiLBFGS ||
          inputrec->coulombtype == eelEWALD ) )
    {
        nthreads_tmpi = 1;

        md_print_warn(cr,fplog,"The integration or electrostatics algorithm doesn't support parallel runs. Using a single thread-MPI thread.\n");
        if (hw_opt->nthreads_tmpi > nthreads_tmpi)
        {
            gmx_fatal(FARGS,"You asked for more than 1 thread-MPI thread, but an algorithm doesn't support that");
        }
    }
    else if (mtop->natoms/nthreads_tmpi < min_atoms_per_mpi_thread)
    {
        /* the thread number was chosen automatically, but there are too many
           threads (too few atoms per thread) */
        nthreads_new = max(1,mtop->natoms/min_atoms_per_mpi_thread);

        /* Avoid partial use of Hyper-Threading */
        if (gmx_cpuid_x86_smt(hwinfo->cpuid_info) == GMX_CPUID_X86_SMT_ENABLED &&
            nthreads_new > nthreads_hw/2 && nthreads_new < nthreads_hw)
        {
            nthreads_new = nthreads_hw/2;
        }

        /* Avoid large prime numbers in the thread count */
        if (nthreads_new >= 6)
        {
            /* Use only 6,8,10 with additional factors of 2 */
            int fac;

            fac = 2;
            while (3*fac*2 <= nthreads_new)
            {
                fac *= 2;
            }

            nthreads_new = (nthreads_new/fac)*fac;
        }
        else
        {
            /* Avoid 5 */
            if (nthreads_new == 5)
            {
                nthreads_new = 4;
            }
        }

        nthreads_tmpi = nthreads_new;

        fprintf(stderr,"\n");
        fprintf(stderr,"NOTE: Parallelization is limited by the small number of atoms,\n");
        fprintf(stderr,"      only starting %d thread-MPI threads.\n",nthreads_tmpi);
        fprintf(stderr,"      You can use the -nt and/or -ntmpi option to optimize the number of threads.\n\n");
    }

    return nthreads_tmpi;
}
#endif /* GMX_THREAD_MPI */


/* Environment variable for setting nstlist */
static const char*  NSTLIST_ENVVAR          =  "GMX_NSTLIST";
/* Try to increase nstlist when using a GPU with nstlist less than this */
static const int    NSTLIST_GPU_ENOUGH      = 20;
/* Increase nstlist until the non-bonded cost increases more than this factor */
static const float  NBNXN_GPU_LIST_OK_FAC   = 1.25;
/* Don't increase nstlist beyond a non-bonded cost increases of this factor */
static const float  NBNXN_GPU_LIST_MAX_FAC  = 1.40;

/* Try to increase nstlist when running on a GPU */
static void increase_nstlist(FILE *fp,t_commrec *cr,
                             t_inputrec *ir,const gmx_mtop_t *mtop,matrix box)
{
    char *env;
    int  nstlist_orig,nstlist_prev;
    verletbuf_list_setup_t ls;
    real rlist_inc,rlist_ok,rlist_max,rlist_new,rlist_prev;
    int  i;
    t_state state_tmp;
    gmx_bool bBox,bDD,bCont;
    const char *nstl_fmt="\nFor optimal performance with a GPU nstlist (now %d) should be larger.\nThe optimum depends on your CPU and GPU resources.\nYou might want to try several nstlist values.\n";
    const char *vbd_err="Can not increase nstlist for GPU run because verlet-buffer-drift is not set or used";
    const char *box_err="Can not increase nstlist for GPU run because the box is too small";
    const char *dd_err ="Can not increase nstlist for GPU run because of domain decomposition limitations";
    char buf[STRLEN];

    /* Number of + nstlist alternative values to try when switching  */
    const int nstl[]={ 20, 25, 40, 50 };
#define NNSTL  sizeof(nstl)/sizeof(nstl[0])

    env = getenv(NSTLIST_ENVVAR);
    if (env == NULL)
    {
        if (fp != NULL)
        {
            fprintf(fp,nstl_fmt,ir->nstlist);
        }
    }

    if (ir->verletbuf_drift == 0)
    {
        gmx_fatal(FARGS,"You are using an old tpr file with a GPU, please generate a new tpr file with an up to date version of grompp");
    }

    if (ir->verletbuf_drift < 0)
    {
        if (MASTER(cr))
        {
            fprintf(stderr,"%s\n",vbd_err);
        }
        if (fp != NULL)
        {
            fprintf(fp,"%s\n",vbd_err);
        }

        return;
    }

    nstlist_orig = ir->nstlist;
    if (env != NULL)
    {
        sprintf(buf,"Getting nstlist from environment variable GMX_NSTLIST=%s",env);
        if (MASTER(cr))
        {
            fprintf(stderr,"%s\n",buf);
        }
        if (fp != NULL)
        {
            fprintf(fp,"%s\n",buf);
        }
        sscanf(env,"%d",&ir->nstlist);
    }

    verletbuf_get_list_setup(TRUE,&ls);

    /* Allow rlist to make the list double the size of the cut-off sphere */
    rlist_inc = nbnxn_get_rlist_effective_inc(NBNXN_GPU_CLUSTER_SIZE,mtop->natoms/det(box));
    rlist_ok  = (max(ir->rvdw,ir->rcoulomb) + rlist_inc)*pow(NBNXN_GPU_LIST_OK_FAC,1.0/3.0) - rlist_inc;
    rlist_max = (max(ir->rvdw,ir->rcoulomb) + rlist_inc)*pow(NBNXN_GPU_LIST_MAX_FAC,1.0/3.0) - rlist_inc;
    if (debug)
    {
        fprintf(debug,"GPU nstlist tuning: rlist_inc %.3f rlist_max %.3f\n",
                rlist_inc,rlist_max);
    }

    i = 0;
    nstlist_prev = nstlist_orig;
    rlist_prev   = ir->rlist;
    do
    {
        if (env == NULL)
        {
            ir->nstlist = nstl[i];
        }

        /* Set the pair-list buffer size in ir */
        calc_verlet_buffer_size(mtop,det(box),ir,ir->verletbuf_drift,&ls,
                                NULL,&rlist_new);

        /* Does rlist fit in the box? */
        bBox = (sqr(rlist_new) < max_cutoff2(ir->ePBC,box));
        bDD  = TRUE;
        if (bBox && DOMAINDECOMP(cr))
        {
            /* Check if rlist fits in the domain decomposition */
            if (inputrec2nboundeddim(ir) < DIM)
            {
                gmx_incons("Changing nstlist with domain decomposition and unbounded dimensions is not implemented yet");
            }
            copy_mat(box,state_tmp.box);
            bDD = change_dd_cutoff(cr,&state_tmp,ir,rlist_new);
        }

        bCont = FALSE;

        if (env == NULL)
        {
            if (bBox && bDD && rlist_new <= rlist_max)
            {
                /* Increase nstlist */
                nstlist_prev = ir->nstlist;
                rlist_prev   = rlist_new;
                bCont = (i+1 < NNSTL && rlist_new < rlist_ok);
            }
            else
            {
                /* Stick with the previous nstlist */
                ir->nstlist = nstlist_prev;
                rlist_new   = rlist_prev;
                bBox = TRUE;
                bDD  = TRUE;
            }
        }

        i++;
    }
    while (bCont);

    if (!bBox || !bDD)
    {
        gmx_warning(!bBox ? box_err : dd_err);
        if (fp != NULL)
        {
            fprintf(fp,"\n%s\n",bBox ? box_err : dd_err);
        }
        ir->nstlist = nstlist_orig;
    }
    else if (ir->nstlist != nstlist_orig || rlist_new != ir->rlist)
    {
        sprintf(buf,"Changing nstlist from %d to %d, rlist from %g to %g",
                nstlist_orig,ir->nstlist,
                ir->rlist,rlist_new);
        if (MASTER(cr))
        {
            fprintf(stderr,"%s\n\n",buf);
        }
        if (fp != NULL)
        {
            fprintf(fp,"%s\n\n",buf);
        }
        ir->rlist     = rlist_new;
        ir->rlistlong = rlist_new;
    }
}

static void prepare_verlet_scheme(FILE *fplog,
                                  gmx_hw_info_t *hwinfo,
                                  t_commrec *cr,
                                  gmx_hw_opt_t *hw_opt,
                                  const char *nbpu_opt,
                                  t_inputrec *ir,
                                  const gmx_mtop_t *mtop,
                                  matrix box,
                                  gmx_bool *bUseGPU)
{
    /* Here we only check for GPU usage on the MPI master process,
     * as here we don't know how many GPUs we will use yet.
     * We check for a GPU on all processes later.
     */
    *bUseGPU = hwinfo->bCanUseGPU || (getenv("GMX_EMULATE_GPU") != NULL);

    if (ir->verletbuf_drift > 0)
    {
        /* Update the Verlet buffer size for the current run setup */
        verletbuf_list_setup_t ls;
        real rlist_new;

        /* Here we assume CPU acceleration is on. But as currently
         * calc_verlet_buffer_size gives the same results for 4x8 and 4x4
         * and 4x2 gives a larger buffer than 4x4, this is ok.
         */
        verletbuf_get_list_setup(*bUseGPU,&ls);

        calc_verlet_buffer_size(mtop,det(box),ir,
                                ir->verletbuf_drift,&ls,
                                NULL,&rlist_new);
        if (rlist_new != ir->rlist)
        {
            if (fplog != NULL)
            {
                fprintf(fplog,"\nChanging rlist from %g to %g for non-bonded %dx%d atom kernels\n\n",
                        ir->rlist,rlist_new,
                        ls.cluster_size_i,ls.cluster_size_j);
            }
            ir->rlist     = rlist_new;
            ir->rlistlong = rlist_new;
        }
    }

    /* With GPU or emulation we should check nstlist for performance */
    if ((EI_DYNAMICS(ir->eI) &&
         *bUseGPU &&
         ir->nstlist < NSTLIST_GPU_ENOUGH) ||
        getenv(NSTLIST_ENVVAR) != NULL)
    {
        /* Choose a better nstlist */
        increase_nstlist(fplog,cr,ir,mtop,box);
    }
}

static void convert_to_verlet_scheme(FILE *fplog,
                                     t_inputrec *ir,
                                     gmx_mtop_t *mtop,real box_vol)
{
    char *conv_mesg="Converting input file with group cut-off scheme to the Verlet cut-off scheme";

    md_print_warn(NULL,fplog,"%s\n",conv_mesg);

    ir->cutoff_scheme   = ecutsVERLET;
    ir->verletbuf_drift = 0.005;

    if (ir->rcoulomb != ir->rvdw)
    {
        gmx_fatal(FARGS,"The VdW and Coulomb cut-offs are different, whereas the Verlet scheme only supports equal cut-offs");
    }

    if (ir->vdwtype == evdwUSER || EEL_USER(ir->coulombtype))
    {
        gmx_fatal(FARGS,"User non-bonded potentials are not (yet) supported with the Verlet scheme");
    }
    else if (EVDW_SWITCHED(ir->vdwtype) || EEL_SWITCHED(ir->coulombtype))
    {
        md_print_warn(NULL,fplog,"Converting switched or shifted interactions to a shifted potential (without force shift), this will lead to slightly different interaction potentials");

        if (EVDW_SWITCHED(ir->vdwtype))
        {
            ir->vdwtype = evdwCUT;
        }
        if (EEL_SWITCHED(ir->coulombtype))
        {
            if (EEL_FULL(ir->coulombtype))
            {
                /* With full electrostatic only PME can be switched */
                ir->coulombtype = eelPME;
            }
            else
            {
                md_print_warn(NULL,fplog,"NOTE: Replacing %s electrostatics with reaction-field with epsilon-rf=inf\n",eel_names[ir->coulombtype]);
                ir->coulombtype = eelRF;
                ir->epsilon_rf  = 0.0;
            }
        }

        /* We set the target energy drift to a small number.
         * Note that this is only for testing. For production the user
         * should think about this and set the mdp options.
         */
        ir->verletbuf_drift = 1e-4;
    }

    if (inputrec2nboundeddim(ir) != 3)
    {
        gmx_fatal(FARGS,"Can only convert old tpr files to the Verlet cut-off scheme with 3D pbc");
    }

    if (ir->efep != efepNO || ir->implicit_solvent != eisNO)
    {
        gmx_fatal(FARGS,"Will not convert old tpr files to the Verlet cut-off scheme with free-energy calculations or implicit solvent");
    }

    if (EI_DYNAMICS(ir->eI) && !(EI_MD(ir->eI) && ir->etc == etcNO))
    {
        verletbuf_list_setup_t ls;

        verletbuf_get_list_setup(FALSE,&ls);
        calc_verlet_buffer_size(mtop,box_vol,ir,ir->verletbuf_drift,&ls,
                                NULL,&ir->rlist);
    }
    else
    {
        ir->verletbuf_drift = -1;
        ir->rlist           = 1.05*max(ir->rvdw,ir->rcoulomb);
    }

    gmx_mtop_remove_chargegroups(mtop);
}

/* Check the process affinity mask. If it is non-zero, something
 * else has set the affinity, and mdrun should honor that and
 * not attempt to do its own thread pinning.
 *
 * This function should be called twice. Once before the OpenMP
 * library gets initialized with bAfterOpenMPInit=FALSE (which will
 * detect affinity set by external tools like taskset), and again
 * later, after the OpenMP initialization, with bAfterOpenMPInit=TRUE
 * (which will detect affinity changes made by the OpenMP library).
 *
 * Note that this will only work on Linux, because we use a GNU
 * feature. */
static void check_cpu_affinity_set(FILE *fplog, const t_commrec *cr,
                                   gmx_hw_opt_t *hw_opt, int ncpus,
                                   gmx_bool bAfterOpenmpInit)
{
#ifdef HAVE_SCHED_GETAFFINITY
    cpu_set_t mask_current;
    int       i, ret, cpu_count, cpu_set;
    gmx_bool  bAllSet;

    assert(hw_opt);
    if (!hw_opt->bThreadPinning)
    {
        /* internal affinity setting is off, don't bother checking process affinity */
        return;
    }

    CPU_ZERO(&mask_current);
    if ((ret = sched_getaffinity(0, sizeof(cpu_set_t), &mask_current)) != 0)
    {
        /* failed to query affinity mask, will just return */
        if (debug)
        {
            fprintf(debug, "Failed to query affinity mask (error %d)", ret);
        }
        return;
    }

    /* Before proceeding with the actual check, make sure that the number of
     * detected CPUs is >= the CPUs in the current set.
     * We need to check for CPU_COUNT as it was added only in glibc 2.6. */
#ifdef CPU_COUNT
    if (ncpus < CPU_COUNT(&mask_current))
    {
        if (debug)
        {
            fprintf(debug, "%d CPUs detected, but %d was returned by CPU_COUNT",
                    ncpus, CPU_COUNT(&mask_current));
        }
        return;
    }
#endif /* CPU_COUNT */

    bAllSet = TRUE;
    for (i = 0; (i < ncpus && i < CPU_SETSIZE); i++)
    {
        bAllSet = bAllSet && (CPU_ISSET(i, &mask_current) != 0);
    }

    if (!bAllSet)
    {
        if (!bAfterOpenmpInit)
        {
            md_print_warn(cr, fplog,
                          "%s detected a non-default process affinity, "
                          "so it will not attempt to pin its threads", ShortProgram());
        }
        else
        {
            md_print_warn(cr, fplog,
                          "%s detected a non-default process affinity, "
                          "probably set by the OpenMP library, "
                          "so it will not attempt to pin its threads", ShortProgram());
        }
        hw_opt->bThreadPinning = FALSE;

        if (debug)
        {
            fprintf(debug, "Non-default affinity mask found, mdrun will not pin threads\n");
        }
    }
    else
    {
        if (debug)
        {
            fprintf(debug, "Default affinity mask found\n");
        }
    }
#endif /* HAVE_SCHED_GETAFFINITY */
}

/* Set CPU affinity. Can be important for performance.
   On some systems (e.g. Cray) CPU Affinity is set by default.
   But default assigning doesn't work (well) with only some ranks
   having threads. This causes very low performance.
   External tools have cumbersome syntax for setting affinity
   in the case that only some ranks have threads.
   Thus it is important that GROMACS sets the affinity internally
   if only PME is using threads.
*/
static void set_cpu_affinity(FILE *fplog,
                             const t_commrec *cr,
                             gmx_hw_opt_t *hw_opt,
                             int nthreads_pme,
                             const gmx_hw_info_t *hwinfo,
                             const t_inputrec *inputrec)
{
#if defined GMX_THREAD_MPI
    /* With the number of TMPI threads equal to the number of cores
     * we already pinned in thread-MPI, so don't pin again here.
     */
    if (hw_opt->nthreads_tmpi == tMPI_Thread_get_hw_number())
    {
        return;
    }
#endif

#ifndef __APPLE__
    /* If the tMPI thread affinity setting is not supported encourage the user
     * to report it as it's either a bug or an exotic platform which we might
     * want to support. */
    if (tMPI_Thread_setaffinity_support() != TMPI_SETAFFINITY_SUPPORT_YES)
    {
        md_print_warn(NULL, fplog,
                      "Can not set thread affinities on the current plarform. On NUMA systems this\n"
                      "can cause performance degradation. If you think your platform should support\n"
                      "setting affinities, contact the GROMACS developers.");
        return;
    }
#endif /* __APPLE__ */

    if (hw_opt->bThreadPinning)
    {
        int nth_affinity_set, thread_id_node, thread_id,
            nthread_local, nthread_node, nthread_hw_max, nphyscore;
        int offset;
        char *env;

        /* threads on this MPI process or TMPI thread */
        if (cr->duty & DUTY_PP)
        {
            nthread_local = gmx_omp_nthreads_get(emntNonbonded);
        }
        else
        {
            nthread_local = gmx_omp_nthreads_get(emntPME);
        }

        /* map the current process to cores */
        thread_id_node = 0;
        nthread_node = nthread_local;
#ifdef GMX_MPI
        if (PAR(cr) || MULTISIM(cr))
        {
            /* We need to determine a scan of the thread counts in this
             * compute node.
             */
            MPI_Comm comm_intra;

            MPI_Comm_split(MPI_COMM_WORLD,gmx_hostname_num(),cr->rank_intranode,
                           &comm_intra);
            MPI_Scan(&nthread_local,&thread_id_node,1,MPI_INT,MPI_SUM,comm_intra);
            /* MPI_Scan is inclusive, but here we need exclusive */
            thread_id_node -= nthread_local;
            /* Get the total number of threads on this physical node */
            MPI_Allreduce(&nthread_local,&nthread_node,1,MPI_INT,MPI_SUM,comm_intra);
            MPI_Comm_free(&comm_intra);
        }
#endif

        offset = 0;
        if (hw_opt->core_pinning_offset > 0)
        {
            offset = hw_opt->core_pinning_offset;
            if (SIMMASTER(cr))
            {
                fprintf(stderr, "Applying core pinning offset %d\n", offset);
            }
            if (fplog)
            {
                fprintf(fplog, "Applying core pinning offset %d\n", offset);
            }
        }

        /* With Intel Hyper-Threading enabled, we want to pin consecutive
         * threads to physical cores when using more threads than physical
         * cores or when the user requests so.
         */
        nthread_hw_max = hwinfo->nthreads_hw_avail;
        nphyscore = -1;
        if (hw_opt->bPinHyperthreading ||
            (gmx_cpuid_x86_smt(hwinfo->cpuid_info) == GMX_CPUID_X86_SMT_ENABLED &&
             nthread_node > nthread_hw_max/2 && getenv("GMX_DISABLE_PINHT") == NULL))
        {
            if (gmx_cpuid_x86_smt(hwinfo->cpuid_info) != GMX_CPUID_X86_SMT_ENABLED)
            {
                /* We print to stderr on all processes, as we might have
                 * different settings on different physical nodes.
                 */
                if (gmx_cpuid_vendor(hwinfo->cpuid_info) != GMX_CPUID_VENDOR_INTEL)
                {
                    md_print_warn(NULL, fplog, "Pinning for Hyper-Threading layout requested, "
                                  "but non-Intel CPU detected (vendor: %s)\n",
                                  gmx_cpuid_vendor_string[gmx_cpuid_vendor(hwinfo->cpuid_info)]);
                }
                else
                {
                    md_print_warn(NULL, fplog, "Pinning for Hyper-Threading layout requested, "
                                  "but the CPU detected does not have Intel Hyper-Threading support "
                                  "(or it is turned off)\n");
                }
            }
            nphyscore = nthread_hw_max/2;

            if (SIMMASTER(cr))
            {
                fprintf(stderr, "Pinning to Hyper-Threading cores with %d physical cores in a compute node\n",
                        nphyscore);
            }
            if (fplog)
            {
                fprintf(fplog, "Pinning to Hyper-Threading cores with %d physical cores in a compute node\n",
                        nphyscore);
            }
        }

        /* Set the per-thread affinity. In order to be able to check the success
         * of affinity settings, we will set nth_affinity_set to 1 on threads
         * where the affinity setting succeded and to 0 where it failed.
         * Reducing these 0/1 values over the threads will give the total number
         * of threads on which we succeeded.
         */
         nth_affinity_set = 0;
#pragma omp parallel firstprivate(thread_id_node) num_threads(nthread_local) \
                     reduction(+:nth_affinity_set)
        {
            int      core;
            gmx_bool setaffinity_ret;

            thread_id       = gmx_omp_get_thread_num();
            thread_id_node += thread_id;
            if (nphyscore <= 0)
            {
                core = offset + thread_id_node;
            }
            else
            {
                /* Lock pairs of threads to the same hyperthreaded core */
                core = offset + thread_id_node/2 + (thread_id_node % 2)*nphyscore;
            }

            setaffinity_ret = tMPI_Thread_setaffinity_single(tMPI_Thread_self(), core);

            /* store the per-thread success-values of the setaffinity */
            nth_affinity_set = (setaffinity_ret == 0);

            if (debug)
            {
                fprintf(debug, "On rank %2d, thread %2d, core %2d the affinity setting returned %d\n",
                        cr->nodeid, gmx_omp_get_thread_num(), core, setaffinity_ret);
            }
        }

        if (nth_affinity_set > nthread_local)
        {
            char msg[STRLEN];

            sprintf(msg, "Looks like we have set affinity for more threads than "
                    "we have (%d > %d)!\n", nth_affinity_set, nthread_local);
            gmx_incons(msg);
        }
        else
        {
            /* check & warn if some threads failed to set their affinities */
            if (nth_affinity_set != nthread_local)
            {
                char sbuf1[STRLEN], sbuf2[STRLEN];

                /* sbuf1 contains rank info, while sbuf2 OpenMP thread info */
                sbuf1[0] = sbuf2[0] = '\0';
#ifdef GMX_MPI
#ifdef GMX_THREAD_MPI
                sprintf(sbuf1, "In thread-MPI thread #%d: ", cr->nodeid);
#else /* GMX_LIB_MPI */
                sprintf(sbuf1, "In MPI process #%d: ", cr->nodeid);
#endif
#endif /* GMX_MPI */

                if (nthread_local > 1)
                {
                    sprintf(sbuf2, "of %d/%d thread%s ",
                            nthread_local - nth_affinity_set, nthread_local,
                            (nthread_local - nth_affinity_set) > 1 ? "s" : "");
                }

                md_print_warn(NULL, fplog,
                              "NOTE: %sAffinity setting %sfailed.\n"
                              "      This can cause performance degradation!",
                              sbuf1, sbuf2);
            }
        }
    }
}


static void check_and_update_hw_opt(gmx_hw_opt_t *hw_opt,
                                    int cutoff_scheme,
                                    gmx_bool bIsSimMaster)
{
    gmx_omp_nthreads_read_env(&hw_opt->nthreads_omp, bIsSimMaster);

#ifndef GMX_THREAD_MPI
    if (hw_opt->nthreads_tot > 0)
    {
        gmx_fatal(FARGS,"Setting the total number of threads is only supported with thread-MPI and Gromacs was compiled without thread-MPI");
    }
    if (hw_opt->nthreads_tmpi > 0)
    {
        gmx_fatal(FARGS,"Setting the number of thread-MPI threads is only supported with thread-MPI and Gromacs was compiled without thread-MPI");
    }
#endif

    if (hw_opt->nthreads_tot > 0 && hw_opt->nthreads_omp_pme <= 0)
    {
        /* We have the same number of OpenMP threads for PP and PME processes,
         * thus we can perform several consistency checks.
         */
        if (hw_opt->nthreads_tmpi > 0 &&
            hw_opt->nthreads_omp > 0 &&
            hw_opt->nthreads_tot != hw_opt->nthreads_tmpi*hw_opt->nthreads_omp)
        {
            gmx_fatal(FARGS,"The total number of threads requested (%d) does not match the thread-MPI threads (%d) times the OpenMP threads (%d) requested",
                      hw_opt->nthreads_tot,hw_opt->nthreads_tmpi,hw_opt->nthreads_omp);
        }

        if (hw_opt->nthreads_tmpi > 0 &&
            hw_opt->nthreads_tot % hw_opt->nthreads_tmpi != 0)
        {
            gmx_fatal(FARGS,"The total number of threads requested (%d) is not divisible by the number of thread-MPI threads requested (%d)",
                      hw_opt->nthreads_tot,hw_opt->nthreads_tmpi);
        }

        if (hw_opt->nthreads_omp > 0 &&
            hw_opt->nthreads_tot % hw_opt->nthreads_omp != 0)
        {
            gmx_fatal(FARGS,"The total number of threads requested (%d) is not divisible by the number of OpenMP threads requested (%d)",
                      hw_opt->nthreads_tot,hw_opt->nthreads_omp);
        }

        if (hw_opt->nthreads_tmpi > 0 &&
            hw_opt->nthreads_omp <= 0)
        {
            hw_opt->nthreads_omp = hw_opt->nthreads_tot/hw_opt->nthreads_tmpi;
        }
    }

#ifndef GMX_OPENMP
    if (hw_opt->nthreads_omp > 1)
    {
        gmx_fatal(FARGS,"OpenMP threads are requested, but Gromacs was compiled without OpenMP support");
    }
#endif

    if (cutoff_scheme == ecutsGROUP)
    {
        /* We only have OpenMP support for PME only nodes */
        if (hw_opt->nthreads_omp > 1)
        {
            gmx_fatal(FARGS,"OpenMP threads have been requested with cut-off scheme %s, but these are only supported with cut-off scheme %s",
                      ecutscheme_names[cutoff_scheme],
                      ecutscheme_names[ecutsVERLET]);
        }
        hw_opt->nthreads_omp = 1;
    }

    if (hw_opt->nthreads_omp_pme > 0 && hw_opt->nthreads_omp <= 0)
    {
        gmx_fatal(FARGS,"You need to specify -ntomp in addition to -ntomp_pme");
    }

    if (hw_opt->nthreads_tot == 1)
    {
        hw_opt->nthreads_tmpi = 1;

        if (hw_opt->nthreads_omp > 1)
        {
            gmx_fatal(FARGS,"You requested %d OpenMP threads with %d total threads",
                      hw_opt->nthreads_tmpi,hw_opt->nthreads_tot);
        }
        hw_opt->nthreads_omp = 1;
    }

    if (hw_opt->nthreads_omp_pme <= 0 && hw_opt->nthreads_omp > 0)
    {
        hw_opt->nthreads_omp_pme = hw_opt->nthreads_omp;
    }

    if (debug)
    {
        fprintf(debug,"hw_opt: nt %d ntmpi %d ntomp %d ntomp_pme %d gpu_id '%s'\n",
                hw_opt->nthreads_tot,
                hw_opt->nthreads_tmpi,
                hw_opt->nthreads_omp,
                hw_opt->nthreads_omp_pme,
                hw_opt->gpu_id!=NULL ? hw_opt->gpu_id : "");
                
    }
}


/* Override the value in inputrec with value passed on the command line (if any) */
static void override_nsteps_cmdline(FILE *fplog,
                                    int nsteps_cmdline,
                                    t_inputrec *ir,
                                    const t_commrec *cr)
{
    assert(ir);
    assert(cr);

    /* override with anything else than the default -2 */
    if (nsteps_cmdline > -2)
    {
        char stmp[STRLEN];

        ir->nsteps = nsteps_cmdline;
        if (EI_DYNAMICS(ir->eI))
        {
            sprintf(stmp, "Overriding nsteps with value passed on the command line: %d steps, %.3f ps",
                    nsteps_cmdline, nsteps_cmdline*ir->delta_t);
        }
        else
        {
            sprintf(stmp, "Overriding nsteps with value passed on the command line: %d steps",
                    nsteps_cmdline);
        }

        md_print_warn(cr, fplog, "%s\n", stmp);
    }
}

/* Data structure set by SIMMASTER which needs to be passed to all nodes
 * before the other nodes have read the tpx file and called gmx_detect_hardware.
 */
typedef struct {
    int cutoff_scheme; /* The cutoff scheme from inputrec_t */
    gmx_bool bUseGPU;       /* Use GPU or GPU emulation          */
} master_inf_t;

int mdrunner(gmx_hw_opt_t *hw_opt,
             FILE *fplog,t_commrec *cr,int nfile,
             const t_filenm fnm[], const output_env_t oenv, gmx_bool bVerbose,
             gmx_bool bCompact, int nstglobalcomm,
             ivec ddxyz,int dd_node_order,real rdd,real rconstr,
             const char *dddlb_opt,real dlb_scale,
             const char *ddcsx,const char *ddcsy,const char *ddcsz,
             const char *nbpu_opt,
             int nsteps_cmdline, int nstepout,int resetstep,
             int nmultisim,int repl_ex_nst,int repl_ex_nex,
             int repl_ex_seed, real pforce,real cpt_period,real max_hours,
             const char *deviceOptions, unsigned long Flags)
{
    gmx_bool   bForceUseGPU,bTryUseGPU;
    double     nodetime=0,realtime;
    t_inputrec *inputrec;
    t_state    *state=NULL;
    matrix     box;
    gmx_ddbox_t ddbox={0};
    int        npme_major,npme_minor;
    real       tmpr1,tmpr2;
    t_nrnb     *nrnb;
    gmx_mtop_t *mtop=NULL;
    t_mdatoms  *mdatoms=NULL;
    t_forcerec *fr=NULL;
    t_fcdata   *fcd=NULL;
    real       ewaldcoeff=0;
    gmx_pme_t  *pmedata=NULL;
    gmx_vsite_t *vsite=NULL;
    gmx_constr_t constr;
    int        i,m,nChargePerturbed=-1,status,nalloc;
    char       *gro;
    gmx_wallcycle_t wcycle;
    gmx_bool       bReadRNG,bReadEkin;
    int        list;
    gmx_runtime_t runtime;
    int        rc;
    gmx_large_int_t reset_counters;
    gmx_edsam_t ed=NULL;
    t_commrec   *cr_old=cr; 
    int         nthreads_pme=1;
    int         nthreads_pp=1;
    gmx_membed_t membed=NULL;
    gmx_hw_info_t *hwinfo=NULL;
    master_inf_t minf={-1,FALSE};

    /* CAUTION: threads may be started later on in this function, so
       cr doesn't reflect the final parallel state right now */
    snew(inputrec,1);
    snew(mtop,1);
    
    if (Flags & MD_APPENDFILES) 
    {
        fplog = NULL;
    }

    bForceUseGPU = (strncmp(nbpu_opt, "gpu", 3) == 0);
    bTryUseGPU   = (strncmp(nbpu_opt, "auto", 4) == 0) || bForceUseGPU;

    snew(state,1);
    if (SIMMASTER(cr)) 
    {
        /* Read (nearly) all data required for the simulation */
        read_tpx_state(ftp2fn(efTPX,nfile,fnm),inputrec,state,NULL,mtop);

        if (inputrec->cutoff_scheme != ecutsVERLET &&
            ((Flags & MD_TESTVERLET) || getenv("GMX_VERLET_SCHEME") != NULL))
        {
            convert_to_verlet_scheme(fplog,inputrec,mtop,det(state->box));
        }

        /* Detect hardware, gather information. With tMPI only thread 0 does it
         * and after threads are started broadcasts hwinfo around. */
        snew(hwinfo, 1);
        gmx_detect_hardware(fplog, hwinfo, cr,
                            bForceUseGPU, bTryUseGPU, hw_opt->gpu_id);

        minf.cutoff_scheme = inputrec->cutoff_scheme;
        minf.bUseGPU       = FALSE;

        if (inputrec->cutoff_scheme == ecutsVERLET)
        {
            prepare_verlet_scheme(fplog,hwinfo,cr,hw_opt,nbpu_opt,
                                  inputrec,mtop,state->box,
                                  &minf.bUseGPU);
        }
        else if (hwinfo->bCanUseGPU)
        {
            md_print_warn(cr,fplog,
                          "NOTE: GPU(s) found, but the current simulation can not use GPUs\n"
                          "      To use a GPU, set the mdp option: cutoff-scheme = Verlet\n"
                          "      (for quick performance testing you can use the -testverlet option)\n");

            if (bForceUseGPU)
            {
                gmx_fatal(FARGS,"GPU requested, but can't be used without cutoff-scheme=Verlet");
            }
        }
    }
#ifndef GMX_THREAD_MPI
    if (PAR(cr))
    {
        gmx_bcast_sim(sizeof(minf),&minf,cr);
    }
#endif
    if (minf.bUseGPU && cr->npmenodes == -1)
    {
        /* Don't automatically use PME-only nodes with GPUs */
        cr->npmenodes = 0;
    }

    /* Check for externally set OpenMP affinity and turn off internal
     * pinning if any is found. We need to do this check early to tell
     * thread-MPI whether it should do pinning when spawning threads.
     */
    gmx_omp_check_thread_affinity(fplog, cr, hw_opt);

#ifdef GMX_THREAD_MPI
    /* With thread-MPI inputrec is only set here on the master thread */
    if (SIMMASTER(cr))
#endif
    {
        check_and_update_hw_opt(hw_opt,minf.cutoff_scheme,SIMMASTER(cr));

#ifdef GMX_THREAD_MPI
        /* Early check for externally set process affinity. Can't do over all
         * MPI processes because hwinfo is not available everywhere, but with
         * thread-MPI it's needed as pinning might get turned off which needs
         * to be known before starting thread-MPI. */
        check_cpu_affinity_set(fplog,
                               NULL,
                               hw_opt, hwinfo->nthreads_hw_avail, FALSE);
#endif

#ifdef GMX_THREAD_MPI
        if (cr->npmenodes > 0 && hw_opt->nthreads_tmpi <= 0)
        {
            gmx_fatal(FARGS,"You need to explicitly specify the number of MPI threads (-ntmpi) when using separate PME nodes");
        }
#endif

        if (hw_opt->nthreads_omp_pme != hw_opt->nthreads_omp &&
            cr->npmenodes <= 0)
        {
            gmx_fatal(FARGS,"You need to explicitly specify the number of PME nodes (-npme) when using different number of OpenMP threads for PP and PME nodes");
        }
    }

#ifdef GMX_THREAD_MPI
    if (SIMMASTER(cr))
    {
        /* NOW the threads will be started: */
        hw_opt->nthreads_tmpi = get_nthreads_mpi(hwinfo,
                                                 hw_opt,
                                                 inputrec, mtop,
                                                 cr, fplog);
        if (hw_opt->nthreads_tot > 0 && hw_opt->nthreads_omp <= 0)
        {
            hw_opt->nthreads_omp = hw_opt->nthreads_tot/hw_opt->nthreads_tmpi;
        }

        if (hw_opt->nthreads_tmpi > 1)
        {
            /* now start the threads. */
            cr=mdrunner_start_threads(hw_opt, fplog, cr_old, nfile, fnm, 
                                      oenv, bVerbose, bCompact, nstglobalcomm, 
                                      ddxyz, dd_node_order, rdd, rconstr, 
                                      dddlb_opt, dlb_scale, ddcsx, ddcsy, ddcsz,
                                      nbpu_opt,
                                      nsteps_cmdline, nstepout, resetstep, nmultisim, 
                                      repl_ex_nst, repl_ex_nex, repl_ex_seed, pforce,
                                      cpt_period, max_hours, deviceOptions, 
                                      Flags);
            /* the main thread continues here with a new cr. We don't deallocate
               the old cr because other threads may still be reading it. */
            if (cr == NULL)
            {
                gmx_comm("Failed to spawn threads");
            }
        }
    }
#endif
    /* END OF CAUTION: cr is now reliable */

    /* g_membed initialisation *
     * Because we change the mtop, init_membed is called before the init_parallel *
     * (in case we ever want to make it run in parallel) */
    if (opt2bSet("-membed",nfile,fnm))
    {
        if (MASTER(cr))
        {
            fprintf(stderr,"Initializing membed");
        }
        membed = init_membed(fplog,nfile,fnm,mtop,inputrec,state,cr,&cpt_period);
    }

    if (PAR(cr))
    {
        /* now broadcast everything to the non-master nodes/threads: */
        init_parallel(fplog, cr, inputrec, mtop);

        /* This check needs to happen after get_nthreads_mpi() */
        if (inputrec->cutoff_scheme == ecutsVERLET && (Flags & MD_PARTDEC))
        {
            gmx_fatal_collective(FARGS,cr,NULL,
                                 "The Verlet cut-off scheme is not supported with particle decomposition.\n"
                                 "You can achieve the same effect as particle decomposition by running in parallel using only OpenMP threads.");
        }
    }
    if (fplog != NULL)
    {
        pr_inputrec(fplog,0,"Input Parameters",inputrec,FALSE);
    }

#if defined GMX_THREAD_MPI
    /* With tMPI we detected on thread 0 and we'll just pass the hwinfo pointer
     * to the other threads  -- slightly uncool, but works fine, just need to
     * make sure that the data doesn't get freed twice. */
    if (cr->nnodes > 1)
    {
        if (!SIMMASTER(cr))
        {
            snew(hwinfo, 1);
        }
        gmx_bcast(sizeof(&hwinfo), &hwinfo, cr);
    }
<<<<<<< HEAD
#else
    if (PAR(cr) && !SIMMASTER(cr))
    {
        /* now we have inputrec on all nodes, can run the detection */
        /* TODO: perhaps it's better to propagate within a node instead? */
        snew(hwinfo, 1);
        gmx_detect_hardware(fplog, hwinfo, cr,
                                 bForceUseGPU, bTryUseGPU, hw_opt->gpu_id);
    }

    /* Now do the affinity check with MPI/no-MPI (done earlier with thread-MPI). */
    check_cpu_affinity_set(fplog, cr,
                           hw_opt, hwinfo->nthreads_hw_avail, FALSE);
#endif

    /* now make sure the state is initialized and propagated */
    set_state_entries(state,inputrec,cr->nnodes);
=======
    if (EI_VV(inputrec->eI) && etcVRESCALE == inputrec->etc)
    {
        gmx_fatal(FARGS, "In GROMACS 4.5.x, velocity-Verlet integrators do not work with velocity-rescaling temperature coupling. They do work in 4.6.x. Please ugprade your GROMACS version.");
    }
>>>>>>> 372187d7

    /* A parallel command line option consistency check that we can
       only do after any threads have started. */
    if (!PAR(cr) &&
        (ddxyz[XX] > 1 || ddxyz[YY] > 1 || ddxyz[ZZ] > 1 || cr->npmenodes > 0))
    {
        gmx_fatal(FARGS,
                  "The -dd or -npme option request a parallel simulation, "
#ifndef GMX_MPI
                  "but %s was compiled without threads or MPI enabled"
#else
#ifdef GMX_THREAD_MPI
                  "but the number of threads (option -nt) is 1"
#else
                  "but %s was not started through mpirun/mpiexec or only one process was requested through mpirun/mpiexec"
#endif
#endif
                  , ShortProgram()
            );
    }

    if ((Flags & MD_RERUN) &&
        (EI_ENERGY_MINIMIZATION(inputrec->eI) || eiNM == inputrec->eI))
    {
        gmx_fatal(FARGS, "The .mdp file specified an energy mininization or normal mode algorithm, and these are not compatible with mdrun -rerun");
    }

    if (can_use_allvsall(inputrec,mtop,TRUE,cr,fplog) && PAR(cr))
    {
        /* All-vs-all loops do not work with domain decomposition */
        Flags |= MD_PARTDEC;
    }

    if (!EEL_PME(inputrec->coulombtype) || (Flags & MD_PARTDEC))
    {
        if (cr->npmenodes > 0)
        {
            if (!EEL_PME(inputrec->coulombtype))
            {
                gmx_fatal_collective(FARGS,cr,NULL,
                                     "PME nodes are requested, but the system does not use PME electrostatics");
            }
            if (Flags & MD_PARTDEC)
            {
                gmx_fatal_collective(FARGS,cr,NULL,
                                     "PME nodes are requested, but particle decomposition does not support separate PME nodes");
            }
        }

        cr->npmenodes = 0;
    }

#ifdef GMX_FAHCORE
    fcRegisterSteps(inputrec->nsteps,inputrec->init_step);
#endif

    /* NMR restraints must be initialized before load_checkpoint,
     * since with time averaging the history is added to t_state.
     * For proper consistency check we therefore need to extend
     * t_state here.
     * So the PME-only nodes (if present) will also initialize
     * the distance restraints.
     */
    snew(fcd,1);

    /* This needs to be called before read_checkpoint to extend the state */
    init_disres(fplog,mtop,inputrec,cr,Flags & MD_PARTDEC,fcd,state, repl_ex_nst > 0);

    if (gmx_mtop_ftype_count(mtop,F_ORIRES) > 0)
    {
        if (PAR(cr) && !(Flags & MD_PARTDEC))
        {
            gmx_fatal(FARGS,"Orientation restraints do not work (yet) with domain decomposition, use particle decomposition (mdrun option -pd)");
        }
        /* Orientation restraints */
        if (MASTER(cr))
        {
            init_orires(fplog,mtop,state->x,inputrec,cr->ms,&(fcd->orires),
                        state);
        }
    }

    if (DEFORM(*inputrec))
    {
        /* Store the deform reference box before reading the checkpoint */
        if (SIMMASTER(cr))
        {
            copy_mat(state->box,box);
        }
        if (PAR(cr))
        {
            gmx_bcast(sizeof(box),box,cr);
        }
        /* Because we do not have the update struct available yet
         * in which the reference values should be stored,
         * we store them temporarily in static variables.
         * This should be thread safe, since they are only written once
         * and with identical values.
         */
#ifdef GMX_THREAD_MPI
        tMPI_Thread_mutex_lock(&deform_init_box_mutex);
#endif
        deform_init_init_step_tpx = inputrec->init_step;
        copy_mat(box,deform_init_box_tpx);
#ifdef GMX_THREAD_MPI
        tMPI_Thread_mutex_unlock(&deform_init_box_mutex);
#endif
    }

    if (opt2bSet("-cpi",nfile,fnm)) 
    {
        /* Check if checkpoint file exists before doing continuation.
         * This way we can use identical input options for the first and subsequent runs...
         */
        if( gmx_fexist_master(opt2fn_master("-cpi",nfile,fnm,cr),cr) )
        {
            load_checkpoint(opt2fn_master("-cpi",nfile,fnm,cr),&fplog,
                            cr,Flags & MD_PARTDEC,ddxyz,
                            inputrec,state,&bReadRNG,&bReadEkin,
                            (Flags & MD_APPENDFILES),
                            (Flags & MD_APPENDFILESSET));
            
            if (bReadRNG)
            {
                Flags |= MD_READ_RNG;
            }
            if (bReadEkin)
            {
                Flags |= MD_READ_EKIN;
            }
        }
    }

    if (((MASTER(cr) || (Flags & MD_SEPPOT)) && (Flags & MD_APPENDFILES))
#ifdef GMX_THREAD_MPI
        /* With thread MPI only the master node/thread exists in mdrun.c,
         * therefore non-master nodes need to open the "seppot" log file here.
         */
        || (!MASTER(cr) && (Flags & MD_SEPPOT))
#endif
        )
    {
        gmx_log_open(ftp2fn(efLOG,nfile,fnm),cr,!(Flags & MD_SEPPOT),
                             Flags,&fplog);
    }

    /* override nsteps with value from cmdline */
    override_nsteps_cmdline(fplog, nsteps_cmdline, inputrec, cr);

    if (SIMMASTER(cr)) 
    {
        copy_mat(state->box,box);
    }

    if (PAR(cr)) 
    {
        gmx_bcast(sizeof(box),box,cr);
    }

    /* Essential dynamics */
    if (opt2bSet("-ei",nfile,fnm))
    {
        /* Open input and output files, allocate space for ED data structure */
        ed = ed_open(mtop->natoms,&state->edsamstate,nfile,fnm,Flags,oenv,cr);
    }

    if (PAR(cr) && !((Flags & MD_PARTDEC) ||
                     EI_TPI(inputrec->eI) ||
                     inputrec->eI == eiNM))
    {
        cr->dd = init_domain_decomposition(fplog,cr,Flags,ddxyz,rdd,rconstr,
                                           dddlb_opt,dlb_scale,
                                           ddcsx,ddcsy,ddcsz,
                                           mtop,inputrec,
                                           box,state->x,
                                           &ddbox,&npme_major,&npme_minor);

        make_dd_communicators(fplog,cr,dd_node_order);

        /* Set overallocation to avoid frequent reallocation of arrays */
        set_over_alloc_dd(TRUE);
    }
    else
    {
        /* PME, if used, is done on all nodes with 1D decomposition */
        cr->npmenodes = 0;
        cr->duty = (DUTY_PP | DUTY_PME);
        npme_major = 1;
        npme_minor = 1;
        if (!EI_TPI(inputrec->eI))
        {
            npme_major = cr->nnodes;
        }
        
        if (inputrec->ePBC == epbcSCREW)
        {
            gmx_fatal(FARGS,
                      "pbc=%s is only implemented with domain decomposition",
                      epbc_names[inputrec->ePBC]);
        }
    }

    if (PAR(cr))
    {
        /* After possible communicator splitting in make_dd_communicators.
         * we can set up the intra/inter node communication.
         */
        gmx_setup_nodecomm(fplog,cr);
    }

    /* Initialize per-physical-node MPI process/thread ID and counters. */
    gmx_init_intranode_counters(cr);

#ifdef GMX_MPI
    md_print_info(cr,fplog,"Using %d MPI %s\n",
                  cr->nnodes,
#ifdef GMX_THREAD_MPI
                  cr->nnodes==1 ? "thread" : "threads"
#else
                  cr->nnodes==1 ? "process" : "processes"
#endif
                  );
    fflush(stderr);
#endif

    gmx_omp_nthreads_init(fplog, cr,
                          hwinfo->nthreads_hw_avail,
                          hw_opt->nthreads_omp,
                          hw_opt->nthreads_omp_pme,
                          (cr->duty & DUTY_PP) == 0,
                          inputrec->cutoff_scheme == ecutsVERLET);

    gmx_check_hw_runconf_consistency(fplog, hwinfo, cr, hw_opt->nthreads_tmpi, minf.bUseGPU);

    /* getting number of PP/PME threads
       PME: env variable should be read only on one node to make sure it is 
       identical everywhere;
     */
    /* TODO nthreads_pp is only used for pinning threads.
     * This is a temporary solution until we have a hw topology library.
     */
    nthreads_pp  = gmx_omp_nthreads_get(emntNonbonded);
    nthreads_pme = gmx_omp_nthreads_get(emntPME);

    wcycle = wallcycle_init(fplog,resetstep,cr,nthreads_pp,nthreads_pme);

    if (PAR(cr))
    {
        /* Master synchronizes its value of reset_counters with all nodes 
         * including PME only nodes */
        reset_counters = wcycle_get_reset_counters(wcycle);
        gmx_bcast_sim(sizeof(reset_counters),&reset_counters,cr);
        wcycle_set_reset_counters(wcycle, reset_counters);
    }

    snew(nrnb,1);
    if (cr->duty & DUTY_PP)
    {
        /* For domain decomposition we allocate dynamically
         * in dd_partition_system.
         */
        if (DOMAINDECOMP(cr))
        {
            bcast_state_setup(cr,state);
        }
        else
        {
            if (PAR(cr))
            {
                bcast_state(cr,state,TRUE);
            }
        }

        /* Initiate forcerecord */
        fr = mk_forcerec();
        fr->hwinfo = hwinfo;
        init_forcerec(fplog,oenv,fr,fcd,inputrec,mtop,cr,box,FALSE,
                      opt2fn("-table",nfile,fnm),
                      opt2fn("-tabletf",nfile,fnm),
                      opt2fn("-tablep",nfile,fnm),
                      opt2fn("-tableb",nfile,fnm),
                      nbpu_opt,
                      FALSE,pforce);

        /* version for PCA_NOT_READ_NODE (see md.c) */
        /*init_forcerec(fplog,fr,fcd,inputrec,mtop,cr,box,FALSE,
          "nofile","nofile","nofile","nofile",FALSE,pforce);
          */        
        fr->bSepDVDL = ((Flags & MD_SEPPOT) == MD_SEPPOT);

        /* Initialize QM-MM */
        if(fr->bQMMM)
        {
            init_QMMMrec(cr,box,mtop,inputrec,fr);
        }

        /* Initialize the mdatoms structure.
         * mdatoms is not filled with atom data,
         * as this can not be done now with domain decomposition.
         */
        mdatoms = init_mdatoms(fplog,mtop,inputrec->efep!=efepNO);

        /* Initialize the virtual site communication */
        vsite = init_vsite(mtop,cr,FALSE);

        calc_shifts(box,fr->shift_vec);

        /* With periodic molecules the charge groups should be whole at start up
         * and the virtual sites should not be far from their proper positions.
         */
        if (!inputrec->bContinuation && MASTER(cr) &&
            !(inputrec->ePBC != epbcNONE && inputrec->bPeriodicMols))
        {
            /* Make molecules whole at start of run */
            if (fr->ePBC != epbcNONE)
            {
                do_pbc_first_mtop(fplog,inputrec->ePBC,box,mtop,state->x);
            }
            if (vsite)
            {
                /* Correct initial vsite positions are required
                 * for the initial distribution in the domain decomposition
                 * and for the initial shell prediction.
                 */
                construct_vsites_mtop(fplog,vsite,mtop,state->x);
            }
        }

        if (EEL_PME(fr->eeltype))
        {
            ewaldcoeff = fr->ewaldcoeff;
            pmedata = &fr->pmedata;
        }
        else
        {
            pmedata = NULL;
        }
    }
    else
    {
        /* This is a PME only node */

        /* We don't need the state */
        done_state(state);

        ewaldcoeff = calc_ewaldcoeff(inputrec->rcoulomb, inputrec->ewald_rtol);
        snew(pmedata,1);
    }

    /* Before setting affinity, check whether the affinity has changed
     * - which indicates that probably the OpenMP library has changed it since
     * we first checked). */
    check_cpu_affinity_set(fplog, cr, hw_opt, hwinfo->nthreads_hw_avail, TRUE);

    /* Set the CPU affinity */
    set_cpu_affinity(fplog,cr,hw_opt,nthreads_pme,hwinfo,inputrec);

    /* Initiate PME if necessary,
     * either on all nodes or on dedicated PME nodes only. */
    if (EEL_PME(inputrec->coulombtype))
    {
        if (mdatoms)
        {
            nChargePerturbed = mdatoms->nChargePerturbed;
        }
        if (cr->npmenodes > 0)
        {
            /* The PME only nodes need to know nChargePerturbed */
            gmx_bcast_sim(sizeof(nChargePerturbed),&nChargePerturbed,cr);
        }

        if (cr->duty & DUTY_PME)
        {
            status = gmx_pme_init(pmedata,cr,npme_major,npme_minor,inputrec,
                                  mtop ? mtop->natoms : 0,nChargePerturbed,
                                  (Flags & MD_REPRODUCIBLE),nthreads_pme);
            if (status != 0) 
            {
                gmx_fatal(FARGS,"Error %d initializing PME",status);
            }
        }
    }


    if (integrator[inputrec->eI].func == do_md)
    {
        /* Turn on signal handling on all nodes */
        /*
         * (A user signal from the PME nodes (if any)
         * is communicated to the PP nodes.
         */
        signal_handler_install();
    }

    if (cr->duty & DUTY_PP)
    {
        if (inputrec->ePull != epullNO)
        {
            /* Initialize pull code */
            init_pull(fplog,inputrec,nfile,fnm,mtop,cr,oenv, inputrec->fepvals->init_lambda,
                      EI_DYNAMICS(inputrec->eI) && MASTER(cr),Flags);
        }
        
        if (inputrec->bRot)
        {
           /* Initialize enforced rotation code */
           init_rot(fplog,inputrec,nfile,fnm,cr,state->x,box,mtop,oenv,
                    bVerbose,Flags);
        }

        constr = init_constraints(fplog,mtop,inputrec,ed,state,cr);

        if (DOMAINDECOMP(cr))
        {
            dd_init_bondeds(fplog,cr->dd,mtop,vsite,constr,inputrec,
                            Flags & MD_DDBONDCHECK,fr->cginfo_mb);

            set_dd_parameters(fplog,cr->dd,dlb_scale,inputrec,fr,&ddbox);

            setup_dd_grid(fplog,cr->dd);
        }

        /* Now do whatever the user wants us to do (how flexible...) */
        integrator[inputrec->eI].func(fplog,cr,nfile,fnm,
                                      oenv,bVerbose,bCompact,
                                      nstglobalcomm,
                                      vsite,constr,
                                      nstepout,inputrec,mtop,
                                      fcd,state,
                                      mdatoms,nrnb,wcycle,ed,fr,
                                      repl_ex_nst,repl_ex_nex,repl_ex_seed,
                                      membed,
                                      cpt_period,max_hours,
                                      deviceOptions,
                                      Flags,
                                      &runtime);

        if (inputrec->ePull != epullNO)
        {
            finish_pull(fplog,inputrec->pull);
        }
        
        if (inputrec->bRot)
        {
            finish_rot(fplog,inputrec->rot);
        }

    } 
    else 
    {
        /* do PME only */
        gmx_pmeonly(*pmedata,cr,nrnb,wcycle,ewaldcoeff,FALSE,inputrec);
    }

    if (EI_DYNAMICS(inputrec->eI) || EI_TPI(inputrec->eI))
    {
        /* Some timing stats */  
        if (SIMMASTER(cr))
        {
            if (runtime.proc == 0)
            {
                runtime.proc = runtime.real;
            }
        }
        else
        {
            runtime.real = 0;
        }
    }

    wallcycle_stop(wcycle,ewcRUN);

    /* Finish up, write some stuff
     * if rerunMD, don't write last frame again 
     */
    finish_run(fplog,cr,ftp2fn(efSTO,nfile,fnm),
               inputrec,nrnb,wcycle,&runtime,
               fr != NULL && fr->nbv != NULL && fr->nbv->bUseGPU ?
                 nbnxn_cuda_get_timings(fr->nbv->cu_nbv) : NULL,
               nthreads_pp, 
               EI_DYNAMICS(inputrec->eI) && !MULTISIM(cr));

    if ((cr->duty & DUTY_PP) && fr->nbv != NULL && fr->nbv->bUseGPU)
    {
        char gpu_err_str[STRLEN];

        /* free GPU memory and uninitialize GPU (by destroying the context) */
        nbnxn_cuda_free(fplog, fr->nbv->cu_nbv);

        if (!free_gpu(gpu_err_str))
        {
            gmx_warning("On node %d failed to free GPU #%d: %s",
                        cr->nodeid, get_current_gpu_device_id(), gpu_err_str);
        }
    }

    if (opt2bSet("-membed",nfile,fnm))
    {
        sfree(membed);
    }

#ifdef GMX_THREAD_MPI
    if (PAR(cr) && SIMMASTER(cr))
#endif
    {
        gmx_hardware_info_free(hwinfo);
    }

    /* Does what it says */  
    print_date_and_time(fplog,cr->nodeid,"Finished mdrun",&runtime);

    /* Close logfile already here if we were appending to it */
    if (MASTER(cr) && (Flags & MD_APPENDFILES))
    {
        gmx_log_close(fplog);
    }	

    rc=(int)gmx_get_stop_condition();

#ifdef GMX_THREAD_MPI
    /* we need to join all threads. The sub-threads join when they
       exit this function, but the master thread needs to be told to 
       wait for that. */
    if (PAR(cr) && MASTER(cr))
    {
        tMPI_Finalize();
    }
#endif

    return rc;
}<|MERGE_RESOLUTION|>--- conflicted
+++ resolved
@@ -1438,7 +1438,6 @@
         }
         gmx_bcast(sizeof(&hwinfo), &hwinfo, cr);
     }
-<<<<<<< HEAD
 #else
     if (PAR(cr) && !SIMMASTER(cr))
     {
@@ -1456,12 +1455,6 @@
 
     /* now make sure the state is initialized and propagated */
     set_state_entries(state,inputrec,cr->nnodes);
-=======
-    if (EI_VV(inputrec->eI) && etcVRESCALE == inputrec->etc)
-    {
-        gmx_fatal(FARGS, "In GROMACS 4.5.x, velocity-Verlet integrators do not work with velocity-rescaling temperature coupling. They do work in 4.6.x. Please ugprade your GROMACS version.");
-    }
->>>>>>> 372187d7
 
     /* A parallel command line option consistency check that we can
        only do after any threads have started. */
