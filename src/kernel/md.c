--- conflicted
+++ resolved
@@ -81,12 +81,9 @@
 #include "mtop_util.h"
 #include "sighandler.h"
 #include "string2.h"
-<<<<<<< HEAD
 #include "pme_switch.h"
 #include "bondf.h"
-=======
 #include "membed.h"
->>>>>>> d0050783
 
 #ifdef GMX_LIB_MPI
 #include <mpi.h>
