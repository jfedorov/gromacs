/*
 * This file is part of the GROMACS molecular simulation package.
 *
 * Copyright (c) 1991-2000, University of Groningen, The Netherlands.
 * Copyright (c) 2001-2004, The GROMACS development team.
 * Copyright (c) 2011,2012,2013,2014,2015,2016, by the GROMACS development team, led by
 * Mark Abraham, David van der Spoel, Berk Hess, and Erik Lindahl,
 * and including many others, as listed in the AUTHORS file in the
 * top-level source directory and at http://www.gromacs.org.
 *
 * GROMACS is free software; you can redistribute it and/or
 * modify it under the terms of the GNU Lesser General Public License
 * as published by the Free Software Foundation; either version 2.1
 * of the License, or (at your option) any later version.
 *
 * GROMACS is distributed in the hope that it will be useful,
 * but WITHOUT ANY WARRANTY; without even the implied warranty of
 * MERCHANTABILITY or FITNESS FOR A PARTICULAR PURPOSE.  See the GNU
 * Lesser General Public License for more details.
 *
 * You should have received a copy of the GNU Lesser General Public
 * License along with GROMACS; if not, see
 * http://www.gnu.org/licenses, or write to the Free Software Foundation,
 * Inc., 51 Franklin Street, Fifth Floor, Boston, MA  02110-1301  USA.
 *
 * If you want to redistribute modifications to GROMACS, please
 * consider that scientific software is very special. Version
 * control is crucial - bugs must be traceable. We will be happy to
 * consider code for inclusion in the official distribution, but
 * derived work must not be called official GROMACS. Details are found
 * in the README & COPYING files - if they are missing, get the
 * official version at http://www.gromacs.org.
 *
 * To help us fund GROMACS development, we humbly ask that you cite
 * the research papers on the package. Check out http://www.gromacs.org.
 */
/*! \internal \file
 *
 * \brief Implements the MD runner routine calling all integrators.
 *
 * \author David van der Spoel <david.vanderspoel@icm.uu.se>
 * \ingroup module_mdlib
 */
#include "gmxpre.h"

#include "runner.h"

#include "config.h"

#include <assert.h>
#include <signal.h>
#include <stdlib.h>
#include <string.h>

#include <algorithm>

#include "gromacs/commandline/filenm.h"
#include "gromacs/domdec/domdec.h"
#include "gromacs/domdec/domdec_struct.h"
#include "gromacs/essentialdynamics/edsam.h"
#include "gromacs/ewald/pme.h"
#include "gromacs/fileio/checkpoint.h"
#include "gromacs/fileio/oenv.h"
#include "gromacs/fileio/tpxio.h"
#include "gromacs/gmxlib/md_logging.h"
#include "gromacs/gmxlib/network.h"
#include "gromacs/gpu_utils/gpu_utils.h"
#include "gromacs/hardware/detecthardware.h"
#include "gromacs/listed-forces/disre.h"
#include "gromacs/listed-forces/orires.h"
#include "gromacs/math/calculate-ewald-splitting-coefficient.h"
#include "gromacs/math/functions.h"
#include "gromacs/math/utilities.h"
#include "gromacs/math/vec.h"
#include "gromacs/mdlib/calc_verletbuf.h"
#include "gromacs/mdlib/constr.h"
#include "gromacs/mdlib/force.h"
#include "gromacs/mdlib/forcerec.h"
#include "gromacs/mdlib/gmx_omp_nthreads.h"
#include "gromacs/mdlib/integrator.h"
#include "gromacs/mdlib/main.h"
#include "gromacs/mdlib/md_support.h"
#include "gromacs/mdlib/mdatoms.h"
#include "gromacs/mdlib/mdrun.h"
#include "gromacs/mdlib/minimize.h"
#include "gromacs/mdlib/nbnxn_search.h"
#include "gromacs/mdlib/qmmm.h"
#include "gromacs/mdlib/sighandler.h"
#include "gromacs/mdlib/sim_util.h"
#include "gromacs/mdlib/tpi.h"
#include "gromacs/mdrunutility/threadaffinity.h"
#include "gromacs/mdtypes/inputrec.h"
#include "gromacs/mdtypes/md_enums.h"
#include "gromacs/mdtypes/state.h"
#include "gromacs/pbcutil/pbc.h"
#include "gromacs/pulling/pull.h"
#include "gromacs/pulling/pull_rotation.h"
#include "gromacs/swap/swapcoords.h"
#include "gromacs/timing/wallcycle.h"
#include "gromacs/topology/mtop_util.h"
#include "gromacs/trajectory/trajectoryframe.h"
#include "gromacs/utility/cstringutil.h"
#include "gromacs/utility/exceptions.h"
#include "gromacs/utility/fatalerror.h"
#include "gromacs/utility/gmxassert.h"
#include "gromacs/utility/gmxmpi.h"
#include "gromacs/utility/pleasecite.h"
#include "gromacs/utility/smalloc.h"

#include "deform.h"
#include "md.h"
#include "membed.h"
#include "repl_ex.h"
#include "resource-division.h"

#ifdef GMX_FAHCORE
#include "corewrap.h"
#endif

//! First step used in pressure scaling
gmx_int64_t         deform_init_init_step_tpx;
//! Initial box for pressure scaling
matrix              deform_init_box_tpx;
//! MPI variable for use in pressure scaling
tMPI_Thread_mutex_t deform_init_box_mutex = TMPI_THREAD_MUTEX_INITIALIZER;

#if GMX_THREAD_MPI
/* The minimum number of atoms per tMPI thread. With fewer atoms than this,
 * the number of threads will get lowered.
 */
#define MIN_ATOMS_PER_MPI_THREAD    90
#define MIN_ATOMS_PER_GPU           900

struct mdrunner_arglist
{
    gmx_hw_opt_t            hw_opt;
    FILE                   *fplog;
    t_commrec              *cr;
    int                     nfile;
    const t_filenm         *fnm;
    const gmx_output_env_t *oenv;
    gmx_bool                bVerbose;
    int                     nstglobalcomm;
    ivec                    ddxyz;
    int                     dd_rank_order;
    int                     npme;
    real                    rdd;
    real                    rconstr;
    const char             *dddlb_opt;
    real                    dlb_scale;
    const char             *ddcsx;
    const char             *ddcsy;
    const char             *ddcsz;
    const char             *nbpu_opt;
    int                     nstlist_cmdline;
    gmx_int64_t             nsteps_cmdline;
    int                     nstepout;
    int                     resetstep;
    int                     nmultisim;
    int                     repl_ex_nst;
    int                     repl_ex_nex;
    int                     repl_ex_seed;
    real                    pforce;
    real                    cpt_period;
    real                    max_hours;
    int                     imdport;
    unsigned long           Flags;
};


/* The function used for spawning threads. Extracts the mdrunner()
   arguments from its one argument and calls mdrunner(), after making
   a commrec. */
static void mdrunner_start_fn(void *arg)
{
    try
    {
        struct mdrunner_arglist *mda = (struct mdrunner_arglist*)arg;
        struct mdrunner_arglist  mc  = *mda; /* copy the arg list to make sure
                                                that it's thread-local. This doesn't
                                                copy pointed-to items, of course,
                                                but those are all const. */
        t_commrec *cr;                       /* we need a local version of this */
        FILE      *fplog = NULL;
        t_filenm  *fnm;

        fnm = dup_tfn(mc.nfile, mc.fnm);

        cr = reinitialize_commrec_for_this_thread(mc.cr);

        if (MASTER(cr))
        {
            fplog = mc.fplog;
        }

        gmx::mdrunner(&mc.hw_opt, fplog, cr, mc.nfile, fnm, mc.oenv,
                      mc.bVerbose, mc.nstglobalcomm,
                      mc.ddxyz, mc.dd_rank_order, mc.npme, mc.rdd,
                      mc.rconstr, mc.dddlb_opt, mc.dlb_scale,
                      mc.ddcsx, mc.ddcsy, mc.ddcsz,
                      mc.nbpu_opt, mc.nstlist_cmdline,
                      mc.nsteps_cmdline, mc.nstepout, mc.resetstep,
                      mc.nmultisim, mc.repl_ex_nst, mc.repl_ex_nex, mc.repl_ex_seed, mc.pforce,
                      mc.cpt_period, mc.max_hours, mc.imdport, mc.Flags);
    }
    GMX_CATCH_ALL_AND_EXIT_WITH_FATAL_ERROR;
}


/* called by mdrunner() to start a specific number of threads (including
   the main thread) for thread-parallel runs. This in turn calls mdrunner()
   for each thread.
   All options besides nthreads are the same as for mdrunner(). */
static t_commrec *mdrunner_start_threads(gmx_hw_opt_t *hw_opt,
                                         FILE *fplog, t_commrec *cr, int nfile,
                                         const t_filenm fnm[], const gmx_output_env_t *oenv, gmx_bool bVerbose,
                                         int nstglobalcomm,
                                         ivec ddxyz, int dd_rank_order, int npme,
                                         real rdd, real rconstr,
                                         const char *dddlb_opt, real dlb_scale,
                                         const char *ddcsx, const char *ddcsy, const char *ddcsz,
                                         const char *nbpu_opt, int nstlist_cmdline,
                                         gmx_int64_t nsteps_cmdline,
                                         int nstepout, int resetstep,
                                         int nmultisim, int repl_ex_nst, int repl_ex_nex, int repl_ex_seed,
                                         real pforce, real cpt_period, real max_hours,
                                         unsigned long Flags)
{
    /* TODO: remove */
    if (debug)
    {
        fprintf(debug, "Entering mdrunner_start_threads()...\n");
    }

    int                      ret;
    struct mdrunner_arglist *mda;
    t_commrec               *crn; /* the new commrec */
    t_filenm                *fnmn;

    /* first check whether we even need to start tMPI */
    if (hw_opt->nthreads_tmpi < 2)
    {
        return cr;
    }

    /* a few small, one-time, almost unavoidable memory leaks: */
    snew(mda, 1);
    fnmn = dup_tfn(nfile, fnm);

    /* fill the data structure to pass as void pointer to thread start fn */
    /* hw_opt contains pointers, which should all be NULL at this stage */
    mda->hw_opt          = *hw_opt;
    mda->fplog           = fplog;
    mda->cr              = cr;
    mda->nfile           = nfile;
    mda->fnm             = fnmn;
    mda->oenv            = oenv;
    mda->bVerbose        = bVerbose;
    mda->nstglobalcomm   = nstglobalcomm;
    mda->ddxyz[XX]       = ddxyz[XX];
    mda->ddxyz[YY]       = ddxyz[YY];
    mda->ddxyz[ZZ]       = ddxyz[ZZ];
    mda->dd_rank_order   = dd_rank_order;
    mda->npme            = npme;
    mda->rdd             = rdd;
    mda->rconstr         = rconstr;
    mda->dddlb_opt       = dddlb_opt;
    mda->dlb_scale       = dlb_scale;
    mda->ddcsx           = ddcsx;
    mda->ddcsy           = ddcsy;
    mda->ddcsz           = ddcsz;
    mda->nbpu_opt        = nbpu_opt;
    mda->nstlist_cmdline = nstlist_cmdline;
    mda->nsteps_cmdline  = nsteps_cmdline;
    mda->nstepout        = nstepout;
    mda->resetstep       = resetstep;
    mda->nmultisim       = nmultisim;
    mda->repl_ex_nst     = repl_ex_nst;
    mda->repl_ex_nex     = repl_ex_nex;
    mda->repl_ex_seed    = repl_ex_seed;
    mda->pforce          = pforce;
    mda->cpt_period      = cpt_period;
    mda->max_hours       = max_hours;
    mda->Flags           = Flags;

    /* now spawn new threads that start mdrunner_start_fn(), while
       the main thread returns, we set thread affinity later */
    ret = tMPI_Init_fn(TRUE, hw_opt->nthreads_tmpi, TMPI_AFFINITY_NONE,
                       mdrunner_start_fn, (void*)(mda) );
    if (ret != TMPI_SUCCESS)
    {
        return NULL;
    }

    crn = reinitialize_commrec_for_this_thread(cr);
    return crn;
}

#endif /* GMX_THREAD_MPI */


/*! \brief Cost of non-bonded kernels
 *
 * We determine the extra cost of the non-bonded kernels compared to
 * a reference nstlist value of 10 (which is the default in grompp).
 */
static const int    nbnxnReferenceNstlist = 10;
//! The values to try when switching
const int           nstlist_try[] = { 20, 25, 40 };
//! Number of elements in the neighborsearch list trials.
#define NNSTL  sizeof(nstlist_try)/sizeof(nstlist_try[0])
/* Increase nstlist until the non-bonded cost increases more than listfac_ok,
 * but never more than listfac_max.
 * A standard (protein+)water system at 300K with PME ewald_rtol=1e-5
 * needs 1.28 at rcoulomb=0.9 and 1.24 at rcoulomb=1.0 to get to nstlist=40.
 * Note that both CPU and GPU factors are conservative. Performance should
 * not go down due to this tuning, except with a relatively slow GPU.
 * On the other hand, at medium/high parallelization or with fast GPUs
 * nstlist will not be increased enough to reach optimal performance.
 */
/* CPU: pair-search is about a factor 1.5 slower than the non-bonded kernel */
//! Max OK performance ratio beween force calc and neighbor searching
static const float  nbnxn_cpu_listfac_ok    = 1.05;
//! Too high performance ratio beween force calc and neighbor searching
static const float  nbnxn_cpu_listfac_max   = 1.09;
/* GPU: pair-search is a factor 1.5-3 slower than the non-bonded kernel */
//! Max OK performance ratio beween force calc and neighbor searching
static const float  nbnxn_gpu_listfac_ok    = 1.20;
//! Too high performance ratio beween force calc and neighbor searching
static const float  nbnxn_gpu_listfac_max   = 1.30;

/*! \brief Try to increase nstlist when using the Verlet cut-off scheme */
static void increase_nstlist(FILE *fp, t_commrec *cr,
                             t_inputrec *ir, int nstlist_cmdline,
                             const gmx_mtop_t *mtop, matrix box,
                             gmx_bool bGPU)
{
    float                  listfac_ok, listfac_max;
    int                    nstlist_orig, nstlist_prev;
    verletbuf_list_setup_t ls;
    real                   rlistWithReferenceNstlist, rlist_inc, rlist_ok, rlist_max;
    real                   rlist_new, rlist_prev;
    size_t                 nstlist_ind = 0;
    t_state                state_tmp;
    gmx_bool               bBox, bDD, bCont;
    const char            *nstl_gpu = "\nFor optimal performance with a GPU nstlist (now %d) should be larger.\nThe optimum depends on your CPU and GPU resources.\nYou might want to try several nstlist values.\n";
    const char            *nve_err  = "Can not increase nstlist because an NVE ensemble is used";
    const char            *vbd_err  = "Can not increase nstlist because verlet-buffer-tolerance is not set or used";
    const char            *box_err  = "Can not increase nstlist because the box is too small";
    const char            *dd_err   = "Can not increase nstlist because of domain decomposition limitations";
    char                   buf[STRLEN];

    if (nstlist_cmdline <= 0)
    {
        if (ir->nstlist == 1)
        {
            /* The user probably set nstlist=1 for a reason,
             * don't mess with the settings.
             */
            return;
        }

        if (fp != NULL && bGPU && ir->nstlist < nstlist_try[0])
        {
            fprintf(fp, nstl_gpu, ir->nstlist);
        }
        nstlist_ind = 0;
        while (nstlist_ind < NNSTL && ir->nstlist >= nstlist_try[nstlist_ind])
        {
            nstlist_ind++;
        }
        if (nstlist_ind == NNSTL)
        {
            /* There are no larger nstlist value to try */
            return;
        }
    }

    if (EI_MD(ir->eI) && ir->etc == etcNO)
    {
        if (MASTER(cr))
        {
            fprintf(stderr, "%s\n", nve_err);
        }
        if (fp != NULL)
        {
            fprintf(fp, "%s\n", nve_err);
        }

        return;
    }

    if (ir->verletbuf_tol == 0 && bGPU)
    {
        gmx_fatal(FARGS, "You are using an old tpr file with a GPU, please generate a new tpr file with an up to date version of grompp");
    }

    if (ir->verletbuf_tol < 0)
    {
        if (MASTER(cr))
        {
            fprintf(stderr, "%s\n", vbd_err);
        }
        if (fp != NULL)
        {
            fprintf(fp, "%s\n", vbd_err);
        }

        return;
    }

    if (bGPU)
    {
        listfac_ok  = nbnxn_gpu_listfac_ok;
        listfac_max = nbnxn_gpu_listfac_max;
    }
    else
    {
        listfac_ok  = nbnxn_cpu_listfac_ok;
        listfac_max = nbnxn_cpu_listfac_max;
    }

    nstlist_orig = ir->nstlist;
    if (nstlist_cmdline > 0)
    {
        if (fp)
        {
            sprintf(buf, "Getting nstlist=%d from command line option",
                    nstlist_cmdline);
        }
        ir->nstlist = nstlist_cmdline;
    }

    verletbuf_get_list_setup(TRUE, bGPU, &ls);

    /* Allow rlist to make the list a given factor larger than the list
     * would be with the reference value for nstlist (10).
     */
    nstlist_prev = ir->nstlist;
    ir->nstlist  = nbnxnReferenceNstlist;
    calc_verlet_buffer_size(mtop, det(box), ir, -1, &ls, NULL,
                            &rlistWithReferenceNstlist);
    ir->nstlist  = nstlist_prev;

    /* Determine the pair list size increase due to zero interactions */
    rlist_inc = nbnxn_get_rlist_effective_inc(ls.cluster_size_j,
                                              mtop->natoms/det(box));
    rlist_ok  = (rlistWithReferenceNstlist + rlist_inc)*std::cbrt(listfac_ok) - rlist_inc;
    rlist_max = (rlistWithReferenceNstlist + rlist_inc)*std::cbrt(listfac_max) - rlist_inc;
    if (debug)
    {
        fprintf(debug, "nstlist tuning: rlist_inc %.3f rlist_ok %.3f rlist_max %.3f\n",
                rlist_inc, rlist_ok, rlist_max);
    }

    nstlist_prev = nstlist_orig;
    rlist_prev   = ir->rlist;
    do
    {
        if (nstlist_cmdline <= 0)
        {
            ir->nstlist = nstlist_try[nstlist_ind];
        }

        /* Set the pair-list buffer size in ir */
        calc_verlet_buffer_size(mtop, det(box), ir, -1, &ls, NULL, &rlist_new);

        /* Does rlist fit in the box? */
        bBox = (gmx::square(rlist_new) < max_cutoff2(ir->ePBC, box));
        bDD  = TRUE;
        if (bBox && DOMAINDECOMP(cr))
        {
            /* Check if rlist fits in the domain decomposition */
            if (inputrec2nboundeddim(ir) < DIM)
            {
                gmx_incons("Changing nstlist with domain decomposition and unbounded dimensions is not implemented yet");
            }
            copy_mat(box, state_tmp.box);
            bDD = change_dd_cutoff(cr, &state_tmp, ir, rlist_new);
        }

        if (debug)
        {
            fprintf(debug, "nstlist %d rlist %.3f bBox %d bDD %d\n",
                    ir->nstlist, rlist_new, bBox, bDD);
        }

        bCont = FALSE;

        if (nstlist_cmdline <= 0)
        {
            if (bBox && bDD && rlist_new <= rlist_max)
            {
                /* Increase nstlist */
                nstlist_prev = ir->nstlist;
                rlist_prev   = rlist_new;
                bCont        = (nstlist_ind+1 < NNSTL && rlist_new < rlist_ok);
            }
            else
            {
                /* Stick with the previous nstlist */
                ir->nstlist = nstlist_prev;
                rlist_new   = rlist_prev;
                bBox        = TRUE;
                bDD         = TRUE;
            }
        }

        nstlist_ind++;
    }
    while (bCont);

    if (!bBox || !bDD)
    {
        gmx_warning(!bBox ? box_err : dd_err);
        if (fp != NULL)
        {
            fprintf(fp, "\n%s\n", bBox ? box_err : dd_err);
        }
        ir->nstlist = nstlist_orig;
    }
    else if (ir->nstlist != nstlist_orig || rlist_new != ir->rlist)
    {
        sprintf(buf, "Changing nstlist from %d to %d, rlist from %g to %g",
                nstlist_orig, ir->nstlist,
                ir->rlist, rlist_new);
        if (MASTER(cr))
        {
            fprintf(stderr, "%s\n\n", buf);
        }
        if (fp != NULL)
        {
            fprintf(fp, "%s\n\n", buf);
        }
        ir->rlist     = rlist_new;
    }
}

/*! \brief Initialize variables for Verlet scheme simulation */
static void prepare_verlet_scheme(FILE                           *fplog,
                                  t_commrec                      *cr,
                                  t_inputrec                     *ir,
                                  int                             nstlist_cmdline,
                                  const gmx_mtop_t               *mtop,
                                  matrix                          box,
                                  gmx_bool                        bUseGPU)
{
    /* For NVE simulations, we will retain the initial list buffer */
    if (ir->verletbuf_tol > 0 && !(EI_MD(ir->eI) && ir->etc == etcNO))
    {
        /* Update the Verlet buffer size for the current run setup */
        verletbuf_list_setup_t ls;
        real                   rlist_new;

        /* Here we assume SIMD-enabled kernels are being used. But as currently
         * calc_verlet_buffer_size gives the same results for 4x8 and 4x4
         * and 4x2 gives a larger buffer than 4x4, this is ok.
         */
        verletbuf_get_list_setup(TRUE, bUseGPU, &ls);

        calc_verlet_buffer_size(mtop, det(box), ir, -1, &ls, NULL, &rlist_new);

        if (rlist_new != ir->rlist)
        {
            if (fplog != NULL)
            {
                fprintf(fplog, "\nChanging rlist from %g to %g for non-bonded %dx%d atom kernels\n\n",
                        ir->rlist, rlist_new,
                        ls.cluster_size_i, ls.cluster_size_j);
            }
            ir->rlist     = rlist_new;
        }
    }

    if (nstlist_cmdline > 0 && (!EI_DYNAMICS(ir->eI) || ir->verletbuf_tol <= 0))
    {
        gmx_fatal(FARGS, "Can not set nstlist without %s",
                  !EI_DYNAMICS(ir->eI) ? "dynamics" : "verlet-buffer-tolerance");
    }

    if (EI_DYNAMICS(ir->eI))
    {
        /* Set or try nstlist values */
        increase_nstlist(fplog, cr, ir, nstlist_cmdline, mtop, box, bUseGPU);
    }
}

/*! \brief Override the nslist value in inputrec
 *
 * with value passed on the command line (if any)
 */
static void override_nsteps_cmdline(FILE            *fplog,
                                    gmx_int64_t      nsteps_cmdline,
                                    t_inputrec      *ir,
                                    const t_commrec *cr)
{
    assert(ir);
    assert(cr);

    /* override with anything else than the default -2 */
    if (nsteps_cmdline > -2)
    {
        char sbuf_steps[STEPSTRSIZE];
        char sbuf_msg[STRLEN];

        ir->nsteps = nsteps_cmdline;
        if (EI_DYNAMICS(ir->eI) && nsteps_cmdline != -1)
        {
            sprintf(sbuf_msg, "Overriding nsteps with value passed on the command line: %s steps, %.3g ps",
                    gmx_step_str(nsteps_cmdline, sbuf_steps),
                    fabs(nsteps_cmdline*ir->delta_t));
        }
        else
        {
            sprintf(sbuf_msg, "Overriding nsteps with value passed on the command line: %s steps",
                    gmx_step_str(nsteps_cmdline, sbuf_steps));
        }

        md_print_warn(cr, fplog, "%s\n", sbuf_msg);
    }
    else if (nsteps_cmdline < -2)
    {
        gmx_fatal(FARGS, "Invalid nsteps value passed on the command line: %d",
                  nsteps_cmdline);
    }
    /* Do nothing if nsteps_cmdline == -2 */
}

namespace gmx
{

//! \brief Return the correct integrator function.
static integrator_t *my_integrator(unsigned int ei)
{
    switch (ei)
    {
        case eiMD:
        case eiBD:
        case eiSD1:
        case eiVV:
        case eiVVAK:
            if (!EI_DYNAMICS(ei))
            {
                GMX_THROW(APIError("do_md integrator would be called for a non-dynamical integrator"));
            }
            return do_md;
        case eiSteep:
            return do_steep;
        case eiCG:
            return do_cg;
        case eiNM:
            return do_nm;
        case eiLBFGS:
            return do_lbfgs;
        case eiTPI:
        case eiTPIC:
            if (!EI_TPI(ei))
            {
                GMX_THROW(APIError("do_tpi integrator would be called for a non-TPI integrator"));
            }
            return do_tpi;
        case eiSD2_REMOVED:
            GMX_THROW(NotImplementedError("SD2 integrator has been removed"));
        default:
            GMX_THROW(APIError("Non existing integrator selected"));
    }
}

int mdrunner(gmx_hw_opt_t *hw_opt,
             FILE *fplog, t_commrec *cr, int nfile,
             const t_filenm fnm[], const gmx_output_env_t *oenv, gmx_bool bVerbose,
             int nstglobalcomm,
             ivec ddxyz, int dd_rank_order, int npme, real rdd, real rconstr,
             const char *dddlb_opt, real dlb_scale,
             const char *ddcsx, const char *ddcsy, const char *ddcsz,
             const char *nbpu_opt, int nstlist_cmdline,
             gmx_int64_t nsteps_cmdline, int nstepout, int resetstep,
             int gmx_unused nmultisim, int repl_ex_nst, int repl_ex_nex,
             int repl_ex_seed, real pforce, real cpt_period, real max_hours,
             int imdport, unsigned long Flags)
{
    gmx_bool                  bForceUseGPU, bTryUseGPU, bRerunMD;
    t_inputrec               *inputrec;
    t_state                  *state = NULL;
    matrix                    box;
    gmx_ddbox_t               ddbox = {0};
    int                       npme_major, npme_minor;
    t_nrnb                   *nrnb;
    gmx_mtop_t               *mtop          = NULL;
    t_mdatoms                *mdatoms       = NULL;
    t_forcerec               *fr            = NULL;
    t_fcdata                 *fcd           = NULL;
    real                      ewaldcoeff_q  = 0;
    real                      ewaldcoeff_lj = 0;
    struct gmx_pme_t        **pmedata       = NULL;
    gmx_vsite_t              *vsite         = NULL;
    gmx_shellfc_t             shellfc       = NULL;
    gmx_constr_t              constr;
    int                       nChargePerturbed = -1, nTypePerturbed = 0, status;
    gmx_wallcycle_t           wcycle;
    gmx_walltime_accounting_t walltime_accounting = NULL;
    int                       rc;
    gmx_int64_t               reset_counters;
    gmx_edsam_t               ed           = NULL;
    int                       nthreads_pme = 1;
    gmx_membed_t             *membed       = NULL;
    gmx_hw_info_t            *hwinfo       = NULL;
    /* The master rank decides early on bUseGPU and broadcasts this later */
    gmx_bool                  bUseGPU            = FALSE;

    /* CAUTION: threads may be started later on in this function, so
       cr doesn't reflect the final parallel state right now */
    snew(inputrec, 1);
    snew(mtop, 1);

    if (Flags & MD_APPENDFILES)
    {
        fplog = NULL;
    }

    bRerunMD     = (Flags & MD_RERUN);
    bForceUseGPU = (strncmp(nbpu_opt, "gpu", 3) == 0);
    bTryUseGPU   = (strncmp(nbpu_opt, "auto", 4) == 0) || bForceUseGPU;

    /* Detect hardware, gather information. This is an operation that is
     * global for this process (MPI rank). */
    hwinfo = gmx_detect_hardware(fplog, cr, bTryUseGPU);

    gmx_print_detected_hardware(fplog, cr, hwinfo);

    if (fplog != NULL)
    {
        /* Print references after all software/hardware printing */
        please_cite(fplog, "Abraham2015");
        please_cite(fplog, "Pall2015");
        please_cite(fplog, "Pronk2013");
        please_cite(fplog, "Hess2008b");
        please_cite(fplog, "Spoel2005a");
        please_cite(fplog, "Lindahl2001a");
        please_cite(fplog, "Berendsen95a");
    }

    snew(state, 1);
    if (SIMMASTER(cr))
    {
        /* Read (nearly) all data required for the simulation */
        read_tpx_state(ftp2fn(efTPR, nfile, fnm), inputrec, state, mtop);

        if (inputrec->cutoff_scheme == ecutsVERLET)
        {
            /* Here the master rank decides if all ranks will use GPUs */
            bUseGPU = (hwinfo->gpu_info.n_dev_compatible > 0 ||
                       getenv("GMX_EMULATE_GPU") != NULL);

            /* TODO add GPU kernels for this and replace this check by:
             * (bUseGPU && (ir->vdwtype == evdwPME &&
             *               ir->ljpme_combination_rule == eljpmeLB))
             * update the message text and the content of nbnxn_acceleration_supported.
             */
            if (bUseGPU &&
                !nbnxn_gpu_acceleration_supported(fplog, cr, inputrec, bRerunMD))
            {
                /* Fallback message printed by nbnxn_acceleration_supported */
                if (bForceUseGPU)
                {
                    gmx_fatal(FARGS, "GPU acceleration requested, but not supported with the given input settings");
                }
                bUseGPU = FALSE;
            }

            prepare_verlet_scheme(fplog, cr,
                                  inputrec, nstlist_cmdline, mtop, state->box,
                                  bUseGPU);
        }
        else
        {
            if (nstlist_cmdline > 0)
            {
                gmx_fatal(FARGS, "Can not set nstlist with the group cut-off scheme");
            }

            if (hwinfo->gpu_info.n_dev_compatible > 0)
            {
                md_print_warn(cr, fplog,
                              "NOTE: GPU(s) found, but the current simulation can not use GPUs\n"
                              "      To use a GPU, set the mdp option: cutoff-scheme = Verlet\n");
            }

            if (bForceUseGPU)
            {
                gmx_fatal(FARGS, "GPU requested, but can't be used without cutoff-scheme=Verlet");
            }

#if GMX_TARGET_BGQ
            md_print_warn(cr, fplog,
                          "NOTE: There is no SIMD implementation of the group scheme kernels on\n"
                          "      BlueGene/Q. You will observe better performance from using the\n"
                          "      Verlet cut-off scheme.\n");
#endif
        }
    }

    /* Check and update the hardware options for internal consistency */
    check_and_update_hw_opt_1(hw_opt, cr, npme);

    /* Early check for externally set process affinity. */
    gmx_check_thread_affinity_set(fplog, cr,
                                  hw_opt, hwinfo->nthreads_hw_avail, FALSE);

#if GMX_THREAD_MPI
    if (SIMMASTER(cr))
    {
        if (npme > 0 && hw_opt->nthreads_tmpi <= 0)
        {
            gmx_fatal(FARGS, "You need to explicitly specify the number of MPI threads (-ntmpi) when using separate PME ranks");
        }

        /* Since the master knows the cut-off scheme, update hw_opt for this.
         * This is done later for normal MPI and also once more with tMPI
         * for all tMPI ranks.
         */
        check_and_update_hw_opt_2(hw_opt, inputrec->cutoff_scheme);

        /* NOW the threads will be started: */
        hw_opt->nthreads_tmpi = get_nthreads_mpi(hwinfo,
                                                 hw_opt,
                                                 inputrec, mtop,
                                                 cr, fplog, bUseGPU);

        if (hw_opt->nthreads_tmpi > 1)
        {
            t_commrec *cr_old       = cr;
            /* now start the threads. */
            cr = mdrunner_start_threads(hw_opt, fplog, cr_old, nfile, fnm,
                                        oenv, bVerbose, nstglobalcomm,
                                        ddxyz, dd_rank_order, npme, rdd, rconstr,
                                        dddlb_opt, dlb_scale, ddcsx, ddcsy, ddcsz,
                                        nbpu_opt, nstlist_cmdline,
                                        nsteps_cmdline, nstepout, resetstep, nmultisim,
                                        repl_ex_nst, repl_ex_nex, repl_ex_seed, pforce,
                                        cpt_period, max_hours,
                                        Flags);
            /* the main thread continues here with a new cr. We don't deallocate
               the old cr because other threads may still be reading it. */
            if (cr == NULL)
            {
                gmx_comm("Failed to spawn threads");
            }
        }
    }
#endif
    /* END OF CAUTION: cr is now reliable */

    /* g_membed initialisation *
     * Because we change the mtop, init_membed is called before the init_parallel *
     * (in case we ever want to make it run in parallel) */
    if (opt2bSet("-membed", nfile, fnm))
    {
        if (MASTER(cr))
        {
            fprintf(stderr, "Initializing membed");
        }
        membed = init_membed(fplog, nfile, fnm, mtop, inputrec, state, cr, &cpt_period);
    }

    if (PAR(cr))
    {
        /* now broadcast everything to the non-master nodes/threads: */
        init_parallel(cr, inputrec, mtop);

        /* The master rank decided on the use of GPUs,
         * broadcast this information to all ranks.
         */
        gmx_bcast_sim(sizeof(bUseGPU), &bUseGPU, cr);
    }

    if (fplog != NULL)
    {
        pr_inputrec(fplog, 0, "Input Parameters", inputrec, FALSE);
        fprintf(fplog, "\n");
    }

    /* now make sure the state is initialized and propagated */
    set_state_entries(state, inputrec);

    /* A parallel command line option consistency check that we can
       only do after any threads have started. */
    if (!PAR(cr) &&
        (ddxyz[XX] > 1 || ddxyz[YY] > 1 || ddxyz[ZZ] > 1 || npme > 0))
    {
        gmx_fatal(FARGS,
                  "The -dd or -npme option request a parallel simulation, "
#if !GMX_MPI
                  "but %s was compiled without threads or MPI enabled"
#else
#if GMX_THREAD_MPI
                  "but the number of threads (option -nt) is 1"
#else
                  "but %s was not started through mpirun/mpiexec or only one rank was requested through mpirun/mpiexec"
#endif
#endif
                  , output_env_get_program_display_name(oenv)
                  );
    }

    if (bRerunMD &&
        (EI_ENERGY_MINIMIZATION(inputrec->eI) || eiNM == inputrec->eI))
    {
        gmx_fatal(FARGS, "The .mdp file specified an energy mininization or normal mode algorithm, and these are not compatible with mdrun -rerun");
    }

    if (can_use_allvsall(inputrec, TRUE, cr, fplog) && DOMAINDECOMP(cr))
    {
        gmx_fatal(FARGS, "All-vs-all loops do not work with domain decomposition, use a single MPI rank");
    }

    if (!(EEL_PME(inputrec->coulombtype) || EVDW_PME(inputrec->vdwtype)))
    {
        if (npme > 0)
        {
            gmx_fatal_collective(FARGS, cr->mpi_comm_mysim, MASTER(cr),
                                 "PME-only ranks are requested, but the system does not use PME for electrostatics or LJ");
        }

        npme = 0;
    }

    if (bUseGPU && npme < 0)
    {
        /* With GPUs we don't automatically use PME-only ranks. PME ranks can
         * improve performance with many threads per GPU, since our OpenMP
         * scaling is bad, but it's difficult to automate the setup.
         */
        npme = 0;
    }

#ifdef GMX_FAHCORE
    if (MASTER(cr))
    {
        fcRegisterSteps(inputrec->nsteps, inputrec->init_step);
    }
#endif

    /* NMR restraints must be initialized before load_checkpoint,
     * since with time averaging the history is added to t_state.
     * For proper consistency check we therefore need to extend
     * t_state here.
     * So the PME-only nodes (if present) will also initialize
     * the distance restraints.
     */
    snew(fcd, 1);

    /* This needs to be called before read_checkpoint to extend the state */
    init_disres(fplog, mtop, inputrec, cr, fcd, state, repl_ex_nst > 0);

    init_orires(fplog, mtop, state->x, inputrec, cr, &(fcd->orires),
                state);

    if (inputrecDeform(inputrec))
    {
        /* Store the deform reference box before reading the checkpoint */
        if (SIMMASTER(cr))
        {
            copy_mat(state->box, box);
        }
        if (PAR(cr))
        {
            gmx_bcast(sizeof(box), box, cr);
        }
        /* Because we do not have the update struct available yet
         * in which the reference values should be stored,
         * we store them temporarily in static variables.
         * This should be thread safe, since they are only written once
         * and with identical values.
         */
        tMPI_Thread_mutex_lock(&deform_init_box_mutex);
        deform_init_init_step_tpx = inputrec->init_step;
        copy_mat(box, deform_init_box_tpx);
        tMPI_Thread_mutex_unlock(&deform_init_box_mutex);
    }

    if (Flags & MD_STARTFROMCPT)
    {
        /* Check if checkpoint file exists before doing continuation.
         * This way we can use identical input options for the first and subsequent runs...
         */
        gmx_bool bReadEkin;

        load_checkpoint(opt2fn_master("-cpi", nfile, fnm, cr), &fplog,
                        cr, ddxyz, &npme,
                        inputrec, state, &bReadEkin,
                        (Flags & MD_APPENDFILES),
                        (Flags & MD_APPENDFILESSET));

        if (bReadEkin)
        {
            Flags |= MD_READ_EKIN;
        }
    }

    if (MASTER(cr) && (Flags & MD_APPENDFILES))
    {
        gmx_log_open(ftp2fn(efLOG, nfile, fnm), cr,
                     Flags, &fplog);
    }

    /* override nsteps with value from cmdline */
    override_nsteps_cmdline(fplog, nsteps_cmdline, inputrec, cr);

    if (SIMMASTER(cr))
    {
        copy_mat(state->box, box);
    }

    if (PAR(cr))
    {
        gmx_bcast(sizeof(box), box, cr);
    }

    /* Essential dynamics */
    if (opt2bSet("-ei", nfile, fnm))
    {
        /* Open input and output files, allocate space for ED data structure */
        ed = ed_open(mtop->natoms, &state->edsamstate, nfile, fnm, Flags, oenv, cr);
    }

    if (PAR(cr) && !(EI_TPI(inputrec->eI) ||
                     inputrec->eI == eiNM))
    {
        cr->dd = init_domain_decomposition(fplog, cr, Flags, ddxyz, npme,
                                           dd_rank_order,
                                           rdd, rconstr,
                                           dddlb_opt, dlb_scale,
                                           ddcsx, ddcsy, ddcsz,
                                           mtop, inputrec,
                                           box, state->x,
                                           &ddbox, &npme_major, &npme_minor);
    }
    else
    {
        /* PME, if used, is done on all nodes with 1D decomposition */
        cr->npmenodes = 0;
        cr->duty      = (DUTY_PP | DUTY_PME);
        npme_major    = 1;
        npme_minor    = 1;

        if (inputrec->ePBC == epbcSCREW)
        {
            gmx_fatal(FARGS,
                      "pbc=%s is only implemented with domain decomposition",
                      epbc_names[inputrec->ePBC]);
        }
    }

    if (PAR(cr))
    {
        /* After possible communicator splitting in make_dd_communicators.
         * we can set up the intra/inter node communication.
         */
        gmx_setup_nodecomm(fplog, cr);
    }

    /* Initialize per-physical-node MPI process/thread ID and counters. */
    gmx_init_intranode_counters(cr);
#if GMX_MPI
    if (MULTISIM(cr))
    {
        md_print_info(cr, fplog,
                      "This is simulation %d out of %d running as a composite GROMACS\n"
                      "multi-simulation job. Setup for this simulation:\n\n",
                      cr->ms->sim, cr->ms->nsim);
    }
    md_print_info(cr, fplog, "Using %d MPI %s\n",
                  cr->nnodes,
#if GMX_THREAD_MPI
                  cr->nnodes == 1 ? "thread" : "threads"
#else
                  cr->nnodes == 1 ? "process" : "processes"
#endif
                  );
    fflush(stderr);
#endif

    /* Check and update hw_opt for the cut-off scheme */
    check_and_update_hw_opt_2(hw_opt, inputrec->cutoff_scheme);

    /* Check and update hw_opt for the number of MPI ranks */
    check_and_update_hw_opt_3(hw_opt);

    gmx_omp_nthreads_init(fplog, cr,
                          hwinfo->nthreads_hw_avail,
                          hw_opt->nthreads_omp,
                          hw_opt->nthreads_omp_pme,
                          (cr->duty & DUTY_PP) == 0,
                          inputrec->cutoff_scheme == ecutsVERLET);

#ifndef NDEBUG
    if (EI_TPI(inputrec->eI) &&
        inputrec->cutoff_scheme == ecutsVERLET)
    {
        gmx_feenableexcept();
    }
#endif

    if (bUseGPU)
    {
        /* Select GPU id's to use */
        gmx_select_gpu_ids(fplog, cr, &hwinfo->gpu_info, bForceUseGPU,
                           &hw_opt->gpu_opt);
    }
    else
    {
        /* Ignore (potentially) manually selected GPUs */
        hw_opt->gpu_opt.n_dev_use = 0;
    }

    /* check consistency across ranks of things like SIMD
     * support and number of GPUs selected */
    gmx_check_hw_runconf_consistency(fplog, hwinfo, cr, hw_opt, bUseGPU);

    /* Now that we know the setup is consistent, check for efficiency */
    check_resource_division_efficiency(hwinfo, hw_opt, Flags & MD_NTOMPSET,
                                       cr, fplog);

    if (DOMAINDECOMP(cr))
    {
        /* When we share GPUs over ranks, we need to know this for the DLB */
        dd_setup_dlb_resource_sharing(cr, hwinfo, hw_opt);
    }

    /* getting number of PP/PME threads
       PME: env variable should be read only on one node to make sure it is
       identical everywhere;
     */
    nthreads_pme = gmx_omp_nthreads_get(emntPME);

    wcycle = wallcycle_init(fplog, resetstep, cr);

    if (PAR(cr))
    {
        /* Master synchronizes its value of reset_counters with all nodes
         * including PME only nodes */
        reset_counters = wcycle_get_reset_counters(wcycle);
        gmx_bcast_sim(sizeof(reset_counters), &reset_counters, cr);
        wcycle_set_reset_counters(wcycle, reset_counters);
    }

    snew(nrnb, 1);
    if (cr->duty & DUTY_PP)
    {
        bcast_state(cr, state);

        /* Initiate forcerecord */
        fr          = mk_forcerec();
        fr->hwinfo  = hwinfo;
        fr->gpu_opt = &hw_opt->gpu_opt;
        init_forcerec(fplog, fr, fcd, inputrec, mtop, cr, box,
                      opt2fn("-table", nfile, fnm),
                      opt2fn("-tablep", nfile, fnm),
                      opt2fn("-tableb", nfile, fnm),
                      nbpu_opt,
                      FALSE,
                      pforce);

        /* Initialize QM-MM */
        if (fr->bQMMM)
        {
            init_QMMMrec(cr, mtop, inputrec, fr);
        }

        /* Initialize the mdatoms structure.
         * mdatoms is not filled with atom data,
         * as this can not be done now with domain decomposition.
         */
        mdatoms = init_mdatoms(fplog, mtop, inputrec->efep != efepNO);

        /* Initialize the virtual site communication */
        vsite = init_vsite(mtop, cr, FALSE);
        /* TODO: jal */
        shellfc = init_shell(mtop, cr, FALSE);

        if (debug && (shellfc != NULL))
        {
            fprintf(debug, "Non-null shellfc found after init_shell().\n");
        }

        calc_shifts(box, fr->shift_vec);

        /* With periodic molecules the charge groups should be whole at start up
         * and the virtual sites should not be far from their proper positions.
         */
        if (!inputrec->bContinuation && MASTER(cr) &&
            !(inputrec->ePBC != epbcNONE && inputrec->bPeriodicMols))
        {
            /* Make molecules whole at start of run */
            if (fr->ePBC != epbcNONE)
            {
                do_pbc_first_mtop(fplog, inputrec->ePBC, box, mtop, state->x);
            }
            if (vsite)
            {
                /* Correct initial vsite positions are required
                 * for the initial distribution in the domain decomposition
                 * and for the initial shell prediction.
                 */
                construct_vsites_mtop(vsite, mtop, state->x);
            }
        }

        if (EEL_PME(fr->eeltype) || EVDW_PME(fr->vdwtype))
        {
            ewaldcoeff_q  = fr->ewaldcoeff_q;
            ewaldcoeff_lj = fr->ewaldcoeff_lj;
            pmedata       = &fr->pmedata;
        }
        else
        {
            pmedata = NULL;
        }
    }
    else
    {
        /* This is a PME only node */

        /* We don't need the state */
        done_state(state);

        ewaldcoeff_q  = calc_ewaldcoeff_q(inputrec->rcoulomb, inputrec->ewald_rtol);
        ewaldcoeff_lj = calc_ewaldcoeff_lj(inputrec->rvdw, inputrec->ewald_rtol_lj);
        snew(pmedata, 1);
    }

    if (hw_opt->thread_affinity != threadaffOFF)
    {
        /* Before setting affinity, check whether the affinity has changed
         * - which indicates that probably the OpenMP library has changed it
         * since we first checked).
         */
        gmx_check_thread_affinity_set(fplog, cr,
                                      hw_opt, hwinfo->nthreads_hw_avail, TRUE);

        /* Set the CPU affinity */
        gmx_set_thread_affinity(fplog, cr, hw_opt, hwinfo);
    }

    /* Initiate PME if necessary,
     * either on all nodes or on dedicated PME nodes only. */
    if (EEL_PME(inputrec->coulombtype) || EVDW_PME(inputrec->vdwtype))
    {
        if (mdatoms)
        {
            nChargePerturbed = mdatoms->nChargePerturbed;
            if (EVDW_PME(inputrec->vdwtype))
            {
                nTypePerturbed   = mdatoms->nTypePerturbed;
            }
        }
        if (cr->npmenodes > 0)
        {
            /* The PME only nodes need to know nChargePerturbed(FEP on Q) and nTypePerturbed(FEP on LJ)*/
            gmx_bcast_sim(sizeof(nChargePerturbed), &nChargePerturbed, cr);
            gmx_bcast_sim(sizeof(nTypePerturbed), &nTypePerturbed, cr);
        }

        if (cr->duty & DUTY_PME)
        {
            status = gmx_pme_init(pmedata, cr, npme_major, npme_minor, inputrec,
                                  mtop ? mtop->natoms : 0, nChargePerturbed, nTypePerturbed,
                                  (Flags & MD_REPRODUCIBLE), nthreads_pme);
            if (status != 0)
            {
                gmx_fatal(FARGS, "Error %d initializing PME", status);
            }
        }
    }


    if (EI_DYNAMICS(inputrec->eI))
    {
        /* Turn on signal handling on all nodes */
        /*
         * (A user signal from the PME nodes (if any)
         * is communicated to the PP nodes.
         */
        signal_handler_install();
    }

    if (cr->duty & DUTY_PP)
    {
        /* Assumes uniform use of the number of OpenMP threads */
        walltime_accounting = walltime_accounting_init(gmx_omp_nthreads_get(emntDefault));

        if (inputrec->bPull)
        {
            /* Initialize pull code */
            inputrec->pull_work =
                init_pull(fplog, inputrec->pull, inputrec, nfile, fnm,
                          mtop, cr, oenv, inputrec->fepvals->init_lambda,
                          EI_DYNAMICS(inputrec->eI) && MASTER(cr), Flags);
        }

        if (inputrec->bRot)
        {
            /* Initialize enforced rotation code */
            init_rot(fplog, inputrec, nfile, fnm, cr, state->x, box, mtop, oenv,
                     bVerbose, Flags);
        }

        if (inputrec->eSwapCoords != eswapNO)
        {
            /* Initialize ion swapping code */
            init_swapcoords(fplog, bVerbose, inputrec, opt2fn_master("-swap", nfile, fnm, cr),
                            mtop, state->x, state->box, &state->swapstate, cr, oenv, Flags);
        }

        constr = init_constraints(fplog, mtop, inputrec, ed, state, cr);

        /* TODO: jal - initialize shells here (global) */
        /* TODO: moving back to md.cpp */
        /* Need to re-think this function a bit, as it should read in the shellfc initialized
         * above by init_shell() and just fill its contents */
        /*
        shellfc = init_shell_flexcon(fplog, inputrec,
                                     mtop, n_flexible_constraints(constr),
                                     (inputrec->bContinuation ||
                                     (DOMAINDECOMP(cr) && !MASTER(cr))) ?
                                     NULL : state->x);
        */

        /* TODO: remove */
        if (debug && shellfc)
        {
            fprintf(debug, "After init_shell_flexcon, shellfc is non-null.\n");
            fprintf(debug, "Found %d global shells in shellfc.\n", shellfc->nshell_gl);
            fprintf(debug, "Found %d local shells in shellfc b4 do_md().\n", shellfc->nshell);
        }

        if (DOMAINDECOMP(cr))
        {
            GMX_RELEASE_ASSERT(fr, "fr was NULL while cr->duty was DUTY_PP");
<<<<<<< HEAD
            dd_init_bondeds(fplog, cr->dd, mtop, vsite, shellfc, inputrec,
=======
            /* This call is not included in init_domain_decomposition mainly
             * because fr->cginfo_mb is set later.
             */
            dd_init_bondeds(fplog, cr->dd, mtop, vsite, inputrec,
>>>>>>> 182c8004
                            Flags & MD_DDBONDCHECK, fr->cginfo_mb);
        }

        /* Now do whatever the user wants us to do (how flexible...) */
        my_integrator(inputrec->eI) (fplog, cr, nfile, fnm,
                                     oenv, bVerbose,
                                     nstglobalcomm,
                                     vsite, shellfc, constr,
                                     nstepout, inputrec, mtop,
                                     fcd, state,
                                     mdatoms, nrnb, wcycle, ed, fr,
                                     repl_ex_nst, repl_ex_nex, repl_ex_seed,
                                     membed,
                                     cpt_period, max_hours,
                                     imdport,
                                     Flags,
                                     walltime_accounting);

        if (inputrec->bPull)
        {
            finish_pull(inputrec->pull_work);
        }

        if (inputrec->bRot)
        {
            finish_rot(inputrec->rot);
        }

    }
    else
    {
        GMX_RELEASE_ASSERT(pmedata, "pmedata was NULL while cr->duty was not DUTY_PP");
        /* do PME only */
        walltime_accounting = walltime_accounting_init(gmx_omp_nthreads_get(emntPME));
        gmx_pmeonly(*pmedata, cr, nrnb, wcycle, walltime_accounting, ewaldcoeff_q, ewaldcoeff_lj, inputrec);
    }

    wallcycle_stop(wcycle, ewcRUN);

    /* Finish up, write some stuff
     * if rerunMD, don't write last frame again
     */
    finish_run(fplog, cr,
               inputrec, nrnb, wcycle, walltime_accounting,
               fr ? fr->nbv : NULL,
               EI_DYNAMICS(inputrec->eI) && !MULTISIM(cr));


    /* Free GPU memory and context */
    free_gpu_resources(fr, cr, &hwinfo->gpu_info, fr ? fr->gpu_opt : NULL);

    if (membed != nullptr)
    {
        free_membed(membed);
    }

    gmx_hardware_info_free(hwinfo);

    /* Does what it says */
    print_date_and_time(fplog, cr->nodeid, "Finished mdrun", gmx_gettime());
    walltime_accounting_destroy(walltime_accounting);

    /* Close logfile already here if we were appending to it */
    if (MASTER(cr) && (Flags & MD_APPENDFILES))
    {
        gmx_log_close(fplog);
    }

    rc = (int)gmx_get_stop_condition();

    done_ed(&ed);

#if GMX_THREAD_MPI
    /* we need to join all threads. The sub-threads join when they
       exit this function, but the master thread needs to be told to
       wait for that. */
    if (PAR(cr) && MASTER(cr))
    {
        tMPI_Finalize();
    }
#endif

    return rc;
}

} // namespace gmx<|MERGE_RESOLUTION|>--- conflicted
+++ resolved
@@ -1338,14 +1338,10 @@
         if (DOMAINDECOMP(cr))
         {
             GMX_RELEASE_ASSERT(fr, "fr was NULL while cr->duty was DUTY_PP");
-<<<<<<< HEAD
-            dd_init_bondeds(fplog, cr->dd, mtop, vsite, shellfc, inputrec,
-=======
             /* This call is not included in init_domain_decomposition mainly
              * because fr->cginfo_mb is set later.
              */
-            dd_init_bondeds(fplog, cr->dd, mtop, vsite, inputrec,
->>>>>>> 182c8004
+            dd_init_bondeds(fplog, cr->dd, mtop, vsite, shellfc, inputrec,
                             Flags & MD_DDBONDCHECK, fr->cginfo_mb);
         }
 
