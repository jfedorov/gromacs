--- conflicted
+++ resolved
@@ -252,15 +252,8 @@
     gmx_signalling_t  gs;
     gmx_groups_t     *groups;
     gmx_ekindata_t   *ekind;
-<<<<<<< HEAD
     /* gmx_shellfc_t     shellfc; */
-    int               count, nconverged = 0;
-    double            tcount                 = 0;
-    gmx_bool          bConverged             = TRUE, bSumEkinhOld, bDoReplEx, bExchanged, bNeedRepartition;
-=======
-    gmx_shellfc_t    *shellfc;
     gmx_bool          bSumEkinhOld, bDoReplEx, bExchanged, bNeedRepartition;
->>>>>>> 182c8004
     gmx_bool          bResetCountersHalfMaxH = FALSE;
     gmx_bool          bTemp, bPres, bTrotter;
     real              dvdl_constr;
@@ -368,29 +361,14 @@
 
     gstat = global_stat_init(ir);
 
-<<<<<<< HEAD
-    init_shell_flexcon(fplog, shellfc, ir, top_global, n_flexible_constraints(constr),
-                       (ir->bContinuation || (DOMAINDECOMP(cr) && !MASTER(cr))) ?
-                       NULL : state_global->x);
+    init_shell_flexcon(fplog, shellfc, ir, 
+                       top_global, n_flexible_constraints(constr),
+                       ir->nstcalcenergy, DOMAINDECOMP(cr));
 
     if (vsite && ir->eI == eiNM)
     {
         /* Currently virtual sites don't work with Normal Modes */
         gmx_fatal(FARGS, "Normal Mode analysis is not supported with virtual sites.\nIf you'd like to help with adding support, we have an open discussion at http://redmine.gromacs.org/issues/879\n");
-=======
-    /* Check for polarizable models and flexible constraints */
-    shellfc = init_shell_flexcon(fplog,
-                                 top_global, n_flexible_constraints(constr),
-                                 ir->nstcalcenergy, DOMAINDECOMP(cr));
-
-    if (shellfc && ir->nstcalcenergy != 1)
-    {
-        gmx_fatal(FARGS, "You have nstcalcenergy set to a value (%d) that is different from 1.\nThis is not supported in combinations with shell particles.\nPlease make a new tpr file.", ir->nstcalcenergy);
-    }
-    if (shellfc && DOMAINDECOMP(cr))
-    {
-        gmx_fatal(FARGS, "Shell particles are not implemented with domain decomposition, use a single rank");
->>>>>>> 182c8004
     }
 
     if (inputrecDeform(ir))
@@ -458,12 +436,9 @@
         dd_partition_system(fplog, ir->init_step, cr, TRUE, 1,
                             state_global, top_global, ir,
                             state, &f, mdatoms, top, fr,
-                            vsite, constr,
+                            vsite, shellfc, constr,
                             nrnb, NULL, FALSE);
-<<<<<<< HEAD
-=======
         shouldCheckNumberOfBondedInteractions = true;
->>>>>>> 182c8004
     }
 
     update_mdatoms(mdatoms, state->lambda[efptMASS]);
@@ -589,15 +564,13 @@
     compute_globals(fplog, gstat, cr, ir, fr, ekind, state, mdatoms, nrnb, vcm,
                     NULL, enerd, force_vir, shake_vir, total_vir, pres, mu_tot,
                     constr, NULL, FALSE, state->box,
-<<<<<<< HEAD
-                    top_global, &(top->idef), &bSumEkinhOld, cglo_flags);
-=======
-                    &totalNumberOfBondedInteractions, &bSumEkinhOld, cglo_flags
+                    &(top->idef), 
+                    &totalNumberOfBondedInteractions,
+                    &bSumEkinhOld, cglo_flags
                     | (shouldCheckNumberOfBondedInteractions ? CGLO_CHECK_NUMBER_OF_BONDED_INTERACTIONS : 0));
     checkNumberOfBondedInteractions(fplog, cr, totalNumberOfBondedInteractions,
                                     top_global, top, state,
                                     &shouldCheckNumberOfBondedInteractions);
->>>>>>> 182c8004
     if (ir->eI == eiVVAK)
     {
         /* a second call to get the half step temperature initialized as well */
@@ -609,11 +582,7 @@
         compute_globals(fplog, gstat, cr, ir, fr, ekind, state, mdatoms, nrnb, vcm,
                         NULL, enerd, force_vir, shake_vir, total_vir, pres, mu_tot,
                         constr, NULL, FALSE, state->box,
-<<<<<<< HEAD
-                        top_global, &(top->idef), &bSumEkinhOld,
-=======
-                        NULL, &bSumEkinhOld,
->>>>>>> 182c8004
+                        &(top->idef), NULL, &bSumEkinhOld,
                         cglo_flags &~(CGLO_STOPCM | CGLO_PRESSURE));
     }
 
@@ -989,7 +958,7 @@
                                     bMasterState, nstglobalcomm,
                                     state_global, top_global, ir,
                                     state, &f, mdatoms, top, fr,
-                                    vsite, constr,
+                                    vsite, shellfc, constr,
                                     nrnb, wcycle,
                                     do_verbose && !bPMETunePrinting);
                 shouldCheckNumberOfBondedInteractions = true;
@@ -1015,16 +984,12 @@
             compute_globals(fplog, gstat, cr, ir, fr, ekind, state, mdatoms, nrnb, vcm,
                             wcycle, enerd, NULL, NULL, NULL, NULL, mu_tot,
                             constr, NULL, FALSE, state->box,
-<<<<<<< HEAD
-                            top_global, &(top->idef), &bSumEkinhOld,
-                            CGLO_GSTAT | CGLO_TEMPERATURE);
-=======
+                            &(top->idef),
                             &totalNumberOfBondedInteractions, &bSumEkinhOld,
                             CGLO_GSTAT | CGLO_TEMPERATURE | CGLO_CHECK_NUMBER_OF_BONDED_INTERACTIONS);
             checkNumberOfBondedInteractions(fplog, cr, totalNumberOfBondedInteractions,
                                             top_global, top, state,
                                             &shouldCheckNumberOfBondedInteractions);
->>>>>>> 182c8004
         }
         clear_mat(force_vir);
 
@@ -1090,28 +1055,13 @@
         {
             /* Now is the time to relax the shells */
             relax_shell_flexcon(fplog, cr, bVerbose, step,
-<<<<<<< HEAD
-                                ir, bNS, force_flags,
-                                top,
-=======
                                 ir, bNS, force_flags, top,
->>>>>>> 182c8004
                                 constr, enerd, fcd,
                                 state, f, force_vir, mdatoms,
                                 nrnb, wcycle, graph, groups,
                                 shellfc, fr, bBornRadii, t, mu_tot,
-<<<<<<< HEAD
-                                &bConverged, vsite,
-                                mdoutf_get_fp_field(outf), &count);
-            tcount += count;
-
-            if (bConverged)
-            {
-                nconverged++;
-            }
-=======
-                                vsite, mdoutf_get_fp_field(outf));
->>>>>>> 182c8004
+                                vsite,
+                                mdoutf_get_fp_field(outf));
         }
         else
         {
@@ -1201,11 +1151,8 @@
                 compute_globals(fplog, gstat, cr, ir, fr, ekind, state, mdatoms, nrnb, vcm,
                                 wcycle, enerd, force_vir, shake_vir, total_vir, pres, mu_tot,
                                 constr, NULL, FALSE, state->box,
-<<<<<<< HEAD
-                                top_global, &(top->idef), &bSumEkinhOld,
-=======
-                                &totalNumberOfBondedInteractions, &bSumEkinhOld,
->>>>>>> 182c8004
+                                &(top->idef),
+                                &totalNumberOfBondedInteractions, &bSumEkinhOld, 
                                 (bGStat ? CGLO_GSTAT : 0)
                                 | CGLO_ENERGY
                                 | (bTemp ? CGLO_TEMPERATURE : 0)
@@ -1252,11 +1199,7 @@
                     compute_globals(fplog, gstat, cr, ir, fr, ekind, state, mdatoms, nrnb, vcm,
                                     wcycle, enerd, NULL, NULL, NULL, NULL, mu_tot,
                                     constr, NULL, FALSE, state->box,
-<<<<<<< HEAD
-                                    top_global, &(top->idef), &bSumEkinhOld,
-=======
-                                    NULL, &bSumEkinhOld,
->>>>>>> 182c8004
+                                    &(top->idef), NULL, &bSumEkinhOld,
                                     CGLO_GSTAT | CGLO_TEMPERATURE);
                     wallcycle_start(wcycle, ewcUPDATE);
                 }
@@ -1485,11 +1428,7 @@
                 compute_globals(fplog, gstat, cr, ir, fr, ekind, state, mdatoms, nrnb, vcm,
                                 wcycle, enerd, force_vir, shake_vir, total_vir, pres, mu_tot,
                                 constr, NULL, FALSE, lastbox,
-<<<<<<< HEAD
-                                top_global, &(top->idef), &bSumEkinhOld,
-=======
-                                NULL, &bSumEkinhOld,
->>>>>>> 182c8004
+                                &(top->idef), NULL, &bSumEkinhOld,
                                 (bGStat ? CGLO_GSTAT : 0) | CGLO_TEMPERATURE
                                 );
                 wallcycle_start(wcycle, ewcUPDATE);
@@ -1577,11 +1516,8 @@
                             (step_rel % gs.nstms == 0) &&
                             (multisim_nsteps < 0 || (step_rel < multisim_nsteps)),
                             lastbox,
-<<<<<<< HEAD
-                            top_global, &(top->idef), &bSumEkinhOld,
-=======
-                            &totalNumberOfBondedInteractions, &bSumEkinhOld,
->>>>>>> 182c8004
+                            &(top->idef),
+                            &totalNumberOfBondedInteractions, &bSumEkinhOld, 
                             (bGStat ? CGLO_GSTAT : 0)
                             | (!EI_VV(ir->eI) || bRerunMD ? CGLO_ENERGY : 0)
                             | (!EI_VV(ir->eI) && bStopCM ? CGLO_STOPCM : 0)
@@ -1734,7 +1670,7 @@
             dd_partition_system(fplog, step, cr, TRUE, 1,
                                 state_global, top_global, ir,
                                 state, &f, mdatoms, top, fr,
-                                vsite, constr,
+                                vsite, shellfc, constr,
                                 nrnb, wcycle, FALSE);
             shouldCheckNumberOfBondedInteractions = true;
         }
@@ -1869,17 +1805,10 @@
         pme_loadbal_done(pme_loadbal, cr, fplog, use_GPU(fr->nbv));
     }
 
-<<<<<<< HEAD
     if (ir->bDrude && (ir->drude->drudemode == edrudeSCF) && fplog)
     {
-        fprintf(fplog, "Fraction of iterations that converged:           %.2f %%\n",
-                (nconverged*100.0)/step_rel);
-        fprintf(fplog, "Average number of force evaluations per MD step: %.2f\n\n",
-                tcount/step_rel);
-    }
-=======
-    done_shellfc(fplog, shellfc, step_rel);
->>>>>>> 182c8004
+        done_shellfc(fplog, shellfc, step_rel);
+    }
 
     if (repl_ex_nst > 0 && MASTER(cr))
     {
