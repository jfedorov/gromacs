/*
 * This file is part of the GROMACS molecular simulation package.
 *
 * Copyright (c) 1991-2000, University of Groningen, The Netherlands.
 * Copyright (c) 2001-2004, The GROMACS development team.
 * Copyright (c) 2011-2019,2020, by the GROMACS development team, led by
 * Mark Abraham, David van der Spoel, Berk Hess, and Erik Lindahl,
 * and including many others, as listed in the AUTHORS file in the
 * top-level source directory and at http://www.gromacs.org.
 *
 * GROMACS is free software; you can redistribute it and/or
 * modify it under the terms of the GNU Lesser General Public License
 * as published by the Free Software Foundation; either version 2.1
 * of the License, or (at your option) any later version.
 *
 * GROMACS is distributed in the hope that it will be useful,
 * but WITHOUT ANY WARRANTY; without even the implied warranty of
 * MERCHANTABILITY or FITNESS FOR A PARTICULAR PURPOSE.  See the GNU
 * Lesser General Public License for more details.
 *
 * You should have received a copy of the GNU Lesser General Public
 * License along with GROMACS; if not, see
 * http://www.gnu.org/licenses, or write to the Free Software Foundation,
 * Inc., 51 Franklin Street, Fifth Floor, Boston, MA  02110-1301  USA.
 *
 * If you want to redistribute modifications to GROMACS, please
 * consider that scientific software is very special. Version
 * control is crucial - bugs must be traceable. We will be happy to
 * consider code for inclusion in the official distribution, but
 * derived work must not be called official GROMACS. Details are found
 * in the README & COPYING files - if they are missing, get the
 * official version at http://www.gromacs.org.
 *
 * To help us fund GROMACS development, we humbly ask that you cite
 * the research papers on the package. Check out http://www.gromacs.org.
 */
/*! \internal \file
 *
 * \brief Implements the MD runner routine calling all integrators.
 *
 * \author David van der Spoel <david.vanderspoel@icm.uu.se>
 * \ingroup module_mdrun
 */
#include "gmxpre.h"

#include "runner.h"

#include "config.h"

#include <cassert>
#include <cinttypes>
#include <csignal>
#include <cstdlib>
#include <cstring>

#include <algorithm>
#include <memory>

#include "gromacs/commandline/filenm.h"
#include "gromacs/domdec/builder.h"
#include "gromacs/domdec/domdec.h"
#include "gromacs/domdec/domdec_struct.h"
#include "gromacs/domdec/gpuhaloexchange.h"
#include "gromacs/domdec/localatomsetmanager.h"
#include "gromacs/domdec/partition.h"
#include "gromacs/ewald/ewald_utils.h"
#include "gromacs/ewald/pme_gpu_program.h"
#include "gromacs/ewald/pme_only.h"
#include "gromacs/ewald/pme_pp_comm_gpu.h"
#include "gromacs/fileio/checkpoint.h"
#include "gromacs/fileio/gmxfio.h"
#include "gromacs/fileio/oenv.h"
#include "gromacs/fileio/tpxio.h"
#include "gromacs/gmxlib/network.h"
#include "gromacs/gmxlib/nrnb.h"
#include "gromacs/gpu_utils/device_context.h"
#include "gromacs/gpu_utils/device_stream_manager.h"
#include "gromacs/gpu_utils/gpu_utils.h"
#include "gromacs/hardware/cpuinfo.h"
#include "gromacs/hardware/detecthardware.h"
#include "gromacs/hardware/printhardware.h"
#include "gromacs/imd/imd.h"
#include "gromacs/listed_forces/disre.h"
#include "gromacs/listed_forces/gpubonded.h"
#include "gromacs/listed_forces/listed_forces.h"
#include "gromacs/listed_forces/orires.h"
#include "gromacs/math/functions.h"
#include "gromacs/math/utilities.h"
#include "gromacs/math/vec.h"
#include "gromacs/mdlib/boxdeformation.h"
#include "gromacs/mdlib/broadcaststructs.h"
#include "gromacs/mdlib/calc_verletbuf.h"
#include "gromacs/mdlib/dispersioncorrection.h"
#include "gromacs/mdlib/enerdata_utils.h"
#include "gromacs/mdlib/force.h"
#include "gromacs/mdlib/forcerec.h"
#include "gromacs/mdlib/gmx_omp_nthreads.h"
#include "gromacs/mdlib/makeconstraints.h"
#include "gromacs/mdlib/md_support.h"
#include "gromacs/mdlib/mdatoms.h"
#include "gromacs/mdlib/sighandler.h"
#include "gromacs/mdlib/stophandler.h"
#include "gromacs/mdlib/tgroup.h"
#include "gromacs/mdlib/updategroups.h"
#include "gromacs/mdlib/vsite.h"
#include "gromacs/mdrun/mdmodules.h"
#include "gromacs/mdrun/simulationcontext.h"
#include "gromacs/mdrunutility/handlerestart.h"
#include "gromacs/mdrunutility/logging.h"
#include "gromacs/mdrunutility/multisim.h"
#include "gromacs/mdrunutility/printtime.h"
#include "gromacs/mdrunutility/threadaffinity.h"
#include "gromacs/mdtypes/commrec.h"
#include "gromacs/mdtypes/enerdata.h"
#include "gromacs/mdtypes/fcdata.h"
#include "gromacs/mdtypes/forcerec.h"
#include "gromacs/mdtypes/group.h"
#include "gromacs/mdtypes/inputrec.h"
#include "gromacs/mdtypes/interaction_const.h"
#include "gromacs/mdtypes/md_enums.h"
#include "gromacs/mdtypes/mdatom.h"
#include "gromacs/mdtypes/mdrunoptions.h"
#include "gromacs/mdtypes/observableshistory.h"
#include "gromacs/mdtypes/simulation_workload.h"
#include "gromacs/mdtypes/state.h"
#include "gromacs/mdtypes/state_propagator_data_gpu.h"
#include "gromacs/modularsimulator/modularsimulator.h"
#include "gromacs/nbnxm/gpu_data_mgmt.h"
#include "gromacs/nbnxm/nbnxm.h"
#include "gromacs/nbnxm/pairlist_tuning.h"
#include "gromacs/pbcutil/pbc.h"
#include "gromacs/pulling/output.h"
#include "gromacs/pulling/pull.h"
#include "gromacs/pulling/pull_rotation.h"
#include "gromacs/restraint/manager.h"
#include "gromacs/restraint/restraintmdmodule.h"
#include "gromacs/restraint/restraintpotential.h"
#include "gromacs/swap/swapcoords.h"
#include "gromacs/taskassignment/decidegpuusage.h"
#include "gromacs/taskassignment/decidesimulationworkload.h"
#include "gromacs/taskassignment/resourcedivision.h"
#include "gromacs/taskassignment/taskassignment.h"
#include "gromacs/taskassignment/usergpuids.h"
#include "gromacs/timing/gpu_timing.h"
#include "gromacs/timing/wallcycle.h"
#include "gromacs/timing/wallcyclereporting.h"
#include "gromacs/topology/mtop_util.h"
#include "gromacs/trajectory/trajectoryframe.h"
#include "gromacs/utility/basenetwork.h"
#include "gromacs/utility/cstringutil.h"
#include "gromacs/utility/exceptions.h"
#include "gromacs/utility/fatalerror.h"
#include "gromacs/utility/filestream.h"
#include "gromacs/utility/gmxassert.h"
#include "gromacs/utility/gmxmpi.h"
#include "gromacs/utility/keyvaluetree.h"
#include "gromacs/utility/logger.h"
#include "gromacs/utility/loggerbuilder.h"
#include "gromacs/utility/mdmodulenotification.h"
#include "gromacs/utility/physicalnodecommunicator.h"
#include "gromacs/utility/pleasecite.h"
#include "gromacs/utility/programcontext.h"
#include "gromacs/utility/smalloc.h"
#include "gromacs/utility/stringutil.h"

#include "isimulator.h"
#include "membedholder.h"
#include "replicaexchange.h"
#include "simulatorbuilder.h"

#if GMX_FAHCORE
#    include "corewrap.h"
#endif

namespace gmx
{


/*! \brief Manage any development feature flag variables encountered
 *
 * The use of dev features indicated by environment variables is
 * logged in order to ensure that runs with such features enabled can
 * be identified from their log and standard output. Any cross
 * dependencies are also checked, and if unsatisfied, a fatal error
 * issued.
 *
 * Note that some development features overrides are applied already here:
 * the GPU communication flags are set to false in non-tMPI and non-CUDA builds.
 *
 * \param[in]  mdlog                Logger object.
 * \param[in]  useGpuForNonbonded   True if the nonbonded task is offloaded in this run.
 * \param[in]  pmeRunMode           The PME run mode for this run
 * \returns                         The object populated with development feature flags.
 */
static DevelopmentFeatureFlags manageDevelopmentFeatures(const gmx::MDLogger& mdlog,
                                                         const bool           useGpuForNonbonded,
                                                         const PmeRunMode     pmeRunMode)
{
    DevelopmentFeatureFlags devFlags;

    // Some builds of GCC 5 give false positive warnings that these
    // getenv results are ignored when clearly they are used.
#pragma GCC diagnostic push
#pragma GCC diagnostic ignored "-Wunused-result"

    devFlags.enableGpuBufferOps =
            GMX_GPU_CUDA && useGpuForNonbonded && (getenv("GMX_USE_GPU_BUFFER_OPS") != nullptr);
    devFlags.enableGpuHaloExchange = GMX_GPU_CUDA && GMX_THREAD_MPI && getenv("GMX_GPU_DD_COMMS") != nullptr;
    devFlags.enableGpuPmePPComm =
            GMX_GPU_CUDA && GMX_THREAD_MPI && getenv("GMX_GPU_PME_PP_COMMS") != nullptr;

#pragma GCC diagnostic pop

    if (devFlags.enableGpuBufferOps)
    {
        GMX_LOG(mdlog.warning)
                .asParagraph()
                .appendTextFormatted(
                        "This run uses the 'GPU buffer ops' feature, enabled by the "
                        "GMX_USE_GPU_BUFFER_OPS environment variable.");
    }

    if (devFlags.forceGpuUpdateDefault)
    {
        GMX_LOG(mdlog.warning)
                .asParagraph()
                .appendTextFormatted(
                        "This run will default to '-update gpu' as requested by the "
                        "GMX_FORCE_UPDATE_DEFAULT_GPU environment variable. GPU update with domain "
                        "decomposition lacks substantial testing and should be used with caution.");
    }

    if (devFlags.enableGpuHaloExchange)
    {
        if (useGpuForNonbonded)
        {
            if (!devFlags.enableGpuBufferOps)
            {
                GMX_LOG(mdlog.warning)
                        .asParagraph()
                        .appendTextFormatted(
                                "Enabling GPU buffer operations required by GMX_GPU_DD_COMMS "
                                "(equivalent with GMX_USE_GPU_BUFFER_OPS=1).");
                devFlags.enableGpuBufferOps = true;
            }
            GMX_LOG(mdlog.warning)
                    .asParagraph()
                    .appendTextFormatted(
                            "This run has requested the 'GPU halo exchange' feature, enabled by "
                            "the "
                            "GMX_GPU_DD_COMMS environment variable.");
        }
        else
        {
            GMX_LOG(mdlog.warning)
                    .asParagraph()
                    .appendTextFormatted(
                            "GMX_GPU_DD_COMMS environment variable detected, but the 'GPU "
                            "halo exchange' feature will not be enabled as nonbonded interactions "
                            "are not offloaded.");
            devFlags.enableGpuHaloExchange = false;
        }
    }

    if (devFlags.enableGpuPmePPComm)
    {
        if (pmeRunMode == PmeRunMode::GPU)
        {
            GMX_LOG(mdlog.warning)
                    .asParagraph()
                    .appendTextFormatted(
                            "This run uses the 'GPU PME-PP communications' feature, enabled "
                            "by the GMX_GPU_PME_PP_COMMS environment variable.");
        }
        else
        {
            std::string clarification;
            if (pmeRunMode == PmeRunMode::Mixed)
            {
                clarification =
                        "PME FFT and gather are not offloaded to the GPU (PME is running in mixed "
                        "mode).";
            }
            else
            {
                clarification = "PME is not offloaded to the GPU.";
            }
            GMX_LOG(mdlog.warning)
                    .asParagraph()
                    .appendText(
                            "GMX_GPU_PME_PP_COMMS environment variable detected, but the "
                            "'GPU PME-PP communications' feature was not enabled as "
                            + clarification);
            devFlags.enableGpuPmePPComm = false;
        }
    }

    return devFlags;
}

/*! \brief Barrier for safe simultaneous thread access to mdrunner data
 *
 * Used to ensure that the master thread does not modify mdrunner during copy
 * on the spawned threads. */
static void threadMpiMdrunnerAccessBarrier()
{
#if GMX_THREAD_MPI
    MPI_Barrier(MPI_COMM_WORLD);
#endif
}

Mdrunner Mdrunner::cloneOnSpawnedThread() const
{
    auto newRunner = Mdrunner(std::make_unique<MDModules>());

    // All runners in the same process share a restraint manager resource because it is
    // part of the interface to the client code, which is associated only with the
    // original thread. Handles to the same resources can be obtained by copy.
    {
        newRunner.restraintManager_ = std::make_unique<RestraintManager>(*restraintManager_);
    }

    // Copy members of master runner.
    // \todo Replace with builder when Simulation context and/or runner phases are better defined.
    // Ref https://gitlab.com/gromacs/gromacs/-/issues/2587 and https://gitlab.com/gromacs/gromacs/-/issues/2375
    newRunner.hw_opt    = hw_opt;
    newRunner.filenames = filenames;

    newRunner.oenv            = oenv;
    newRunner.mdrunOptions    = mdrunOptions;
    newRunner.domdecOptions   = domdecOptions;
    newRunner.nbpu_opt        = nbpu_opt;
    newRunner.pme_opt         = pme_opt;
    newRunner.pme_fft_opt     = pme_fft_opt;
    newRunner.bonded_opt      = bonded_opt;
    newRunner.update_opt      = update_opt;
    newRunner.nstlist_cmdline = nstlist_cmdline;
    newRunner.replExParams    = replExParams;
    newRunner.pforce          = pforce;
    // Give the spawned thread the newly created valid communicator
    // for the simulation.
    newRunner.communicator        = MPI_COMM_WORLD;
    newRunner.ms                  = ms;
    newRunner.startingBehavior    = startingBehavior;
    newRunner.stopHandlerBuilder_ = std::make_unique<StopHandlerBuilder>(*stopHandlerBuilder_);

    threadMpiMdrunnerAccessBarrier();

    return newRunner;
}

/*! \brief The callback used for running on spawned threads.
 *
 * Obtains the pointer to the master mdrunner object from the one
 * argument permitted to the thread-launch API call, copies it to make
 * a new runner for this thread, reinitializes necessary data, and
 * proceeds to the simulation. */
static void mdrunner_start_fn(const void* arg)
{
    try
    {
        auto masterMdrunner = reinterpret_cast<const gmx::Mdrunner*>(arg);
        /* copy the arg list to make sure that it's thread-local. This
           doesn't copy pointed-to items, of course; fnm, cr and fplog
           are reset in the call below, all others should be const. */
        gmx::Mdrunner mdrunner = masterMdrunner->cloneOnSpawnedThread();
        mdrunner.mdrunner();
    }
    GMX_CATCH_ALL_AND_EXIT_WITH_FATAL_ERROR
}


void Mdrunner::spawnThreads(int numThreadsToLaunch)
{
#if GMX_THREAD_MPI
    /* now spawn new threads that start mdrunner_start_fn(), while
       the main thread returns. Thread affinity is handled later. */
    if (tMPI_Init_fn(TRUE, numThreadsToLaunch, TMPI_AFFINITY_NONE, mdrunner_start_fn,
                     static_cast<const void*>(this))
        != TMPI_SUCCESS)
    {
        GMX_THROW(gmx::InternalError("Failed to spawn thread-MPI threads"));
    }

    // Give the master thread the newly created valid communicator for
    // the simulation.
    communicator = MPI_COMM_WORLD;
    threadMpiMdrunnerAccessBarrier();
#else
    GMX_UNUSED_VALUE(numThreadsToLaunch);
    GMX_UNUSED_VALUE(mdrunner_start_fn);
#endif
}

} // namespace gmx

/*! \brief Initialize variables for Verlet scheme simulation */
static void prepare_verlet_scheme(FILE*               fplog,
                                  t_commrec*          cr,
                                  t_inputrec*         ir,
                                  int                 nstlist_cmdline,
                                  const gmx_mtop_t*   mtop,
                                  const matrix        box,
                                  bool                makeGpuPairList,
                                  const gmx::CpuInfo& cpuinfo)
{
    // We checked the cut-offs in grompp, but double-check here.
    // We have PME+LJcutoff kernels for rcoulomb>rvdw.
    if (EEL_PME_EWALD(ir->coulombtype) && ir->vdwtype == eelCUT)
    {
        GMX_RELEASE_ASSERT(ir->rcoulomb >= ir->rvdw,
                           "With Verlet lists and PME we should have rcoulomb>=rvdw");
    }
    else
    {
        GMX_RELEASE_ASSERT(ir->rcoulomb == ir->rvdw,
                           "With Verlet lists and no PME rcoulomb and rvdw should be identical");
    }
    /* For NVE simulations, we will retain the initial list buffer */
    if (EI_DYNAMICS(ir->eI) && ir->verletbuf_tol > 0 && !(EI_MD(ir->eI) && ir->etc == etcNO))
    {
        /* Update the Verlet buffer size for the current run setup */

        /* Here we assume SIMD-enabled kernels are being used. But as currently
         * calc_verlet_buffer_size gives the same results for 4x8 and 4x4
         * and 4x2 gives a larger buffer than 4x4, this is ok.
         */
        ListSetupType listType =
                (makeGpuPairList ? ListSetupType::Gpu : ListSetupType::CpuSimdWhenSupported);
        VerletbufListSetup listSetup = verletbufGetSafeListSetup(listType);

        const real rlist_new =
                calcVerletBufferSize(*mtop, det(box), *ir, ir->nstlist, ir->nstlist - 1, -1, listSetup);

        if (rlist_new != ir->rlist)
        {
            if (fplog != nullptr)
            {
                fprintf(fplog,
                        "\nChanging rlist from %g to %g for non-bonded %dx%d atom kernels\n\n",
                        ir->rlist, rlist_new, listSetup.cluster_size_i, listSetup.cluster_size_j);
            }
            ir->rlist = rlist_new;
        }
    }

    if (nstlist_cmdline > 0 && (!EI_DYNAMICS(ir->eI) || ir->verletbuf_tol <= 0))
    {
        gmx_fatal(FARGS, "Can not set nstlist without %s",
                  !EI_DYNAMICS(ir->eI) ? "dynamics" : "verlet-buffer-tolerance");
    }

    if (EI_DYNAMICS(ir->eI))
    {
        /* Set or try nstlist values */
        increaseNstlist(fplog, cr, ir, nstlist_cmdline, mtop, box, makeGpuPairList, cpuinfo);
    }
}

/*! \brief Override the nslist value in inputrec
 *
 * with value passed on the command line (if any)
 */
static void override_nsteps_cmdline(const gmx::MDLogger& mdlog, int64_t nsteps_cmdline, t_inputrec* ir)
{
    assert(ir);

    /* override with anything else than the default -2 */
    if (nsteps_cmdline > -2)
    {
        char sbuf_steps[STEPSTRSIZE];
        char sbuf_msg[STRLEN];

        ir->nsteps = nsteps_cmdline;
        if (EI_DYNAMICS(ir->eI) && nsteps_cmdline != -1)
        {
            sprintf(sbuf_msg,
                    "Overriding nsteps with value passed on the command line: %s steps, %.3g ps",
                    gmx_step_str(nsteps_cmdline, sbuf_steps), fabs(nsteps_cmdline * ir->delta_t));
        }
        else
        {
            sprintf(sbuf_msg, "Overriding nsteps with value passed on the command line: %s steps",
                    gmx_step_str(nsteps_cmdline, sbuf_steps));
        }

        GMX_LOG(mdlog.warning).asParagraph().appendText(sbuf_msg);
    }
    else if (nsteps_cmdline < -2)
    {
        gmx_fatal(FARGS, "Invalid nsteps value passed on the command line: %" PRId64, nsteps_cmdline);
    }
    /* Do nothing if nsteps_cmdline == -2 */
}

namespace gmx
{

/*! \brief Return whether GPU acceleration of nonbondeds is supported with the given settings.
 *
 * If not, and if a warning may be issued, logs a warning about
 * falling back to CPU code. With thread-MPI, only the first
 * call to this function should have \c issueWarning true. */
static bool gpuAccelerationOfNonbondedIsUseful(const MDLogger& mdlog, const t_inputrec& ir, bool issueWarning)
{
    bool        gpuIsUseful = true;
    std::string warning;

    if (ir.opts.ngener - ir.nwall > 1)
    {
        /* The GPU code does not support more than one energy group.
         * If the user requested GPUs explicitly, a fatal error is given later.
         */
        gpuIsUseful = false;
        warning =
                "Multiple energy groups is not implemented for GPUs, falling back to the CPU. "
                "For better performance, run on the GPU without energy groups and then do "
                "gmx mdrun -rerun option on the trajectory with an energy group .tpr file.";
    }

    if (EI_TPI(ir.eI))
    {
        gpuIsUseful = false;
        warning     = "TPI is not implemented for GPUs.";
    }

    if (!gpuIsUseful && issueWarning)
    {
        GMX_LOG(mdlog.warning).asParagraph().appendText(warning);
    }

    return gpuIsUseful;
}

//! Initializes the logger for mdrun.
static gmx::LoggerOwner buildLogger(FILE* fplog, const bool isSimulationMasterRank)
{
    gmx::LoggerBuilder builder;
    if (fplog != nullptr)
    {
        builder.addTargetFile(gmx::MDLogger::LogLevel::Info, fplog);
    }
    if (isSimulationMasterRank)
    {
        builder.addTargetStream(gmx::MDLogger::LogLevel::Warning, &gmx::TextOutputFile::standardError());
    }
    return builder.build();
}

//! Make a TaskTarget from an mdrun argument string.
static TaskTarget findTaskTarget(const char* optionString)
{
    TaskTarget returnValue = TaskTarget::Auto;

    if (strncmp(optionString, "auto", 3) == 0)
    {
        returnValue = TaskTarget::Auto;
    }
    else if (strncmp(optionString, "cpu", 3) == 0)
    {
        returnValue = TaskTarget::Cpu;
    }
    else if (strncmp(optionString, "gpu", 3) == 0)
    {
        returnValue = TaskTarget::Gpu;
    }
    else
    {
        GMX_ASSERT(false, "Option string should have been checked for sanity already");
    }

    return returnValue;
}

//! Finish run, aggregate data to print performance info.
static void finish_run(FILE*                     fplog,
                       const gmx::MDLogger&      mdlog,
                       const t_commrec*          cr,
                       const t_inputrec*         inputrec,
                       t_nrnb                    nrnb[],
                       gmx_wallcycle_t           wcycle,
                       gmx_walltime_accounting_t walltime_accounting,
                       nonbonded_verlet_t*       nbv,
                       const gmx_pme_t*          pme,
                       gmx_bool                  bWriteStat)
{
    double delta_t = 0;
    double nbfs = 0, mflop = 0;
    double elapsed_time, elapsed_time_over_all_ranks, elapsed_time_over_all_threads,
            elapsed_time_over_all_threads_over_all_ranks;
    /* Control whether it is valid to print a report. Only the
       simulation master may print, but it should not do so if the run
       terminated e.g. before a scheduled reset step. This is
       complicated by the fact that PME ranks are unaware of the
       reason why they were sent a pmerecvqxFINISH. To avoid
       communication deadlocks, we always do the communication for the
       report, even if we've decided not to write the report, because
       how long it takes to finish the run is not important when we've
       decided not to report on the simulation performance.

       Further, we only report performance for dynamical integrators,
       because those are the only ones for which we plan to
       consider doing any optimizations. */
    bool printReport = EI_DYNAMICS(inputrec->eI) && SIMMASTER(cr);

    if (printReport && !walltime_accounting_get_valid_finish(walltime_accounting))
    {
        GMX_LOG(mdlog.warning)
                .asParagraph()
                .appendText("Simulation ended prematurely, no performance report will be written.");
        printReport = false;
    }

    t_nrnb*                 nrnb_tot;
    std::unique_ptr<t_nrnb> nrnbTotalStorage;
    if (cr->nnodes > 1)
    {
        nrnbTotalStorage = std::make_unique<t_nrnb>();
        nrnb_tot         = nrnbTotalStorage.get();
#if GMX_MPI
        MPI_Allreduce(nrnb->n, nrnb_tot->n, eNRNB, MPI_DOUBLE, MPI_SUM, cr->mpi_comm_mysim);
#endif
    }
    else
    {
        nrnb_tot = nrnb;
    }

    elapsed_time = walltime_accounting_get_time_since_reset(walltime_accounting);
    elapsed_time_over_all_threads =
            walltime_accounting_get_time_since_reset_over_all_threads(walltime_accounting);
    if (cr->nnodes > 1)
    {
#if GMX_MPI
        /* reduce elapsed_time over all MPI ranks in the current simulation */
        MPI_Allreduce(&elapsed_time, &elapsed_time_over_all_ranks, 1, MPI_DOUBLE, MPI_SUM,
                      cr->mpi_comm_mysim);
        elapsed_time_over_all_ranks /= cr->nnodes;
        /* Reduce elapsed_time_over_all_threads over all MPI ranks in the
         * current simulation. */
        MPI_Allreduce(&elapsed_time_over_all_threads, &elapsed_time_over_all_threads_over_all_ranks,
                      1, MPI_DOUBLE, MPI_SUM, cr->mpi_comm_mysim);
#endif
    }
    else
    {
        elapsed_time_over_all_ranks                  = elapsed_time;
        elapsed_time_over_all_threads_over_all_ranks = elapsed_time_over_all_threads;
    }

    if (printReport)
    {
        print_flop(fplog, nrnb_tot, &nbfs, &mflop);
    }

    if (thisRankHasDuty(cr, DUTY_PP) && DOMAINDECOMP(cr))
    {
        print_dd_statistics(cr, inputrec, fplog);
    }

    /* TODO Move the responsibility for any scaling by thread counts
     * to the code that handled the thread region, so that there's a
     * mechanism to keep cycle counting working during the transition
     * to task parallelism. */
    int nthreads_pp  = gmx_omp_nthreads_get(emntNonbonded);
    int nthreads_pme = gmx_omp_nthreads_get(emntPME);
    wallcycle_scale_by_num_threads(wcycle, thisRankHasDuty(cr, DUTY_PME) && !thisRankHasDuty(cr, DUTY_PP),
                                   nthreads_pp, nthreads_pme);
    auto cycle_sum(wallcycle_sum(cr, wcycle));

    if (printReport)
    {
        auto nbnxn_gpu_timings =
                (nbv != nullptr && nbv->useGpu()) ? Nbnxm::gpu_get_timings(nbv->gpu_nbv) : nullptr;
        gmx_wallclock_gpu_pme_t pme_gpu_timings = {};

        if (pme_gpu_task_enabled(pme))
        {
            pme_gpu_get_timings(pme, &pme_gpu_timings);
        }
        wallcycle_print(fplog, mdlog, cr->nnodes, cr->npmenodes, nthreads_pp, nthreads_pme,
                        elapsed_time_over_all_ranks, wcycle, cycle_sum, nbnxn_gpu_timings,
                        &pme_gpu_timings);

        if (EI_DYNAMICS(inputrec->eI))
        {
            delta_t = inputrec->delta_t;
        }

        if (fplog)
        {
            print_perf(fplog, elapsed_time_over_all_threads_over_all_ranks, elapsed_time_over_all_ranks,
                       walltime_accounting_get_nsteps_done_since_reset(walltime_accounting),
                       delta_t, nbfs, mflop);
        }
        if (bWriteStat)
        {
            print_perf(stderr, elapsed_time_over_all_threads_over_all_ranks, elapsed_time_over_all_ranks,
                       walltime_accounting_get_nsteps_done_since_reset(walltime_accounting),
                       delta_t, nbfs, mflop);
        }
    }
}

int Mdrunner::mdrunner()
{
    matrix                    box;
    t_forcerec*               fr               = nullptr;
    real                      ewaldcoeff_q     = 0;
    real                      ewaldcoeff_lj    = 0;
    int                       nChargePerturbed = -1, nTypePerturbed = 0;
    gmx_wallcycle_t           wcycle;
    gmx_walltime_accounting_t walltime_accounting = nullptr;
    MembedHolder              membedHolder(filenames.size(), filenames.data());
    gmx_hw_info_t*            hwinfo = nullptr;

    /* CAUTION: threads may be started later on in this function, so
       cr doesn't reflect the final parallel state right now */
    gmx_mtop_t mtop;

    /* TODO: inputrec should tell us whether we use an algorithm, not a file option */
    const bool doEssentialDynamics = opt2bSet("-ei", filenames.size(), filenames.data());
    const bool doRerun             = mdrunOptions.rerun;

    // Handle task-assignment related user options.
    EmulateGpuNonbonded emulateGpuNonbonded =
            (getenv("GMX_EMULATE_GPU") != nullptr ? EmulateGpuNonbonded::Yes : EmulateGpuNonbonded::No);

    std::vector<int> userGpuTaskAssignment;
    try
    {
        userGpuTaskAssignment = parseUserTaskAssignmentString(hw_opt.userGpuTaskAssignment);
    }
    GMX_CATCH_ALL_AND_EXIT_WITH_FATAL_ERROR
    auto nonbondedTarget = findTaskTarget(nbpu_opt);
    auto pmeTarget       = findTaskTarget(pme_opt);
    auto pmeFftTarget    = findTaskTarget(pme_fft_opt);
    auto bondedTarget    = findTaskTarget(bonded_opt);
    auto updateTarget    = findTaskTarget(update_opt);

    FILE* fplog = nullptr;
    // If we are appending, we don't write log output because we need
    // to check that the old log file matches what the checkpoint file
    // expects. Otherwise, we should start to write log output now if
    // there is a file ready for it.
    if (logFileHandle != nullptr && startingBehavior != StartingBehavior::RestartWithAppending)
    {
        fplog = gmx_fio_getfp(logFileHandle);
    }
    const bool       isSimulationMasterRank = findIsSimulationMasterRank(ms, communicator);
    gmx::LoggerOwner logOwner(buildLogger(fplog, isSimulationMasterRank));
    gmx::MDLogger    mdlog(logOwner.logger());

    // TODO The thread-MPI master rank makes a working
    // PhysicalNodeCommunicator here, but it gets rebuilt by all ranks
    // after the threads have been launched. This works because no use
    // is made of that communicator until after the execution paths
    // have rejoined. But it is likely that we can improve the way
    // this is expressed, e.g. by expressly running detection only the
    // master rank for thread-MPI, rather than relying on the mutex
    // and reference count.
    PhysicalNodeCommunicator physicalNodeComm(communicator, gmx_physicalnode_id_hash());
    hwinfo = gmx_detect_hardware(mdlog, physicalNodeComm);

    gmx_print_detected_hardware(fplog, isSimulationMasterRank && isMasterSim(ms), mdlog, hwinfo);

    std::vector<int> gpuIdsToUse = makeGpuIdsToUse(hwinfo->gpu_info, hw_opt.gpuIdsAvailable);

    // Print citation requests after all software/hardware printing
    pleaseCiteGromacs(fplog);

    // TODO Replace this by unique_ptr once t_inputrec is C++
    t_inputrec               inputrecInstance;
    t_inputrec*              inputrec = nullptr;
    std::unique_ptr<t_state> globalState;

    auto partialDeserializedTpr = std::make_unique<PartialDeserializedTprFile>();

    if (isSimulationMasterRank)
    {
        /* Only the master rank has the global state */
        globalState = std::make_unique<t_state>();

        /* Read (nearly) all data required for the simulation
         * and keep the partly serialized tpr contents to send to other ranks later
         */
        *partialDeserializedTpr = read_tpx_state(ftp2fn(efTPR, filenames.size(), filenames.data()),
                                                 &inputrecInstance, globalState.get(), &mtop);
        inputrec                = &inputrecInstance;
    }

    /* Check and update the hardware options for internal consistency */
    checkAndUpdateHardwareOptions(mdlog, &hw_opt, isSimulationMasterRank, domdecOptions.numPmeRanks,
                                  inputrec);

    if (GMX_THREAD_MPI && isSimulationMasterRank)
    {
        bool useGpuForNonbonded = false;
        bool useGpuForPme       = false;
        try
        {
            GMX_RELEASE_ASSERT(inputrec != nullptr, "Keep the compiler happy");

            // If the user specified the number of ranks, then we must
            // respect that, but in default mode, we need to allow for
            // the number of GPUs to choose the number of ranks.
            auto canUseGpuForNonbonded = buildSupportsNonbondedOnGpu(nullptr);
            useGpuForNonbonded         = decideWhetherToUseGpusForNonbondedWithThreadMpi(
                    nonbondedTarget, gpuIdsToUse, userGpuTaskAssignment, emulateGpuNonbonded,
                    canUseGpuForNonbonded,
                    gpuAccelerationOfNonbondedIsUseful(mdlog, *inputrec, GMX_THREAD_MPI),
                    hw_opt.nthreads_tmpi);
            useGpuForPme = decideWhetherToUseGpusForPmeWithThreadMpi(
                    useGpuForNonbonded, pmeTarget, gpuIdsToUse, userGpuTaskAssignment, *hwinfo,
                    *inputrec, hw_opt.nthreads_tmpi, domdecOptions.numPmeRanks);
        }
        GMX_CATCH_ALL_AND_EXIT_WITH_FATAL_ERROR

        /* Determine how many thread-MPI ranks to start.
         *
         * TODO Over-writing the user-supplied value here does
         * prevent any possible subsequent checks from working
         * correctly. */
        hw_opt.nthreads_tmpi =
                get_nthreads_mpi(hwinfo, &hw_opt, gpuIdsToUse, useGpuForNonbonded, useGpuForPme,
                                 inputrec, &mtop, mdlog, membedHolder.doMembed());

        // Now start the threads for thread MPI.
        spawnThreads(hw_opt.nthreads_tmpi);
        // The spawned threads enter mdrunner() and execution of
        // master and spawned threads joins at the end of this block.
        physicalNodeComm = PhysicalNodeCommunicator(communicator, gmx_physicalnode_id_hash());
    }

    GMX_RELEASE_ASSERT(ms || communicator == MPI_COMM_WORLD,
                       "Must have valid world communicator unless running a multi-simulation");
    CommrecHandle crHandle = init_commrec(communicator);
    t_commrec*    cr       = crHandle.get();
    GMX_RELEASE_ASSERT(cr != nullptr, "Must have valid commrec");

    if (PAR(cr))
    {
        /* now broadcast everything to the non-master nodes/threads: */
        if (!isSimulationMasterRank)
        {
            inputrec = &inputrecInstance;
        }
        init_parallel(cr->mpiDefaultCommunicator, MASTER(cr), inputrec, &mtop,
                      partialDeserializedTpr.get());
    }
    GMX_RELEASE_ASSERT(inputrec != nullptr, "All ranks should have a valid inputrec now");
    partialDeserializedTpr.reset(nullptr);

    // Now the number of ranks is known to all ranks, and each knows
    // the inputrec read by the master rank. The ranks can now all run
    // the task-deciding functions and will agree on the result
    // without needing to communicate.
    const bool useDomainDecomposition = (PAR(cr) && !(EI_TPI(inputrec->eI) || inputrec->eI == eiNM));

    // Note that these variables describe only their own node.
    //
    // Note that when bonded interactions run on a GPU they always run
    // alongside a nonbonded task, so do not influence task assignment
    // even though they affect the force calculation workload.
    bool useGpuForNonbonded = false;
    bool useGpuForPme       = false;
    bool useGpuForBonded    = false;
    bool useGpuForUpdate    = false;
    bool gpusWereDetected   = hwinfo->ngpu_compatible_tot > 0;
    try
    {
        // It's possible that there are different numbers of GPUs on
        // different nodes, which is the user's responsibility to
        // handle. If unsuitable, we will notice that during task
        // assignment.
        auto canUseGpuForNonbonded = buildSupportsNonbondedOnGpu(nullptr);
        useGpuForNonbonded         = decideWhetherToUseGpusForNonbonded(
                nonbondedTarget, userGpuTaskAssignment, emulateGpuNonbonded, canUseGpuForNonbonded,
                gpuAccelerationOfNonbondedIsUseful(mdlog, *inputrec, !GMX_THREAD_MPI), gpusWereDetected);
        useGpuForPme = decideWhetherToUseGpusForPme(
                useGpuForNonbonded, pmeTarget, userGpuTaskAssignment, *hwinfo, *inputrec,
                cr->sizeOfDefaultCommunicator, domdecOptions.numPmeRanks, gpusWereDetected);
        auto canUseGpuForBonded = buildSupportsGpuBondeds(nullptr)
                                  && inputSupportsGpuBondeds(*inputrec, mtop, nullptr);
        useGpuForBonded = decideWhetherToUseGpusForBonded(
                useGpuForNonbonded, useGpuForPme, bondedTarget, canUseGpuForBonded,
                EVDW_PME(inputrec->vdwtype), EEL_PME_EWALD(inputrec->coulombtype),
                domdecOptions.numPmeRanks, gpusWereDetected);
    }
    GMX_CATCH_ALL_AND_EXIT_WITH_FATAL_ERROR

    const PmeRunMode pmeRunMode = determinePmeRunMode(useGpuForPme, pmeFftTarget, *inputrec);

    // Initialize development feature flags that enabled by environment variable
    // and report those features that are enabled.
    const DevelopmentFeatureFlags devFlags =
            manageDevelopmentFeatures(mdlog, useGpuForNonbonded, pmeRunMode);

    const bool useModularSimulator =
            checkUseModularSimulator(false, inputrec, doRerun, mtop, ms, replExParams, nullptr,
                                     doEssentialDynamics, membedHolder.doMembed());

    // Build restraints.
    // TODO: hide restraint implementation details from Mdrunner.
    // There is nothing unique about restraints at this point as far as the
    // Mdrunner is concerned. The Mdrunner should just be getting a sequence of
    // factory functions from the SimulationContext on which to call mdModules_->add().
    // TODO: capture all restraints into a single RestraintModule, passed to the runner builder.
    for (auto&& restraint : restraintManager_->getRestraints())
    {
        auto module = RestraintMDModule::create(restraint, restraint->sites());
        mdModules_->add(std::move(module));
    }

    // TODO: Error handling
    mdModules_->assignOptionsToModules(*inputrec->params, nullptr);
    // now that the MdModules know their options, they know which callbacks to sign up to
    mdModules_->subscribeToSimulationSetupNotifications();
    const auto& mdModulesNotifier = mdModules_->notifier().simulationSetupNotifications_;

    if (inputrec->internalParameters != nullptr)
    {
        mdModulesNotifier.notify(*inputrec->internalParameters);
    }

    if (fplog != nullptr)
    {
        pr_inputrec(fplog, 0, "Input Parameters", inputrec, FALSE);
        fprintf(fplog, "\n");
    }

    if (SIMMASTER(cr))
    {
        /* In rerun, set velocities to zero if present */
        if (doRerun && ((globalState->flags & (1 << estV)) != 0))
        {
            // rerun does not use velocities
            GMX_LOG(mdlog.info)
                    .asParagraph()
                    .appendText(
                            "Rerun trajectory contains velocities. Rerun does only evaluate "
                            "potential energy and forces. The velocities will be ignored.");
            for (int i = 0; i < globalState->natoms; i++)
            {
                clear_rvec(globalState->v[i]);
            }
            globalState->flags &= ~(1 << estV);
        }

        /* now make sure the state is initialized and propagated */
        set_state_entries(globalState.get(), inputrec, useModularSimulator);
    }

    /* NM and TPI parallelize over force/energy calculations, not atoms,
     * so we need to initialize and broadcast the global state.
     */
    if (inputrec->eI == eiNM || inputrec->eI == eiTPI)
    {
        if (!MASTER(cr))
        {
            globalState = std::make_unique<t_state>();
        }
        broadcastStateWithoutDynamics(cr->mpiDefaultCommunicator, DOMAINDECOMP(cr), PAR(cr),
                                      globalState.get());
    }

    /* A parallel command line option consistency check that we can
       only do after any threads have started. */
    if (!PAR(cr)
        && (domdecOptions.numCells[XX] > 1 || domdecOptions.numCells[YY] > 1
            || domdecOptions.numCells[ZZ] > 1 || domdecOptions.numPmeRanks > 0))
    {
        gmx_fatal(FARGS,
                  "The -dd or -npme option request a parallel simulation, "
#if !GMX_MPI
                  "but %s was compiled without threads or MPI enabled",
                  output_env_get_program_display_name(oenv));
#elif GMX_THREAD_MPI
                  "but the number of MPI-threads (option -ntmpi) is not set or is 1");
#else
                  "but %s was not started through mpirun/mpiexec or only one rank was requested "
                  "through mpirun/mpiexec",
                  output_env_get_program_display_name(oenv));
#endif
    }

    if (doRerun && (EI_ENERGY_MINIMIZATION(inputrec->eI) || eiNM == inputrec->eI))
    {
        gmx_fatal(FARGS,
                  "The .mdp file specified an energy mininization or normal mode algorithm, and "
                  "these are not compatible with mdrun -rerun");
    }

    if (!(EEL_PME(inputrec->coulombtype) || EVDW_PME(inputrec->vdwtype)))
    {
        if (domdecOptions.numPmeRanks > 0)
        {
            gmx_fatal_collective(FARGS, cr->mpiDefaultCommunicator, MASTER(cr),
                                 "PME-only ranks are requested, but the system does not use PME "
                                 "for electrostatics or LJ");
        }

        domdecOptions.numPmeRanks = 0;
    }

    if (useGpuForNonbonded && domdecOptions.numPmeRanks < 0)
    {
        /* With NB GPUs we don't automatically use PME-only CPU ranks. PME ranks can
         * improve performance with many threads per GPU, since our OpenMP
         * scaling is bad, but it's difficult to automate the setup.
         */
        domdecOptions.numPmeRanks = 0;
    }
    if (useGpuForPme)
    {
        if (domdecOptions.numPmeRanks < 0)
        {
            domdecOptions.numPmeRanks = 0;
            // TODO possibly print a note that one can opt-in for a separate PME GPU rank?
        }
        else
        {
            GMX_RELEASE_ASSERT(domdecOptions.numPmeRanks <= 1,
                               "PME GPU decomposition is not supported");
        }
    }

#if GMX_FAHCORE
    if (MASTER(cr))
    {
        fcRegisterSteps(inputrec->nsteps, inputrec->init_step);
    }
#endif

    /* NMR restraints must be initialized before load_checkpoint,
     * since with time averaging the history is added to t_state.
     * For proper consistency check we therefore need to extend
     * t_state here.
     * So the PME-only nodes (if present) will also initialize
     * the distance restraints.
     */

    /* This needs to be called before read_checkpoint to extend the state */
    t_disresdata* disresdata;
    snew(disresdata, 1);
    init_disres(fplog, &mtop, inputrec, DisResRunMode::MDRun, MASTER(cr) ? DDRole::Master : DDRole::Agent,
                PAR(cr) ? NumRanks::Multiple : NumRanks::Single, cr->mpi_comm_mysim, ms, disresdata,
                globalState.get(), replExParams.exchangeInterval > 0);

    t_oriresdata* oriresdata;
    snew(oriresdata, 1);
    init_orires(fplog, &mtop, inputrec, cr, ms, globalState.get(), oriresdata);

    auto deform = prepareBoxDeformation(
            globalState != nullptr ? globalState->box : box, MASTER(cr) ? DDRole::Master : DDRole::Agent,
            PAR(cr) ? NumRanks::Multiple : NumRanks::Single, cr->mpi_comm_mygroup, *inputrec);

    ObservablesHistory observablesHistory = {};

    if (startingBehavior != StartingBehavior::NewSimulation)
    {
        /* Check if checkpoint file exists before doing continuation.
         * This way we can use identical input options for the first and subsequent runs...
         */
        if (mdrunOptions.numStepsCommandline > -2)
        {
            /* Temporarily set the number of steps to unlimited to avoid
             * triggering the nsteps check in load_checkpoint().
             * This hack will go away soon when the -nsteps option is removed.
             */
            inputrec->nsteps = -1;
        }

        load_checkpoint(opt2fn_master("-cpi", filenames.size(), filenames.data(), cr),
                        logFileHandle, cr, domdecOptions.numCells, inputrec, globalState.get(),
                        &observablesHistory, mdrunOptions.reproducible, mdModules_->notifier());

        if (startingBehavior == StartingBehavior::RestartWithAppending && logFileHandle)
        {
            // Now we can start normal logging to the truncated log file.
            fplog = gmx_fio_getfp(logFileHandle);
            prepareLogAppending(fplog);
            logOwner = buildLogger(fplog, MASTER(cr));
            mdlog    = logOwner.logger();
        }
    }

    if (mdrunOptions.numStepsCommandline > -2)
    {
        GMX_LOG(mdlog.info)
                .asParagraph()
                .appendText(
                        "The -nsteps functionality is deprecated, and may be removed in a future "
                        "version. "
                        "Consider using gmx convert-tpr -nsteps or changing the appropriate .mdp "
                        "file field.");
    }
    /* override nsteps with value set on the commandline */
    override_nsteps_cmdline(mdlog, mdrunOptions.numStepsCommandline, inputrec);

    if (isSimulationMasterRank)
    {
        copy_mat(globalState->box, box);
    }

    if (PAR(cr))
    {
        gmx_bcast(sizeof(box), box, cr->mpiDefaultCommunicator);
    }

    if (inputrec->cutoff_scheme != ecutsVERLET)
    {
        gmx_fatal(FARGS,
                  "This group-scheme .tpr file can no longer be run by mdrun. Please update to the "
                  "Verlet scheme, or use an earlier version of GROMACS if necessary.");
    }
    /* Update rlist and nstlist. */
    /* Note: prepare_verlet_scheme is calling increaseNstlist(...), which (while attempting to
     * increase rlist) tries to check if the newly chosen value fits with the DD scheme. As this is
     * run before any DD scheme is set up, this check is never executed. See #3334 for more details.
     */
    prepare_verlet_scheme(fplog, cr, inputrec, nstlist_cmdline, &mtop, box,
                          useGpuForNonbonded || (emulateGpuNonbonded == EmulateGpuNonbonded::Yes),
                          *hwinfo->cpuInfo);

    const bool prefer1DAnd1PulseDD = (devFlags.enableGpuHaloExchange && useGpuForNonbonded);
    // This builder is necessary while we have multi-part construction
    // of DD. Before DD is constructed, we use the existence of
    // the builder object to indicate that further construction of DD
    // is needed.
    std::unique_ptr<DomainDecompositionBuilder> ddBuilder;
    if (useDomainDecomposition)
    {
        ddBuilder = std::make_unique<DomainDecompositionBuilder>(
                mdlog, cr, domdecOptions, mdrunOptions, prefer1DAnd1PulseDD, mtop, *inputrec, box,
                positionsFromStatePointer(globalState.get()));
    }
    else
    {
        /* PME, if used, is done on all nodes with 1D decomposition */
        cr->nnodes     = cr->sizeOfDefaultCommunicator;
        cr->sim_nodeid = cr->rankInDefaultCommunicator;
        cr->nodeid     = cr->rankInDefaultCommunicator;
        cr->npmenodes  = 0;
        cr->duty       = (DUTY_PP | DUTY_PME);

        if (inputrec->pbcType == PbcType::Screw)
        {
            gmx_fatal(FARGS, "pbc=screw is only implemented with domain decomposition");
        }
    }

    // Produce the task assignment for this rank - done after DD is constructed
    GpuTaskAssignments gpuTaskAssignments = GpuTaskAssignmentsBuilder::build(
            gpuIdsToUse, userGpuTaskAssignment, *hwinfo, communicator, physicalNodeComm,
            nonbondedTarget, pmeTarget, bondedTarget, updateTarget, useGpuForNonbonded,
            useGpuForPme, thisRankHasDuty(cr, DUTY_PP),
            // TODO cr->duty & DUTY_PME should imply that a PME
            // algorithm is active, but currently does not.
            EEL_PME(inputrec->coulombtype) && thisRankHasDuty(cr, DUTY_PME));

    // Get the device handles for the modules, nullptr when no task is assigned.
    int                deviceId   = -1;
    DeviceInformation* deviceInfo = gpuTaskAssignments.initDevice(&deviceId);

    // timing enabling - TODO put this in gpu_utils (even though generally this is just option handling?)
    bool useTiming = true;

    if (GMX_GPU_CUDA)
    {
        /* WARNING: CUDA timings are incorrect with multiple streams.
         *          This is the main reason why they are disabled by default.
         */
        // TODO: Consider turning on by default when we can detect nr of streams.
        useTiming = (getenv("GMX_ENABLE_GPU_TIMING") != nullptr);
    }
    else if (GMX_GPU_OPENCL)
    {
        useTiming = (getenv("GMX_DISABLE_GPU_TIMING") == nullptr);
    }

    // TODO Currently this is always built, yet DD partition code
    // checks if it is built before using it. Probably it should
    // become an MDModule that is made only when another module
    // requires it (e.g. pull, CompEl, density fitting), so that we
    // don't update the local atom sets unilaterally every step.
    LocalAtomSetManager atomSets;
    if (ddBuilder)
    {
        // TODO Pass the GPU streams to ddBuilder to use in buffer
        // transfers (e.g. halo exchange)
        cr->dd = ddBuilder->build(&atomSets);
        // The builder's job is done, so destruct it
        ddBuilder.reset(nullptr);
        // Note that local state still does not exist yet.
    }

    // The GPU update is decided here because we need to know whether the constraints or
    // SETTLEs can span accross the domain borders (i.e. whether or not update groups are
    // defined). This is only known after DD is initialized, hence decision on using GPU
    // update is done so late.
    try
    {
        const bool useUpdateGroups = cr->dd ? ddUsesUpdateGroups(*cr->dd) : false;

        useGpuForUpdate = decideWhetherToUseGpuForUpdate(
                useDomainDecomposition, useUpdateGroups, pmeRunMode, domdecOptions.numPmeRanks > 0,
                useGpuForNonbonded, updateTarget, gpusWereDetected, *inputrec, mtop,
                doEssentialDynamics, gmx_mtop_ftype_count(mtop, F_ORIRES) > 0,
                replExParams.exchangeInterval > 0, doRerun, devFlags, mdlog);
    }
    GMX_CATCH_ALL_AND_EXIT_WITH_FATAL_ERROR

    const bool printHostName = (cr->nnodes > 1);
    gpuTaskAssignments.reportGpuUsage(mdlog, printHostName, useGpuForBonded, pmeRunMode, useGpuForUpdate);

    std::unique_ptr<DeviceStreamManager> deviceStreamManager = nullptr;

    if (deviceInfo != nullptr)
    {
        if (DOMAINDECOMP(cr) && thisRankHasDuty(cr, DUTY_PP))
        {
            dd_setup_dlb_resource_sharing(cr, deviceId);
        }
        deviceStreamManager = std::make_unique<DeviceStreamManager>(
                *deviceInfo, useGpuForPme, useGpuForNonbonded, havePPDomainDecomposition(cr),
                useGpuForUpdate, useTiming);
    }

    // If the user chose a task assignment, give them some hints
    // where appropriate.
    if (!userGpuTaskAssignment.empty())
    {
        gpuTaskAssignments.logPerformanceHints(mdlog, ssize(gpuIdsToUse));
    }

    if (PAR(cr))
    {
        /* After possible communicator splitting in make_dd_communicators.
         * we can set up the intra/inter node communication.
         */
        gmx_setup_nodecomm(fplog, cr);
    }

#if GMX_MPI
    if (isMultiSim(ms))
    {
        GMX_LOG(mdlog.warning)
                .asParagraph()
                .appendTextFormatted(
                        "This is simulation %d out of %d running as a composite GROMACS\n"
                        "multi-simulation job. Setup for this simulation:\n",
                        ms->simulationIndex_, ms->numSimulations_);
    }
    GMX_LOG(mdlog.warning)
            .appendTextFormatted("Using %d MPI %s\n", cr->nnodes,
#    if GMX_THREAD_MPI
                                 cr->nnodes == 1 ? "thread" : "threads"
#    else
                                 cr->nnodes == 1 ? "process" : "processes"
#    endif
            );
    fflush(stderr);
#endif

    // If mdrun -pin auto honors any affinity setting that already
    // exists. If so, it is nice to provide feedback about whether
    // that existing affinity setting was from OpenMP or something
    // else, so we run this code both before and after we initialize
    // the OpenMP support.
    gmx_check_thread_affinity_set(mdlog, &hw_opt, hwinfo->nthreads_hw_avail, FALSE);
    /* Check and update the number of OpenMP threads requested */
    checkAndUpdateRequestedNumOpenmpThreads(&hw_opt, *hwinfo, cr, ms, physicalNodeComm.size_,
                                            pmeRunMode, mtop, *inputrec);

    gmx_omp_nthreads_init(mdlog, cr, hwinfo->nthreads_hw_avail, physicalNodeComm.size_,
                          hw_opt.nthreads_omp, hw_opt.nthreads_omp_pme, !thisRankHasDuty(cr, DUTY_PP));

    // Enable FP exception detection, but not in
    // Release mode and not for compilers with known buggy FP
    // exception support (clang with any optimization) or suspected
    // buggy FP exception support (gcc 7.* with optimization).
#if !defined NDEBUG                                                                         \
        && !((defined __clang__ || (defined(__GNUC__) && !defined(__ICC) && __GNUC__ == 7)) \
             && defined __OPTIMIZE__)
    const bool bEnableFPE = true;
#else
    const bool bEnableFPE = false;
#endif
    // FIXME - reconcile with gmx_feenableexcept() call from CommandLineModuleManager::run()
    if (bEnableFPE)
    {
        gmx_feenableexcept();
    }

    /* Now that we know the setup is consistent, check for efficiency */
    check_resource_division_efficiency(hwinfo, gpuTaskAssignments.thisRankHasAnyGpuTask(),
                                       mdrunOptions.ntompOptionIsSet, cr, mdlog);

    /* getting number of PP/PME threads on this MPI / tMPI rank.
       PME: env variable should be read only on one node to make sure it is
       identical everywhere;
     */
    const int numThreadsOnThisRank = thisRankHasDuty(cr, DUTY_PP) ? gmx_omp_nthreads_get(emntNonbonded)
                                                                  : gmx_omp_nthreads_get(emntPME);
    checkHardwareOversubscription(numThreadsOnThisRank, cr->nodeid, *hwinfo->hardwareTopology,
                                  physicalNodeComm, mdlog);

    // Enable Peer access between GPUs where available
    // Only for DD, only master PP rank needs to perform setup, and only if thread MPI plus
    // any of the GPU communication features are active.
    if (DOMAINDECOMP(cr) && MASTER(cr) && thisRankHasDuty(cr, DUTY_PP) && GMX_THREAD_MPI
        && (devFlags.enableGpuHaloExchange || devFlags.enableGpuPmePPComm))
    {
        setupGpuDevicePeerAccess(gpuIdsToUse, mdlog);
    }

    if (hw_opt.threadAffinity != ThreadAffinity::Off)
    {
        /* Before setting affinity, check whether the affinity has changed
         * - which indicates that probably the OpenMP library has changed it
         * since we first checked).
         */
        gmx_check_thread_affinity_set(mdlog, &hw_opt, hwinfo->nthreads_hw_avail, TRUE);

        int numThreadsOnThisNode, intraNodeThreadOffset;
        analyzeThreadsOnThisNode(physicalNodeComm, numThreadsOnThisRank, &numThreadsOnThisNode,
                                 &intraNodeThreadOffset);

        /* Set the CPU affinity */
        gmx_set_thread_affinity(mdlog, cr, &hw_opt, *hwinfo->hardwareTopology, numThreadsOnThisRank,
                                numThreadsOnThisNode, intraNodeThreadOffset, nullptr);
    }

    if (mdrunOptions.timingOptions.resetStep > -1)
    {
        GMX_LOG(mdlog.info)
                .asParagraph()
                .appendText(
                        "The -resetstep functionality is deprecated, and may be removed in a "
                        "future version.");
    }
    wcycle = wallcycle_init(fplog, mdrunOptions.timingOptions.resetStep, cr);

    if (PAR(cr))
    {
        /* Master synchronizes its value of reset_counters with all nodes
         * including PME only nodes */
        int64_t reset_counters = wcycle_get_reset_counters(wcycle);
        gmx_bcast(sizeof(reset_counters), &reset_counters, cr->mpi_comm_mysim);
        wcycle_set_reset_counters(wcycle, reset_counters);
    }

    // Membrane embedding must be initialized before we call init_forcerec()
    membedHolder.initializeMembed(fplog, filenames.size(), filenames.data(), &mtop, inputrec,
                                  globalState.get(), cr, &mdrunOptions.checkpointOptions.period);

    const bool               thisRankHasPmeGpuTask = gpuTaskAssignments.thisRankHasPmeGpuTask();
    std::unique_ptr<MDAtoms> mdAtoms;
    std::unique_ptr<VirtualSitesHandler> vsite;
    std::unique_ptr<GpuBonded>           gpuBonded;

    t_nrnb nrnb;
    if (thisRankHasDuty(cr, DUTY_PP))
    {
        mdModulesNotifier.notify(*cr);
        mdModulesNotifier.notify(&atomSets);
        mdModulesNotifier.notify(inputrec->pbcType);
        mdModulesNotifier.notify(SimulationTimeStep{ inputrec->delta_t });
        /* Initiate forcerecord */
        fr                 = new t_forcerec;
        fr->forceProviders = mdModules_->initForceProviders();
        init_forcerec(fplog, mdlog, fr, inputrec, &mtop, cr, box,
                      opt2fn("-table", filenames.size(), filenames.data()),
                      opt2fn("-tablep", filenames.size(), filenames.data()),
                      opt2fns("-tableb", filenames.size(), filenames.data()), pforce);
        // Dirty hack, for fixing disres and orires should be made mdmodules
        fr->listedForces->fcdata().disres = disresdata;
        fr->listedForces->fcdata().orires = oriresdata;

        // Save a handle to device stream manager to use elsewhere in the code
        // TODO: Forcerec is not a correct place to store it.
        fr->deviceStreamManager = deviceStreamManager.get();

        if (devFlags.enableGpuPmePPComm && !thisRankHasDuty(cr, DUTY_PME))
        {
            GMX_RELEASE_ASSERT(
                    deviceStreamManager != nullptr,
                    "GPU device stream manager should be valid in order to use PME-PP direct "
                    "communications.");
            GMX_RELEASE_ASSERT(
                    deviceStreamManager->streamIsValid(DeviceStreamType::PmePpTransfer),
                    "GPU PP-PME stream should be valid in order to use GPU PME-PP direct "
                    "communications.");
            fr->pmePpCommGpu = std::make_unique<gmx::PmePpCommGpu>(
                    cr->mpi_comm_mysim, cr->dd->pme_nodeid, deviceStreamManager->context(),
                    deviceStreamManager->stream(DeviceStreamType::PmePpTransfer));
        }

        fr->nbv = Nbnxm::init_nb_verlet(mdlog, inputrec, fr, cr, *hwinfo, useGpuForNonbonded,
                                        deviceStreamManager.get(), &mtop, box, wcycle);
        // TODO: Move the logic below to a GPU bonded builder
        if (useGpuForBonded)
        {
            GMX_RELEASE_ASSERT(deviceStreamManager != nullptr,
                               "GPU device stream manager should be valid in order to use GPU "
                               "version of bonded forces.");
            gpuBonded = std::make_unique<GpuBonded>(
                    mtop.ffparams, fr->ic->epsfac * fr->fudgeQQ, deviceStreamManager->context(),
                    deviceStreamManager->bondedStream(havePPDomainDecomposition(cr)), wcycle);
            fr->gpuBonded = gpuBonded.get();
        }

        /* Initialize the mdAtoms structure.
         * mdAtoms is not filled with atom data,
         * as this can not be done now with domain decomposition.
         */
        mdAtoms = makeMDAtoms(fplog, mtop, *inputrec, thisRankHasPmeGpuTask);
        if (globalState && thisRankHasPmeGpuTask)
        {
            // The pinning of coordinates in the global state object works, because we only use
            // PME on GPU without DD or on a separate PME rank, and because the local state pointer
            // points to the global state object without DD.
            // FIXME: MD and EM separately set up the local state - this should happen in the same
            // function, which should also perform the pinning.
            changePinningPolicy(&globalState->x, pme_get_pinning_policy());
        }

        /* Initialize the virtual site communication */
        vsite = makeVirtualSitesHandler(mtop, cr, fr->pbcType);

        calc_shifts(box, fr->shift_vec);

        /* With periodic molecules the charge groups should be whole at start up
         * and the virtual sites should not be far from their proper positions.
         */
        if (!inputrec->bContinuation && MASTER(cr)
            && !(inputrec->pbcType != PbcType::No && inputrec->bPeriodicMols))
        {
            /* Make molecules whole at start of run */
            if (fr->pbcType != PbcType::No)
            {
                do_pbc_first_mtop(fplog, inputrec->pbcType, box, &mtop, globalState->x.rvec_array());
            }
            if (vsite)
            {
                /* Correct initial vsite positions are required
                 * for the initial distribution in the domain decomposition
                 * and for the initial shell prediction.
                 */
                constructVirtualSitesGlobal(mtop, globalState->x);
            }
        }

        if (EEL_PME(fr->ic->eeltype) || EVDW_PME(fr->ic->vdwtype))
        {
            ewaldcoeff_q  = fr->ic->ewaldcoeff_q;
            ewaldcoeff_lj = fr->ic->ewaldcoeff_lj;
        }
    }
    else
    {
        /* This is a PME only node */

        GMX_ASSERT(globalState == nullptr,
                   "We don't need the state on a PME only rank and expect it to be unitialized");

        ewaldcoeff_q  = calc_ewaldcoeff_q(inputrec->rcoulomb, inputrec->ewald_rtol);
        ewaldcoeff_lj = calc_ewaldcoeff_lj(inputrec->rvdw, inputrec->ewald_rtol_lj);
    }

    gmx_pme_t* sepPmeData = nullptr;
    // This reference hides the fact that PME data is owned by runner on PME-only ranks and by forcerec on other ranks
    GMX_ASSERT(thisRankHasDuty(cr, DUTY_PP) == (fr != nullptr),
               "Double-checking that only PME-only ranks have no forcerec");
    gmx_pme_t*& pmedata = fr ? fr->pmedata : sepPmeData;

    // TODO should live in ewald module once its testing is improved
    //
    // Later, this program could contain kernels that might be later
    // re-used as auto-tuning progresses, or subsequent simulations
    // are invoked.
    PmeGpuProgramStorage pmeGpuProgram;
    if (thisRankHasPmeGpuTask)
    {
        GMX_RELEASE_ASSERT(
                (deviceStreamManager != nullptr),
                "GPU device stream manager should be initialized in order to use GPU for PME.");
        GMX_RELEASE_ASSERT((deviceInfo != nullptr),
                           "GPU device should be initialized in order to use GPU for PME.");
        pmeGpuProgram = buildPmeGpuProgram(deviceStreamManager->context());
    }

    /* Initiate PME if necessary,
     * either on all nodes or on dedicated PME nodes only. */
    if (EEL_PME(inputrec->coulombtype) || EVDW_PME(inputrec->vdwtype))
    {
        if (mdAtoms && mdAtoms->mdatoms())
        {
            nChargePerturbed = mdAtoms->mdatoms()->nChargePerturbed;
            if (EVDW_PME(inputrec->vdwtype))
            {
                nTypePerturbed = mdAtoms->mdatoms()->nTypePerturbed;
            }
        }
        if (cr->npmenodes > 0)
        {
            /* The PME only nodes need to know nChargePerturbed(FEP on Q) and nTypePerturbed(FEP on LJ)*/
            gmx_bcast(sizeof(nChargePerturbed), &nChargePerturbed, cr->mpi_comm_mysim);
            gmx_bcast(sizeof(nTypePerturbed), &nTypePerturbed, cr->mpi_comm_mysim);
        }

        if (thisRankHasDuty(cr, DUTY_PME))
        {
            try
            {
                // TODO: This should be in the builder.
                GMX_RELEASE_ASSERT(!useGpuForPme || (deviceStreamManager != nullptr),
                                   "Device stream manager should be valid in order to use GPU "
                                   "version of PME.");
                GMX_RELEASE_ASSERT(
                        !useGpuForPme || deviceStreamManager->streamIsValid(DeviceStreamType::Pme),
                        "GPU PME stream should be valid in order to use GPU version of PME.");

                const DeviceContext* deviceContext =
                        useGpuForPme ? &deviceStreamManager->context() : nullptr;
                const DeviceStream* pmeStream =
                        useGpuForPme ? &deviceStreamManager->stream(DeviceStreamType::Pme) : nullptr;

                pmedata = gmx_pme_init(cr, getNumPmeDomains(cr->dd), inputrec, nChargePerturbed != 0,
                                       nTypePerturbed != 0, mdrunOptions.reproducible, ewaldcoeff_q,
                                       ewaldcoeff_lj, gmx_omp_nthreads_get(emntPME), pmeRunMode,
                                       nullptr, deviceContext, pmeStream, pmeGpuProgram.get(), mdlog);
            }
            GMX_CATCH_ALL_AND_EXIT_WITH_FATAL_ERROR
        }
    }


    if (EI_DYNAMICS(inputrec->eI))
    {
        /* Turn on signal handling on all nodes */
        /*
         * (A user signal from the PME nodes (if any)
         * is communicated to the PP nodes.
         */
        signal_handler_install();
    }

    pull_t* pull_work = nullptr;
    if (thisRankHasDuty(cr, DUTY_PP))
    {
        /* Assumes uniform use of the number of OpenMP threads */
        walltime_accounting = walltime_accounting_init(gmx_omp_nthreads_get(emntDefault));

        if (inputrec->bPull)
        {
            /* Initialize pull code */
            pull_work = init_pull(fplog, inputrec->pull, inputrec, &mtop, cr, &atomSets,
                                  inputrec->fepvals->init_lambda);
            if (inputrec->pull->bXOutAverage || inputrec->pull->bFOutAverage)
            {
                initPullHistory(pull_work, &observablesHistory);
            }
            if (EI_DYNAMICS(inputrec->eI) && MASTER(cr))
            {
                init_pull_output_files(pull_work, filenames.size(), filenames.data(), oenv, startingBehavior);
            }
        }

        std::unique_ptr<EnforcedRotation> enforcedRotation;
        if (inputrec->bRot)
        {
            /* Initialize enforced rotation code */
            enforcedRotation =
                    init_rot(fplog, inputrec, filenames.size(), filenames.data(), cr, &atomSets,
                             globalState.get(), &mtop, oenv, mdrunOptions, startingBehavior);
        }

        t_swap* swap = nullptr;
        if (inputrec->eSwapCoords != eswapNO)
        {
            /* Initialize ion swapping code */
            swap = init_swapcoords(fplog, inputrec,
                                   opt2fn_master("-swap", filenames.size(), filenames.data(), cr),
                                   &mtop, globalState.get(), &observablesHistory, cr, &atomSets,
                                   oenv, mdrunOptions, startingBehavior);
        }

        /* Let makeConstraints know whether we have essential dynamics constraints. */
        auto constr = makeConstraints(mtop, *inputrec, pull_work, doEssentialDynamics, fplog, cr,
                                      ms, &nrnb, wcycle, fr->bMolPBC);

        /* Energy terms and groups */
        gmx_enerdata_t enerd(mtop.groups.groups[SimulationAtomGroupType::EnergyOutput].size(),
                             inputrec->fepvals->n_lambda);

        /* Kinetic energy data */
        gmx_ekindata_t ekind;
        init_ekindata(fplog, &mtop, &(inputrec->opts), &ekind, inputrec->cos_accel);

        /* Set up interactive MD (IMD) */
        auto imdSession =
                makeImdSession(inputrec, cr, wcycle, &enerd, ms, &mtop, mdlog,
                               MASTER(cr) ? globalState->x.rvec_array() : nullptr, filenames.size(),
                               filenames.data(), oenv, mdrunOptions.imdOptions, startingBehavior);

        if (DOMAINDECOMP(cr))
        {
            GMX_RELEASE_ASSERT(fr, "fr was NULL while cr->duty was DUTY_PP");
            /* This call is not included in init_domain_decomposition mainly
             * because fr->cginfo_mb is set later.
             */
            dd_init_bondeds(fplog, cr->dd, mtop, vsite.get(), inputrec,
                            domdecOptions.checkBondedInteractions, fr->cginfo_mb);
        }

        // TODO This is not the right place to manage the lifetime of
        // this data structure, but currently it's the easiest way to
        // make it work.
        MdrunScheduleWorkload runScheduleWork;
        // Also populates the simulation constant workload description.
        runScheduleWork.simulationWork =
                createSimulationWorkload(*inputrec, useGpuForNonbonded, pmeRunMode, useGpuForBonded,
                                         useGpuForUpdate, devFlags.enableGpuBufferOps,
                                         devFlags.enableGpuHaloExchange, devFlags.enableGpuPmePPComm);

        std::unique_ptr<gmx::StatePropagatorDataGpu> stateGpu;
        if (gpusWereDetected
            && ((useGpuForPme && thisRankHasDuty(cr, DUTY_PME))
                || runScheduleWork.simulationWork.useGpuBufferOps))
        {
            GpuApiCallBehavior transferKind = (inputrec->eI == eiMD && !doRerun && !useModularSimulator)
                                                      ? GpuApiCallBehavior::Async
                                                      : GpuApiCallBehavior::Sync;
            GMX_RELEASE_ASSERT(deviceStreamManager != nullptr,
                               "GPU device stream manager should be initialized to use GPU.");
            stateGpu = std::make_unique<gmx::StatePropagatorDataGpu>(
                    *deviceStreamManager, transferKind, pme_gpu_get_block_size(fr->pmedata), wcycle);
            fr->stateGpu = stateGpu.get();
        }

        GMX_ASSERT(stopHandlerBuilder_, "Runner must provide StopHandlerBuilder to simulator.");
        SimulatorBuilder simulatorBuilder;

        simulatorBuilder.add(SimulatorStateData(globalState.get(), &observablesHistory, &enerd, &ekind));
        simulatorBuilder.add(std::move(membedHolder));
        simulatorBuilder.add(std::move(stopHandlerBuilder_));
        simulatorBuilder.add(SimulatorConfig(mdrunOptions, startingBehavior, &runScheduleWork));


        simulatorBuilder.add(SimulatorEnv(fplog, cr, ms, mdlog, oenv));
        simulatorBuilder.add(Profiling(&nrnb, walltime_accounting, wcycle));
        simulatorBuilder.add(ConstraintsParam(
                constr.get(), enforcedRotation ? enforcedRotation->getLegacyEnfrot() : nullptr,
                vsite.get()));
        // TODO: Separate `fr` to a separate add, and make the `build` handle the coupling sensibly.
        simulatorBuilder.add(
                LegacyInput(static_cast<int>(filenames.size()), filenames.data(), inputrec, fr));
        simulatorBuilder.add(ReplicaExchangeParameters(replExParams));
        simulatorBuilder.add(InteractiveMD(imdSession.get()));
        simulatorBuilder.add(SimulatorModules(mdModules_->outputProvider(), mdModules_->notifier()));
        simulatorBuilder.add(CenterOfMassPulling(pull_work));
        // Todo move to an MDModule
        simulatorBuilder.add(IonSwapping(swap));
        simulatorBuilder.add(TopologyData(&mtop, mdAtoms.get()));
        simulatorBuilder.add(BoxDeformationHandle(deform.get()));

        // build and run simulator object based on user-input
        auto simulator = simulatorBuilder.build(useModularSimulator);
        simulator->run();

        if (fr->pmePpCommGpu)
        {
            // destroy object since it is no longer required. (This needs to be done while the GPU context still exists.)
            fr->pmePpCommGpu.reset();
        }

        if (inputrec->bPull)
        {
            finish_pull(pull_work);
        }
        finish_swapcoords(swap);
    }
    else
    {
        GMX_RELEASE_ASSERT(pmedata, "pmedata was NULL while cr->duty was not DUTY_PP");
        /* do PME only */
        walltime_accounting = walltime_accounting_init(gmx_omp_nthreads_get(emntPME));
        gmx_pmeonly(pmedata, cr, &nrnb, wcycle, walltime_accounting, inputrec, pmeRunMode,
                    deviceStreamManager.get());
    }

    wallcycle_stop(wcycle, ewcRUN);

    /* Finish up, write some stuff
     * if rerunMD, don't write last frame again
     */
    finish_run(fplog, mdlog, cr, inputrec, &nrnb, wcycle, walltime_accounting,
               fr ? fr->nbv.get() : nullptr, pmedata, EI_DYNAMICS(inputrec->eI) && !isMultiSim(ms));

    // clean up cycle counter
    wallcycle_destroy(wcycle);

    deviceStreamManager.reset(nullptr);
    // Free PME data
    if (pmedata)
    {
        gmx_pme_destroy(pmedata);
        pmedata = nullptr;
    }

    // FIXME: this is only here to manually unpin mdAtoms->chargeA_ and state->x,
    // before we destroy the GPU context(s)
    // Pinned buffers are associated with contexts in CUDA.
    // As soon as we destroy GPU contexts after mdrunner() exits, these lines should go.
    mdAtoms.reset(nullptr);
    globalState.reset(nullptr);
    mdModules_.reset(nullptr); // destruct force providers here as they might also use the GPU
    gpuBonded.reset(nullptr);
    /* Free pinned buffers in *fr */
    delete fr;
    fr = nullptr;
    // TODO convert to C++ so we can get rid of these frees
    sfree(disresdata);
    sfree(oriresdata);

    if (hwinfo->gpu_info.numDevices() > 0)
    {
        /* stop the GPU profiler (only CUDA) */
        stopGpuProfiler();
    }

    /* With tMPI we need to wait for all ranks to finish deallocation before
     * destroying the CUDA context as some tMPI ranks may be sharing
     * GPU and context.
     *
     * This is not a concern in OpenCL where we use one context per rank.
     *
     * Note: it is safe to not call the barrier on the ranks which do not use GPU,
     * but it is easier and more futureproof to call it on the whole node.
     *
     * Note that this function needs to be called even if GPUs are not used
     * in this run because the PME ranks have no knowledge of whether GPUs
     * are used or not, but all ranks need to enter the barrier below.
     * \todo Remove this physical node barrier after making sure
     * that it's not needed anymore (with a shared GPU run).
     */
    if (GMX_THREAD_MPI)
    {
        physicalNodeComm.barrier();
    }

<<<<<<< HEAD
    sfree(fcd);

    if (doMembed)
    {
        free_membed(membed);
    }
=======
    free_gpu(deviceInfo);
>>>>>>> 64bee06a

    /* Does what it says */
    print_date_and_time(fplog, cr->nodeid, "Finished mdrun", gmx_gettime());
    walltime_accounting_destroy(walltime_accounting);

    // Ensure log file content is written
    if (logFileHandle)
    {
        gmx_fio_flush(logFileHandle);
    }

    /* Reset FPEs (important for unit tests) by disabling them. Assumes no
     * exceptions were enabled before function was called. */
    if (bEnableFPE)
    {
        gmx_fedisableexcept();
    }

    auto rc = static_cast<int>(gmx_get_stop_condition());

#if GMX_THREAD_MPI
    /* we need to join all threads. The sub-threads join when they
       exit this function, but the master thread needs to be told to
       wait for that. */
    if (MASTER(cr))
    {
        tMPI_Finalize();
    }
#endif
    return rc;
} // namespace gmx

Mdrunner::~Mdrunner()
{
    // Clean up of the Manager.
    // This will end up getting called on every thread-MPI rank, which is unnecessary,
    // but okay as long as threads synchronize some time before adding or accessing
    // a new set of restraints.
    if (restraintManager_)
    {
        restraintManager_->clear();
        GMX_ASSERT(restraintManager_->countRestraints() == 0,
                   "restraints added during runner life time should be cleared at runner "
                   "destruction.");
    }
};

void Mdrunner::addPotential(std::shared_ptr<gmx::IRestraintPotential> puller, const std::string& name)
{
    GMX_ASSERT(restraintManager_, "Mdrunner must have a restraint manager.");
    // Not sure if this should be logged through the md logger or something else,
    // but it is helpful to have some sort of INFO level message sent somewhere.
    //    std::cout << "Registering restraint named " << name << std::endl;

    // When multiple restraints are used, it may be wasteful to register them separately.
    // Maybe instead register an entire Restraint Manager as a force provider.
    restraintManager_->addToSpec(std::move(puller), name);
}

Mdrunner::Mdrunner(std::unique_ptr<MDModules> mdModules) : mdModules_(std::move(mdModules)) {}

Mdrunner::Mdrunner(Mdrunner&&) noexcept = default;

Mdrunner& Mdrunner::operator=(Mdrunner&& /*handle*/) noexcept = default;

class Mdrunner::BuilderImplementation
{
public:
    BuilderImplementation() = delete;
    BuilderImplementation(std::unique_ptr<MDModules> mdModules, compat::not_null<SimulationContext*> context);
    ~BuilderImplementation();

    BuilderImplementation& setExtraMdrunOptions(const MdrunOptions& options,
                                                real                forceWarningThreshold,
                                                StartingBehavior    startingBehavior);

    void addDomdec(const DomdecOptions& options);

    void addVerletList(int nstlist);

    void addReplicaExchange(const ReplicaExchangeParameters& params);

    void addNonBonded(const char* nbpu_opt);

    void addPME(const char* pme_opt_, const char* pme_fft_opt_);

    void addBondedTaskAssignment(const char* bonded_opt);

    void addUpdateTaskAssignment(const char* update_opt);

    void addHardwareOptions(const gmx_hw_opt_t& hardwareOptions);

    void addFilenames(ArrayRef<const t_filenm> filenames);

    void addOutputEnvironment(gmx_output_env_t* outputEnvironment);

    void addLogFile(t_fileio* logFileHandle);

    void addStopHandlerBuilder(std::unique_ptr<StopHandlerBuilder> builder);

    Mdrunner build();

private:
    // Default parameters copied from runner.h
    // \todo Clarify source(s) of default parameters.

    const char* nbpu_opt_    = nullptr;
    const char* pme_opt_     = nullptr;
    const char* pme_fft_opt_ = nullptr;
    const char* bonded_opt_  = nullptr;
    const char* update_opt_  = nullptr;

    MdrunOptions mdrunOptions_;

    DomdecOptions domdecOptions_;

    ReplicaExchangeParameters replicaExchangeParameters_;

    //! Command-line override for the duration of a neighbor list with the Verlet scheme.
    int nstlist_ = 0;

    //! Multisim communicator handle.
    gmx_multisim_t* multiSimulation_;

    //! mdrun communicator
    MPI_Comm communicator_ = MPI_COMM_NULL;

    //! Print a warning if any force is larger than this (in kJ/mol nm).
    real forceWarningThreshold_ = -1;

    //! Whether the simulation will start afresh, or restart with/without appending.
    StartingBehavior startingBehavior_ = StartingBehavior::NewSimulation;

    //! The modules that comprise the functionality of mdrun.
    std::unique_ptr<MDModules> mdModules_;

    //! \brief Parallelism information.
    gmx_hw_opt_t hardwareOptions_;

    //! filename options for simulation.
    ArrayRef<const t_filenm> filenames_;

    /*! \brief Handle to output environment.
     *
     * \todo gmx_output_env_t needs lifetime management.
     */
    gmx_output_env_t* outputEnvironment_ = nullptr;

    /*! \brief Non-owning handle to MD log file.
     *
     * \todo Context should own output facilities for client.
     * \todo Improve log file handle management.
     * \internal
     * Code managing the FILE* relies on the ability to set it to
     * nullptr to check whether the filehandle is valid.
     */
    t_fileio* logFileHandle_ = nullptr;

    /*!
     * \brief Builder for simulation stop signal handler.
     */
    std::unique_ptr<StopHandlerBuilder> stopHandlerBuilder_ = nullptr;
};

Mdrunner::BuilderImplementation::BuilderImplementation(std::unique_ptr<MDModules> mdModules,
                                                       compat::not_null<SimulationContext*> context) :
    mdModules_(std::move(mdModules))
{
    communicator_    = context->communicator_;
    multiSimulation_ = context->multiSimulation_.get();
}

Mdrunner::BuilderImplementation::~BuilderImplementation() = default;

Mdrunner::BuilderImplementation&
Mdrunner::BuilderImplementation::setExtraMdrunOptions(const MdrunOptions&    options,
                                                      const real             forceWarningThreshold,
                                                      const StartingBehavior startingBehavior)
{
    mdrunOptions_          = options;
    forceWarningThreshold_ = forceWarningThreshold;
    startingBehavior_      = startingBehavior;
    return *this;
}

void Mdrunner::BuilderImplementation::addDomdec(const DomdecOptions& options)
{
    domdecOptions_ = options;
}

void Mdrunner::BuilderImplementation::addVerletList(int nstlist)
{
    nstlist_ = nstlist;
}

void Mdrunner::BuilderImplementation::addReplicaExchange(const ReplicaExchangeParameters& params)
{
    replicaExchangeParameters_ = params;
}

Mdrunner Mdrunner::BuilderImplementation::build()
{
    auto newRunner = Mdrunner(std::move(mdModules_));

    newRunner.mdrunOptions     = mdrunOptions_;
    newRunner.pforce           = forceWarningThreshold_;
    newRunner.startingBehavior = startingBehavior_;
    newRunner.domdecOptions    = domdecOptions_;

    // \todo determine an invariant to check or confirm that all gmx_hw_opt_t objects are valid
    newRunner.hw_opt = hardwareOptions_;

    // No invariant to check. This parameter exists to optionally override other behavior.
    newRunner.nstlist_cmdline = nstlist_;

    newRunner.replExParams = replicaExchangeParameters_;

    newRunner.filenames = filenames_;

    newRunner.communicator = communicator_;

    // nullptr is a valid value for the multisim handle
    newRunner.ms = multiSimulation_;

    // \todo Clarify ownership and lifetime management for gmx_output_env_t
    // \todo Update sanity checking when output environment has clearly specified invariants.
    // Initialization and default values for oenv are not well specified in the current version.
    if (outputEnvironment_)
    {
        newRunner.oenv = outputEnvironment_;
    }
    else
    {
        GMX_THROW(gmx::APIError(
                "MdrunnerBuilder::addOutputEnvironment() is required before build()"));
    }

    newRunner.logFileHandle = logFileHandle_;

    if (nbpu_opt_)
    {
        newRunner.nbpu_opt = nbpu_opt_;
    }
    else
    {
        GMX_THROW(gmx::APIError("MdrunnerBuilder::addNonBonded() is required before build()"));
    }

    if (pme_opt_ && pme_fft_opt_)
    {
        newRunner.pme_opt     = pme_opt_;
        newRunner.pme_fft_opt = pme_fft_opt_;
    }
    else
    {
        GMX_THROW(gmx::APIError("MdrunnerBuilder::addElectrostatics() is required before build()"));
    }

    if (bonded_opt_)
    {
        newRunner.bonded_opt = bonded_opt_;
    }
    else
    {
        GMX_THROW(gmx::APIError(
                "MdrunnerBuilder::addBondedTaskAssignment() is required before build()"));
    }

    if (update_opt_)
    {
        newRunner.update_opt = update_opt_;
    }
    else
    {
        GMX_THROW(gmx::APIError(
                "MdrunnerBuilder::addUpdateTaskAssignment() is required before build()  "));
    }


    newRunner.restraintManager_ = std::make_unique<gmx::RestraintManager>();

    if (stopHandlerBuilder_)
    {
        newRunner.stopHandlerBuilder_ = std::move(stopHandlerBuilder_);
    }
    else
    {
        newRunner.stopHandlerBuilder_ = std::make_unique<StopHandlerBuilder>();
    }

    return newRunner;
}

void Mdrunner::BuilderImplementation::addNonBonded(const char* nbpu_opt)
{
    nbpu_opt_ = nbpu_opt;
}

void Mdrunner::BuilderImplementation::addPME(const char* pme_opt, const char* pme_fft_opt)
{
    pme_opt_     = pme_opt;
    pme_fft_opt_ = pme_fft_opt;
}

void Mdrunner::BuilderImplementation::addBondedTaskAssignment(const char* bonded_opt)
{
    bonded_opt_ = bonded_opt;
}

void Mdrunner::BuilderImplementation::addUpdateTaskAssignment(const char* update_opt)
{
    update_opt_ = update_opt;
}

void Mdrunner::BuilderImplementation::addHardwareOptions(const gmx_hw_opt_t& hardwareOptions)
{
    hardwareOptions_ = hardwareOptions;
}

void Mdrunner::BuilderImplementation::addFilenames(ArrayRef<const t_filenm> filenames)
{
    filenames_ = filenames;
}

void Mdrunner::BuilderImplementation::addOutputEnvironment(gmx_output_env_t* outputEnvironment)
{
    outputEnvironment_ = outputEnvironment;
}

void Mdrunner::BuilderImplementation::addLogFile(t_fileio* logFileHandle)
{
    logFileHandle_ = logFileHandle;
}

void Mdrunner::BuilderImplementation::addStopHandlerBuilder(std::unique_ptr<StopHandlerBuilder> builder)
{
    stopHandlerBuilder_ = std::move(builder);
}

MdrunnerBuilder::MdrunnerBuilder(std::unique_ptr<MDModules>           mdModules,
                                 compat::not_null<SimulationContext*> context) :
    impl_{ std::make_unique<Mdrunner::BuilderImplementation>(std::move(mdModules), context) }
{
}

MdrunnerBuilder::~MdrunnerBuilder() = default;

MdrunnerBuilder& MdrunnerBuilder::addSimulationMethod(const MdrunOptions&    options,
                                                      real                   forceWarningThreshold,
                                                      const StartingBehavior startingBehavior)
{
    impl_->setExtraMdrunOptions(options, forceWarningThreshold, startingBehavior);
    return *this;
}

MdrunnerBuilder& MdrunnerBuilder::addDomainDecomposition(const DomdecOptions& options)
{
    impl_->addDomdec(options);
    return *this;
}

MdrunnerBuilder& MdrunnerBuilder::addNeighborList(int nstlist)
{
    impl_->addVerletList(nstlist);
    return *this;
}

MdrunnerBuilder& MdrunnerBuilder::addReplicaExchange(const ReplicaExchangeParameters& params)
{
    impl_->addReplicaExchange(params);
    return *this;
}

MdrunnerBuilder& MdrunnerBuilder::addNonBonded(const char* nbpu_opt)
{
    impl_->addNonBonded(nbpu_opt);
    return *this;
}

MdrunnerBuilder& MdrunnerBuilder::addElectrostatics(const char* pme_opt, const char* pme_fft_opt)
{
    // The builder method may become more general in the future, but in this version,
    // parameters for PME electrostatics are both required and the only parameters
    // available.
    if (pme_opt && pme_fft_opt)
    {
        impl_->addPME(pme_opt, pme_fft_opt);
    }
    else
    {
        GMX_THROW(
                gmx::InvalidInputError("addElectrostatics() arguments must be non-null pointers."));
    }
    return *this;
}

MdrunnerBuilder& MdrunnerBuilder::addBondedTaskAssignment(const char* bonded_opt)
{
    impl_->addBondedTaskAssignment(bonded_opt);
    return *this;
}

MdrunnerBuilder& MdrunnerBuilder::addUpdateTaskAssignment(const char* update_opt)
{
    impl_->addUpdateTaskAssignment(update_opt);
    return *this;
}

Mdrunner MdrunnerBuilder::build()
{
    return impl_->build();
}

MdrunnerBuilder& MdrunnerBuilder::addHardwareOptions(const gmx_hw_opt_t& hardwareOptions)
{
    impl_->addHardwareOptions(hardwareOptions);
    return *this;
}

MdrunnerBuilder& MdrunnerBuilder::addFilenames(ArrayRef<const t_filenm> filenames)
{
    impl_->addFilenames(filenames);
    return *this;
}

MdrunnerBuilder& MdrunnerBuilder::addOutputEnvironment(gmx_output_env_t* outputEnvironment)
{
    impl_->addOutputEnvironment(outputEnvironment);
    return *this;
}

MdrunnerBuilder& MdrunnerBuilder::addLogFile(t_fileio* logFileHandle)
{
    impl_->addLogFile(logFileHandle);
    return *this;
}

MdrunnerBuilder& MdrunnerBuilder::addStopHandlerBuilder(std::unique_ptr<StopHandlerBuilder> builder)
{
    impl_->addStopHandlerBuilder(std::move(builder));
    return *this;
}

MdrunnerBuilder::MdrunnerBuilder(MdrunnerBuilder&&) noexcept = default;

MdrunnerBuilder& MdrunnerBuilder::operator=(MdrunnerBuilder&&) noexcept = default;

} // namespace gmx<|MERGE_RESOLUTION|>--- conflicted
+++ resolved
@@ -1751,17 +1751,6 @@
         physicalNodeComm.barrier();
     }
 
-<<<<<<< HEAD
-    sfree(fcd);
-
-    if (doMembed)
-    {
-        free_membed(membed);
-    }
-=======
-    free_gpu(deviceInfo);
->>>>>>> 64bee06a
-
     /* Does what it says */
     print_date_and_time(fplog, cr->nodeid, "Finished mdrun", gmx_gettime());
     walltime_accounting_destroy(walltime_accounting);
