/*
 * This file is part of the GROMACS molecular simulation package.
 *
 * Copyright (c) 1991-2000, University of Groningen, The Netherlands.
 * Copyright (c) 2001-2004, The GROMACS development team.
 * Copyright (c) 2011-2019,2020,2021, by the GROMACS development team, led by
 * Mark Abraham, David van der Spoel, Berk Hess, and Erik Lindahl,
 * and including many others, as listed in the AUTHORS file in the
 * top-level source directory and at http://www.gromacs.org.
 *
 * GROMACS is free software; you can redistribute it and/or
 * modify it under the terms of the GNU Lesser General Public License
 * as published by the Free Software Foundation; either version 2.1
 * of the License, or (at your option) any later version.
 *
 * GROMACS is distributed in the hope that it will be useful,
 * but WITHOUT ANY WARRANTY; without even the implied warranty of
 * MERCHANTABILITY or FITNESS FOR A PARTICULAR PURPOSE.  See the GNU
 * Lesser General Public License for more details.
 *
 * You should have received a copy of the GNU Lesser General Public
 * License along with GROMACS; if not, see
 * http://www.gnu.org/licenses, or write to the Free Software Foundation,
 * Inc., 51 Franklin Street, Fifth Floor, Boston, MA  02110-1301  USA.
 *
 * If you want to redistribute modifications to GROMACS, please
 * consider that scientific software is very special. Version
 * control is crucial - bugs must be traceable. We will be happy to
 * consider code for inclusion in the official distribution, but
 * derived work must not be called official GROMACS. Details are found
 * in the README & COPYING files - if they are missing, get the
 * official version at http://www.gromacs.org.
 *
 * To help us fund GROMACS development, we humbly ask that you cite
 * the research papers on the package. Check out http://www.gromacs.org.
 */
/*! \internal \file
 *
 * \brief Implements the MD runner routine calling all integrators.
 *
 * \author David van der Spoel <david.vanderspoel@icm.uu.se>
 * \ingroup module_mdrun
 */
#include "gmxpre.h"

#include "runner.h"

#include "config.h"

#include <cassert>
#include <cinttypes>
#include <csignal>
#include <cstdlib>
#include <cstring>

#include <algorithm>
#include <memory>

#include "gromacs/commandline/filenm.h"
#include "gromacs/domdec/builder.h"
#include "gromacs/domdec/domdec.h"
#include "gromacs/domdec/domdec_struct.h"
#include "gromacs/domdec/gpuhaloexchange.h"
#include "gromacs/domdec/localatomsetmanager.h"
#include "gromacs/domdec/partition.h"
#include "gromacs/ewald/ewald_utils.h"
#include "gromacs/ewald/pme.h"
#include "gromacs/ewald/pme_gpu_program.h"
#include "gromacs/ewald/pme_only.h"
#include "gromacs/ewald/pme_pp_comm_gpu.h"
#include "gromacs/fileio/checkpoint.h"
#include "gromacs/fileio/gmxfio.h"
#include "gromacs/fileio/oenv.h"
#include "gromacs/fileio/tpxio.h"
#include "gromacs/gmxlib/network.h"
#include "gromacs/gmxlib/nrnb.h"
#include "gromacs/gpu_utils/device_stream_manager.h"
#include "gromacs/hardware/cpuinfo.h"
#include "gromacs/hardware/detecthardware.h"
#include "gromacs/hardware/device_management.h"
#include "gromacs/hardware/hardwaretopology.h"
#include "gromacs/hardware/printhardware.h"
#include "gromacs/imd/imd.h"
#include "gromacs/listed_forces/disre.h"
#include "gromacs/listed_forces/gpubonded.h"
#include "gromacs/listed_forces/listed_forces.h"
#include "gromacs/listed_forces/orires.h"
#include "gromacs/math/functions.h"
#include "gromacs/math/utilities.h"
#include "gromacs/math/vec.h"
#include "gromacs/mdlib/boxdeformation.h"
#include "gromacs/mdlib/broadcaststructs.h"
#include "gromacs/mdlib/calc_verletbuf.h"
#include "gromacs/mdlib/dispersioncorrection.h"
#include "gromacs/mdlib/enerdata_utils.h"
#include "gromacs/mdlib/force.h"
#include "gromacs/mdlib/forcerec.h"
#include "gromacs/mdlib/gmx_omp_nthreads.h"
#include "gromacs/mdlib/gpuforcereduction.h"
#include "gromacs/mdlib/makeconstraints.h"
#include "gromacs/mdlib/md_support.h"
#include "gromacs/mdlib/mdatoms.h"
#include "gromacs/mdlib/sighandler.h"
#include "gromacs/mdlib/stophandler.h"
#include "gromacs/mdlib/tgroup.h"
#include "gromacs/mdlib/updategroups.h"
#include "gromacs/mdlib/vsite.h"
#include "gromacs/mdrun/mdmodules.h"
#include "gromacs/mdrun/simulationcontext.h"
#include "gromacs/mdrun/simulationinput.h"
#include "gromacs/mdrun/simulationinputhandle.h"
#include "gromacs/mdrunutility/handlerestart.h"
#include "gromacs/mdrunutility/logging.h"
#include "gromacs/mdrunutility/multisim.h"
#include "gromacs/mdrunutility/printtime.h"
#include "gromacs/mdrunutility/threadaffinity.h"
#include "gromacs/mdtypes/checkpointdata.h"
#include "gromacs/mdtypes/commrec.h"
#include "gromacs/mdtypes/enerdata.h"
#include "gromacs/mdtypes/fcdata.h"
#include "gromacs/mdtypes/forcerec.h"
#include "gromacs/mdtypes/group.h"
#include "gromacs/mdtypes/inputrec.h"
#include "gromacs/mdtypes/interaction_const.h"
#include "gromacs/mdtypes/md_enums.h"
#include "gromacs/mdtypes/mdatom.h"
#include "gromacs/mdtypes/mdrunoptions.h"
#include "gromacs/mdtypes/observableshistory.h"
#include "gromacs/mdtypes/simulation_workload.h"
#include "gromacs/mdtypes/state.h"
#include "gromacs/mdtypes/state_propagator_data_gpu.h"
#include "gromacs/modularsimulator/modularsimulator.h"
#include "gromacs/nbnxm/gpu_data_mgmt.h"
#include "gromacs/nbnxm/nbnxm.h"
#include "gromacs/nbnxm/pairlist_tuning.h"
#include "gromacs/pbcutil/pbc.h"
#include "gromacs/pulling/output.h"
#include "gromacs/pulling/pull.h"
#include "gromacs/pulling/pull_rotation.h"
#include "gromacs/restraint/manager.h"
#include "gromacs/restraint/restraintmdmodule.h"
#include "gromacs/restraint/restraintpotential.h"
#include "gromacs/swap/swapcoords.h"
#include "gromacs/taskassignment/decidegpuusage.h"
#include "gromacs/taskassignment/decidesimulationworkload.h"
#include "gromacs/taskassignment/resourcedivision.h"
#include "gromacs/taskassignment/taskassignment.h"
#include "gromacs/taskassignment/usergpuids.h"
#include "gromacs/timing/gpu_timing.h"
#include "gromacs/timing/wallcycle.h"
#include "gromacs/timing/wallcyclereporting.h"
#include "gromacs/topology/mtop_util.h"
#include "gromacs/trajectory/trajectoryframe.h"
#include "gromacs/utility/basenetwork.h"
#include "gromacs/utility/cstringutil.h"
#include "gromacs/utility/exceptions.h"
#include "gromacs/utility/fatalerror.h"
#include "gromacs/utility/filestream.h"
#include "gromacs/utility/gmxassert.h"
#include "gromacs/utility/gmxmpi.h"
#include "gromacs/utility/keyvaluetree.h"
#include "gromacs/utility/logger.h"
#include "gromacs/utility/loggerbuilder.h"
<<<<<<< HEAD
#include "gromacs/utility/messagestringcollector.h"
#include "gromacs/utility/mdmodulenotification.h"
=======
#include "gromacs/utility/mdmodulesnotifiers.h"
>>>>>>> fdf8f265
#include "gromacs/utility/physicalnodecommunicator.h"
#include "gromacs/utility/pleasecite.h"
#include "gromacs/utility/programcontext.h"
#include "gromacs/utility/smalloc.h"
#include "gromacs/utility/stringutil.h"
#include "gromacs/utility/mpiinfo.h"

#include "isimulator.h"
#include "membedholder.h"
#include "replicaexchange.h"
#include "simulatorbuilder.h"

namespace gmx
{

/*! \brief Return whether CUDA-aware MPI can be used
 *
 * Returns true in a configuration using CUDA and an MPI library if
 * - GROMACS detected CUDA awareness in the library (or if that
 *   detection result is overridden by the use of
 *   GMX_FORCE_CUDA_AWARE_MPI), and
 * - a GPU feature that will use it is enabled.
 *
 * If CUDA awareness was not detected but the environment variable
 * forced its usage, a warning is issued. */
static bool canUseCudaAwareMpi(const MDLogger& mdlog,
                               const bool      haveDetectedCudaAwareMpi,
                               const bool      forceCudaAwareMpi,
                               const bool      enableGpuHaloExchange,
                               const bool      enableGpuPmePPComm)
{
    if (!GMX_LIB_MPI || !GMX_GPU_CUDA)
    {
        // We won't consider using CUDA-aware MPI unless we're using
        // both CUDA and an MPI library.
        return false;
    }

    if (!enableGpuHaloExchange && !enableGpuPmePPComm)
    {
        // We won't use CUDA-aware MPI unless a feature that wants it
        // is being used
        return false;
    }

    if (haveDetectedCudaAwareMpi)
    {
        // Always use it when a feature wants it and it was detected
        return true;
    }

    if (forceCudaAwareMpi)
    {
        // CUDA-aware support not detected in MPI library but, user has forced its use
        GMX_LOG(mdlog.warning)
                .asParagraph()
                .appendText(
                        "You have forced the use of CUDA-aware MPI with the "
                        "GMX_FORCE_CUDA_AWARE_MPI environment variable. "
                        "However GROMACS did not detect that the the MPI library "
                        "is CUDA-aware. GROMACS recommends use of latest OpenMPI version "
                        "for CUDA-aware support. "
                        "If you observe failures at runtime, try unsetting "
                        "that environment variable.");
        return true;
    }

    // Features that want it will still work, but probably slower
    return false;
}

/*! \brief Return whether a GPU feature that benefits from CUDA-aware
 * MPI can be enabled.
 *
 * If the environment variable is set, the implementation uses the GPU
 * feature. Note that in library MPI configurations, the MPI library
 * must be built with CUDA awareness for that to be the observed
 * behavior Thread-MPI configurations use the CUDA API to provide
 * similar functionality directly.
 */
static bool canEnableCudaAwareDeveloperFeature(const char* environmentVariableName)
{
    if (!GMX_GPU_CUDA || !GMX_MPI)
    {
        // Without MPI, or without CUDA, there's no question of CUDA awareness of MPI.
        return false;
    }

    // Use the CUDA-aware feature if the developer asked for it.
    const bool environmentVariableIsSet = (getenv(environmentVariableName) != nullptr);
    return environmentVariableIsSet;
}

<<<<<<< HEAD
/*! \brief Return whether GPU halo exchange can be enabled.
 *
 * If the environment variable is set, the implementation uses GPU halo exchange
 * if the requirements are met, logging when the environment variable was set.
 */
static bool canEnableGpuHaloExchange(const MDLogger& mdlog,
                                     const bool      haveDetectedCudaAwareMpi,
                                     const bool      forceCudaAwareMpi,
                                     const bool      useGpuForNonbonded)
{
    const char* environmentVariableName = "GMX_GPU_DD_COMMS";
=======
    devFlags.enableGpuBufferOps =
            GMX_GPU_CUDA && useGpuForNonbonded && (getenv("GMX_USE_GPU_BUFFER_OPS") != nullptr);
    devFlags.enableGpuHaloExchange = GMX_GPU_CUDA && getenv("GMX_GPU_DD_COMMS") != nullptr;
    devFlags.forceGpuUpdateDefault = (getenv("GMX_FORCE_UPDATE_DEFAULT_GPU") != nullptr) || GMX_FAHCORE;
    devFlags.enableGpuPmePPComm = GMX_GPU_CUDA && getenv("GMX_GPU_PME_PP_COMMS") != nullptr;
>>>>>>> fdf8f265

    if (!canEnableCudaAwareDeveloperFeature(environmentVariableName))
    {
        return false;
    }

<<<<<<< HEAD
    MessageStringCollector messageCollector;
    messageCollector.startContext(
            formatString("%s environment variable detected, but the 'GPU halo exchange' feature "
                         "will not be enabled because:",
                         environmentVariableName));
    if (!useGpuForNonbonded)
    {
        messageCollector.append("nonbonded interactions are not offloaded.");
    }
    if (GMX_LIB_MPI && !haveDetectedCudaAwareMpi && !forceCudaAwareMpi)
=======
    // Direct GPU comm path is being used with CUDA_AWARE_MPI
    // make sure underlying MPI implementation is CUDA-aware
    if (!GMX_THREAD_MPI && (devFlags.enableGpuPmePPComm || devFlags.enableGpuHaloExchange))
>>>>>>> fdf8f265
    {
        messageCollector.append("GROMACS couldn't detect CUDA awareness in the MPI library.");
    }
    if (!messageCollector.isEmpty())
    {
        GMX_LOG(mdlog.warning).asParagraph().appendText(messageCollector.toString());
        return false;
    }

    GMX_LOG(mdlog.info)
            .asParagraph()
            .appendTextFormatted(
                    "This run has requested the 'GPU halo exchange' feature, enabled by "
                    "the %s environment variable.",
                    environmentVariableName);
    return true;
}

/*! \brief Return whether GPU halo exchange can be enabled.
 *
 * If the environment variable is set, the implementation uses GPU
 * PME-PP communications if the requirements are met, logging when the
 * environment variable was set.
 */
static bool canEnableGpuPmePpComm(const MDLogger&  mdlog,
                                  const bool       haveDetectedCudaAwareMpi,
                                  const bool       forceCudaAwareMpi,
                                  const PmeRunMode pmeRunMode)
{
    const char* environmentVariableName = "GMX_GPU_PME_PP_COMMS";

    if (!canEnableCudaAwareDeveloperFeature(environmentVariableName))
    {
        return false;
    }

    MessageStringCollector messageCollector;
    messageCollector.startContext(
            formatString("%s environment variable detected, but the 'GPU PME-PP communications' "
                         "feature will not be enabled because:",
                         environmentVariableName));
    if (pmeRunMode != PmeRunMode::GPU)
    {
        if (pmeRunMode == PmeRunMode::Mixed)
        {
<<<<<<< HEAD
            messageCollector.append(
                    "PME FFT and gather are not offloaded to the GPU (PME is running in mixed "
                    "mode).");
        }
        else
        {
            messageCollector.append("PME is not offloaded to the GPU.");
=======
            devFlags.usingCudaAwareMpi = true;
            GMX_LOG(mdlog.warning)
                    .asParagraph()
                    .appendTextFormatted(
                            "Using CUDA-aware MPI for 'GPU halo exchange' or 'GPU PME-PP "
                            "communications' feature.");
        }
        else
        {
            if (devFlags.enableGpuHaloExchange)
            {
                GMX_LOG(mdlog.warning)
                        .asParagraph()
                        .appendTextFormatted(
                                "GMX_GPU_DD_COMMS environment variable detected, but the 'GPU "
                                "halo exchange' feature will not be enabled as GROMACS couldn't "
                                "detect CUDA_aware support in underlying MPI implementation.");
                devFlags.enableGpuHaloExchange = false;
            }
            if (devFlags.enableGpuPmePPComm)
            {
                GMX_LOG(mdlog.warning)
                        .asParagraph()
                        .appendText(
                                "GMX_GPU_PME_PP_COMMS environment variable detected, but the "
                                "'GPU PME-PP communications' feature will not be enabled as "
                                "GROMACS couldn't "
                                "detect CUDA_aware support in underlying MPI implementation.");
                devFlags.enableGpuPmePPComm = false;
            }

            GMX_LOG(mdlog.warning)
                    .asParagraph()
                    .appendTextFormatted(
                            "GROMACS recommends use of latest OpenMPI version for CUDA-aware "
                            "support. "
                            "If you are certain about CUDA-aware support in your MPI library, "
                            "you can force it's use by setting environment variable "
                            " GMX_FORCE_CUDA_AWARE_MPI.");
>>>>>>> fdf8f265
        }
    }
    if (GMX_LIB_MPI && !haveDetectedCudaAwareMpi && !forceCudaAwareMpi)
    {
        messageCollector.append("GROMACS couldn't detect CUDA awareness in the MPI library.");
    }
    if (!messageCollector.isEmpty())
    {
        GMX_LOG(mdlog.warning).asParagraph().appendText(messageCollector.toString());
        return false;
    }

    GMX_LOG(mdlog.info)
            .asParagraph()
            .appendTextFormatted(
                    "This run uses the 'GPU PME-PP communications' feature, enabled "
                    "by the %s environment variable.",
                    environmentVariableName);
    return true;
}

/*! \brief Return whether GPU buffer operations can be enabled.
 *
 * If the environment variable is set, or if other GPU features are in
 * use, the implementation uses GPU buffer operations if the
 * requirements are met, logging if so.
 */
static bool canEnableGpuBufferOps(const MDLogger& mdlog,
                                  const bool      useGpuForNonbonded,
                                  const bool      enableGpuHaloExchange,
                                  const bool      enableGpuPmePPComm)
{
    const char* environmentVariableName = "GMX_USE_GPU_BUFFER_OPS";

    if (!GMX_GPU_CUDA || !useGpuForNonbonded)
    {
        // Only the CUDA configuration running with nonbonded
        // offloaded has an implementation.
        return false;
    }

    const bool environmentVariableIsSet = (getenv(environmentVariableName) != nullptr);
    if (environmentVariableIsSet)
    {
        GMX_LOG(mdlog.info)
                .asParagraph()
                .appendTextFormatted(
                        "Enabling GPU buffer operations from the use of %s environment variable.",
                        environmentVariableName);
        return true;
    }

    // GPU buffer operations are implicitly turned on by some GPU features
    MessageStringCollector messageCollector;
    messageCollector.startContext(formatString(
            "Enabling GPU buffer operations (equivalent to %s=1) because:", environmentVariableName));
    if (enableGpuHaloExchange)
    {
        messageCollector.append("GPU halo exchange is active");
    }
    if (enableGpuPmePPComm)
    {
        messageCollector.append("GPU PME-PP communication is active");
    }
    if (messageCollector.isEmpty())
    {
        return false;
    }
    GMX_LOG(mdlog.info).asParagraph().appendText(messageCollector.toString());
    return true;
}

/*! \brief Return whether GPU update can be forced on.
 *
 * If the environment variable is set, the implementation defaults to running the update on the GPU,
 * logging if so.
 */
static bool canForceGpuUpdateDefault(const MDLogger& mdlog)
{
    const char* environmentVariableName = "GMX_FORCE_UPDATE_DEFAULT_GPU";

    if (GMX_FAHCORE)
    {
        GMX_LOG(mdlog.info)
                .asParagraph()
                .appendTextFormatted("This run will default to '-update gpu' to suit FAHCORE.");
        return true;
    }

    const bool environmentVariableIsSet = (getenv(environmentVariableName) != nullptr);
    if (environmentVariableIsSet)
    {
        GMX_LOG(mdlog.info)
                .asParagraph()
                .appendTextFormatted(
                        "This run will default to '-update gpu' as requested by the "
                        "%s environment variable. GPU update with domain "
                        "decomposition lacks substantial testing and should be used with caution.",
                        environmentVariableName);
        return true;
    }
    return false;
}

/*! \brief Manage any development feature flag variables encountered
 *
 * The use of dev features indicated by environment variables is
 * logged in order to ensure that runs with such features enabled can
 * be identified from their log and standard output. Any cross
 * dependencies are also checked, and if unsatisfied, a fatal error
 * issued.
 *
 * Note that some development features overrides are applied already here:
 * the GPU communication flags are set to false in non-tMPI and non-CUDA builds.
 *
 * \param[in]  mdlog                Logger object.
 * \param[in]  useGpuForNonbonded   True if the nonbonded task is offloaded in this run.
 * \param[in]  pmeRunMode           The PME run mode for this run
 * \returns                         The object populated with development feature flags.
 */
static DevelopmentFeatureFlags manageDevelopmentFeatures(const MDLogger&  mdlog,
                                                         const bool       useGpuForNonbonded,
                                                         const PmeRunMode pmeRunMode)
{
    DevelopmentFeatureFlags devFlags;

    const bool haveDetectedCudaAwareMpi = (checkMpiCudaAwareSupport() == CudaAwareMpiStatus::Supported);
    const bool forceCudaAwareMpi        = (getenv("GMX_FORCE_CUDA_AWARE_MPI") != nullptr);

    devFlags.enableGpuHaloExchange = canEnableGpuHaloExchange(
            mdlog, haveDetectedCudaAwareMpi, forceCudaAwareMpi, useGpuForNonbonded);
    devFlags.enableGpuPmePPComm =
            canEnableGpuPmePpComm(mdlog, haveDetectedCudaAwareMpi, forceCudaAwareMpi, pmeRunMode);
    devFlags.enableGpuBufferOps = canEnableGpuBufferOps(
            mdlog, useGpuForNonbonded, devFlags.enableGpuHaloExchange, devFlags.enableGpuPmePPComm);
    devFlags.usingCudaAwareMpi     = canUseCudaAwareMpi(mdlog,
                                                    haveDetectedCudaAwareMpi,
                                                    forceCudaAwareMpi,
                                                    devFlags.enableGpuHaloExchange,
                                                    devFlags.enableGpuPmePPComm);
    devFlags.forceGpuUpdateDefault = canForceGpuUpdateDefault(mdlog);

    return devFlags;
}

/*! \brief Barrier for safe simultaneous thread access to mdrunner data
 *
 * Used to ensure that the master thread does not modify mdrunner during copy
 * on the spawned threads. */
static void threadMpiMdrunnerAccessBarrier()
{
#if GMX_THREAD_MPI
    MPI_Barrier(MPI_COMM_WORLD);
#endif
}

Mdrunner Mdrunner::cloneOnSpawnedThread() const
{
    auto newRunner = Mdrunner(std::make_unique<MDModules>());

    // All runners in the same process share a restraint manager resource because it is
    // part of the interface to the client code, which is associated only with the
    // original thread. Handles to the same resources can be obtained by copy.
    {
        newRunner.restraintManager_ = std::make_unique<RestraintManager>(*restraintManager_);
    }

    // Copy members of master runner.
    // \todo Replace with builder when Simulation context and/or runner phases are better defined.
    // Ref https://gitlab.com/gromacs/gromacs/-/issues/2587 and https://gitlab.com/gromacs/gromacs/-/issues/2375
    newRunner.hw_opt    = hw_opt;
    newRunner.filenames = filenames;

    newRunner.hwinfo_         = hwinfo_;
    newRunner.oenv            = oenv;
    newRunner.mdrunOptions    = mdrunOptions;
    newRunner.domdecOptions   = domdecOptions;
    newRunner.nbpu_opt        = nbpu_opt;
    newRunner.pme_opt         = pme_opt;
    newRunner.pme_fft_opt     = pme_fft_opt;
    newRunner.bonded_opt      = bonded_opt;
    newRunner.update_opt      = update_opt;
    newRunner.nstlist_cmdline = nstlist_cmdline;
    newRunner.replExParams    = replExParams;
    newRunner.pforce          = pforce;
    // Give the spawned thread the newly created valid communicator
    // for the simulation.
    newRunner.libraryWorldCommunicator = MPI_COMM_WORLD;
    newRunner.simulationCommunicator   = MPI_COMM_WORLD;
    newRunner.ms                       = ms;
    newRunner.startingBehavior         = startingBehavior;
    newRunner.stopHandlerBuilder_      = std::make_unique<StopHandlerBuilder>(*stopHandlerBuilder_);
    newRunner.inputHolder_             = inputHolder_;

    threadMpiMdrunnerAccessBarrier();

    return newRunner;
}

/*! \brief The callback used for running on spawned threads.
 *
 * Obtains the pointer to the master mdrunner object from the one
 * argument permitted to the thread-launch API call, copies it to make
 * a new runner for this thread, reinitializes necessary data, and
 * proceeds to the simulation. */
static void mdrunner_start_fn(const void* arg)
{
    try
    {
        const auto* masterMdrunner = reinterpret_cast<const gmx::Mdrunner*>(arg);
        /* copy the arg list to make sure that it's thread-local. This
           doesn't copy pointed-to items, of course; fnm, cr and fplog
           are reset in the call below, all others should be const. */
        gmx::Mdrunner mdrunner = masterMdrunner->cloneOnSpawnedThread();
        mdrunner.mdrunner();
    }
    GMX_CATCH_ALL_AND_EXIT_WITH_FATAL_ERROR
}


void Mdrunner::spawnThreads(int numThreadsToLaunch)
{
#if GMX_THREAD_MPI
    /* now spawn new threads that start mdrunner_start_fn(), while
       the main thread returns. Thread affinity is handled later. */
    if (tMPI_Init_fn(TRUE, numThreadsToLaunch, TMPI_AFFINITY_NONE, mdrunner_start_fn, static_cast<const void*>(this))
        != TMPI_SUCCESS)
    {
        GMX_THROW(gmx::InternalError("Failed to spawn thread-MPI threads"));
    }

    // Give the master thread the newly created valid communicator for
    // the simulation.
    libraryWorldCommunicator = MPI_COMM_WORLD;
    simulationCommunicator   = MPI_COMM_WORLD;
    threadMpiMdrunnerAccessBarrier();
#else
    GMX_UNUSED_VALUE(numThreadsToLaunch);
    GMX_UNUSED_VALUE(mdrunner_start_fn);
#endif
}

} // namespace gmx

/*! \brief Initialize variables for Verlet scheme simulation */
static void prepare_verlet_scheme(FILE*               fplog,
                                  t_commrec*          cr,
                                  t_inputrec*         ir,
                                  int                 nstlist_cmdline,
                                  const gmx_mtop_t&   mtop,
                                  const matrix        box,
                                  bool                makeGpuPairList,
                                  const gmx::CpuInfo& cpuinfo)
{
    // We checked the cut-offs in grompp, but double-check here.
    // We have PME+LJcutoff kernels for rcoulomb>rvdw.
    if (EEL_PME_EWALD(ir->coulombtype) && ir->vdwtype == VanDerWaalsType::Cut)
    {
        GMX_RELEASE_ASSERT(ir->rcoulomb >= ir->rvdw,
                           "With Verlet lists and PME we should have rcoulomb>=rvdw");
    }
    else
    {
        GMX_RELEASE_ASSERT(ir->rcoulomb == ir->rvdw,
                           "With Verlet lists and no PME rcoulomb and rvdw should be identical");
    }
    /* For NVE simulations, we will retain the initial list buffer */
    if (EI_DYNAMICS(ir->eI) && ir->verletbuf_tol > 0
        && !(EI_MD(ir->eI) && ir->etc == TemperatureCoupling::No))
    {
        /* Update the Verlet buffer size for the current run setup */

        /* Here we assume SIMD-enabled kernels are being used. But as currently
         * calc_verlet_buffer_size gives the same results for 4x8 and 4x4
         * and 4x2 gives a larger buffer than 4x4, this is ok.
         */
        ListSetupType listType =
                (makeGpuPairList ? ListSetupType::Gpu : ListSetupType::CpuSimdWhenSupported);
        VerletbufListSetup listSetup = verletbufGetSafeListSetup(listType);

        const real rlist_new =
                calcVerletBufferSize(mtop, det(box), *ir, ir->nstlist, ir->nstlist - 1, -1, listSetup);

        if (rlist_new != ir->rlist)
        {
            if (fplog != nullptr)
            {
                fprintf(fplog,
                        "\nChanging rlist from %g to %g for non-bonded %dx%d atom kernels\n\n",
                        ir->rlist,
                        rlist_new,
                        listSetup.cluster_size_i,
                        listSetup.cluster_size_j);
            }
            ir->rlist = rlist_new;
        }
    }

    if (nstlist_cmdline > 0 && (!EI_DYNAMICS(ir->eI) || ir->verletbuf_tol <= 0))
    {
        gmx_fatal(FARGS,
                  "Can not set nstlist without %s",
                  !EI_DYNAMICS(ir->eI) ? "dynamics" : "verlet-buffer-tolerance");
    }

    if (EI_DYNAMICS(ir->eI))
    {
        /* Set or try nstlist values */
        increaseNstlist(fplog, cr, ir, nstlist_cmdline, &mtop, box, makeGpuPairList, cpuinfo);
    }
}

/*! \brief Override the nslist value in inputrec
 *
 * with value passed on the command line (if any)
 */
static void override_nsteps_cmdline(const gmx::MDLogger& mdlog, int64_t nsteps_cmdline, t_inputrec* ir)
{
    assert(ir);

    /* override with anything else than the default -2 */
    if (nsteps_cmdline > -2)
    {
        char sbuf_steps[STEPSTRSIZE];
        char sbuf_msg[STRLEN];

        ir->nsteps = nsteps_cmdline;
        if (EI_DYNAMICS(ir->eI) && nsteps_cmdline != -1)
        {
            sprintf(sbuf_msg,
                    "Overriding nsteps with value passed on the command line: %s steps, %.3g ps",
                    gmx_step_str(nsteps_cmdline, sbuf_steps),
                    fabs(nsteps_cmdline * ir->delta_t));
        }
        else
        {
            sprintf(sbuf_msg,
                    "Overriding nsteps with value passed on the command line: %s steps",
                    gmx_step_str(nsteps_cmdline, sbuf_steps));
        }

        GMX_LOG(mdlog.warning).asParagraph().appendText(sbuf_msg);
    }
    else if (nsteps_cmdline < -2)
    {
        gmx_fatal(FARGS, "Invalid nsteps value passed on the command line: %" PRId64, nsteps_cmdline);
    }
    /* Do nothing if nsteps_cmdline == -2 */
}

namespace gmx
{

/*! \brief Return whether GPU acceleration of nonbondeds is supported with the given settings.
 *
 * If not, and if a warning may be issued, logs a warning about
 * falling back to CPU code. With thread-MPI, only the first
 * call to this function should have \c issueWarning true. */
static bool gpuAccelerationOfNonbondedIsUseful(const MDLogger& mdlog, const t_inputrec& ir, bool issueWarning)
{
    bool        gpuIsUseful = true;
    std::string warning;

    if (ir.opts.ngener - ir.nwall > 1)
    {
        /* The GPU code does not support more than one energy group.
         * If the user requested GPUs explicitly, a fatal error is given later.
         */
        gpuIsUseful = false;
        warning =
                "Multiple energy groups is not implemented for GPUs, falling back to the CPU. "
                "For better performance, run on the GPU without energy groups and then do "
                "gmx mdrun -rerun option on the trajectory with an energy group .tpr file.";
    }

    if (EI_TPI(ir.eI))
    {
        gpuIsUseful = false;
        warning     = "TPI is not implemented for GPUs.";
    }

    if (!gpuIsUseful && issueWarning)
    {
        GMX_LOG(mdlog.warning).asParagraph().appendText(warning);
    }

    return gpuIsUseful;
}

//! Initializes the logger for mdrun.
static gmx::LoggerOwner buildLogger(FILE* fplog, const bool isSimulationMasterRank)
{
    gmx::LoggerBuilder builder;
    if (fplog != nullptr)
    {
        builder.addTargetFile(gmx::MDLogger::LogLevel::Info, fplog);
    }
    if (isSimulationMasterRank)
    {
        builder.addTargetStream(gmx::MDLogger::LogLevel::Warning, &gmx::TextOutputFile::standardError());
    }
    return builder.build();
}

//! Make a TaskTarget from an mdrun argument string.
static TaskTarget findTaskTarget(const char* optionString)
{
    TaskTarget returnValue = TaskTarget::Auto;

    if (strncmp(optionString, "auto", 3) == 0)
    {
        returnValue = TaskTarget::Auto;
    }
    else if (strncmp(optionString, "cpu", 3) == 0)
    {
        returnValue = TaskTarget::Cpu;
    }
    else if (strncmp(optionString, "gpu", 3) == 0)
    {
        returnValue = TaskTarget::Gpu;
    }
    else
    {
        GMX_ASSERT(false, "Option string should have been checked for sanity already");
    }

    return returnValue;
}

//! Finish run, aggregate data to print performance info.
static void finish_run(FILE*                     fplog,
                       const gmx::MDLogger&      mdlog,
                       const t_commrec*          cr,
                       const t_inputrec&         inputrec,
                       t_nrnb                    nrnb[],
                       gmx_wallcycle*            wcycle,
                       gmx_walltime_accounting_t walltime_accounting,
                       nonbonded_verlet_t*       nbv,
                       const gmx_pme_t*          pme,
                       gmx_bool                  bWriteStat)
{
    double delta_t = 0;
    double nbfs = 0, mflop = 0;
    double elapsed_time, elapsed_time_over_all_ranks, elapsed_time_over_all_threads,
            elapsed_time_over_all_threads_over_all_ranks;
    /* Control whether it is valid to print a report. Only the
       simulation master may print, but it should not do so if the run
       terminated e.g. before a scheduled reset step. This is
       complicated by the fact that PME ranks are unaware of the
       reason why they were sent a pmerecvqxFINISH. To avoid
       communication deadlocks, we always do the communication for the
       report, even if we've decided not to write the report, because
       how long it takes to finish the run is not important when we've
       decided not to report on the simulation performance.

       Further, we only report performance for dynamical integrators,
       because those are the only ones for which we plan to
       consider doing any optimizations. */
    bool printReport = EI_DYNAMICS(inputrec.eI) && SIMMASTER(cr);

    if (printReport && !walltime_accounting_get_valid_finish(walltime_accounting))
    {
        GMX_LOG(mdlog.warning)
                .asParagraph()
                .appendText("Simulation ended prematurely, no performance report will be written.");
        printReport = false;
    }

    t_nrnb*                 nrnb_tot;
    std::unique_ptr<t_nrnb> nrnbTotalStorage;
    if (cr->nnodes > 1)
    {
        nrnbTotalStorage = std::make_unique<t_nrnb>();
        nrnb_tot         = nrnbTotalStorage.get();
#if GMX_MPI
        MPI_Allreduce(nrnb->n.data(), nrnb_tot->n.data(), eNRNB, MPI_DOUBLE, MPI_SUM, cr->mpi_comm_mysim);
#endif
    }
    else
    {
        nrnb_tot = nrnb;
    }

    elapsed_time = walltime_accounting_get_time_since_reset(walltime_accounting);
    elapsed_time_over_all_threads =
            walltime_accounting_get_time_since_reset_over_all_threads(walltime_accounting);
    if (cr->nnodes > 1)
    {
#if GMX_MPI
        /* reduce elapsed_time over all MPI ranks in the current simulation */
        MPI_Allreduce(&elapsed_time, &elapsed_time_over_all_ranks, 1, MPI_DOUBLE, MPI_SUM, cr->mpi_comm_mysim);
        elapsed_time_over_all_ranks /= cr->nnodes;
        /* Reduce elapsed_time_over_all_threads over all MPI ranks in the
         * current simulation. */
        MPI_Allreduce(&elapsed_time_over_all_threads,
                      &elapsed_time_over_all_threads_over_all_ranks,
                      1,
                      MPI_DOUBLE,
                      MPI_SUM,
                      cr->mpi_comm_mysim);
#endif
    }
    else
    {
        elapsed_time_over_all_ranks                  = elapsed_time;
        elapsed_time_over_all_threads_over_all_ranks = elapsed_time_over_all_threads;
    }

    if (printReport)
    {
        print_flop(fplog, nrnb_tot, &nbfs, &mflop);
    }

    if (thisRankHasDuty(cr, DUTY_PP) && DOMAINDECOMP(cr))
    {
        print_dd_statistics(cr, inputrec, fplog);
    }

    /* TODO Move the responsibility for any scaling by thread counts
     * to the code that handled the thread region, so that there's a
     * mechanism to keep cycle counting working during the transition
     * to task parallelism. */
    int nthreads_pp  = gmx_omp_nthreads_get(ModuleMultiThread::Nonbonded);
    int nthreads_pme = gmx_omp_nthreads_get(ModuleMultiThread::Pme);
    wallcycle_scale_by_num_threads(
            wcycle, thisRankHasDuty(cr, DUTY_PME) && !thisRankHasDuty(cr, DUTY_PP), nthreads_pp, nthreads_pme);
    auto cycle_sum(wallcycle_sum(cr, wcycle));

    if (printReport)
    {
        auto* nbnxn_gpu_timings =
                (nbv != nullptr && nbv->useGpu()) ? Nbnxm::gpu_get_timings(nbv->gpu_nbv) : nullptr;
        gmx_wallclock_gpu_pme_t pme_gpu_timings = {};

        if (pme_gpu_task_enabled(pme))
        {
            pme_gpu_get_timings(pme, &pme_gpu_timings);
        }
        wallcycle_print(fplog,
                        mdlog,
                        cr->nnodes,
                        cr->npmenodes,
                        nthreads_pp,
                        nthreads_pme,
                        elapsed_time_over_all_ranks,
                        wcycle,
                        cycle_sum,
                        nbnxn_gpu_timings,
                        &pme_gpu_timings);

        if (EI_DYNAMICS(inputrec.eI))
        {
            delta_t = inputrec.delta_t;
        }

        if (fplog)
        {
            print_perf(fplog,
                       elapsed_time_over_all_threads_over_all_ranks,
                       elapsed_time_over_all_ranks,
                       walltime_accounting_get_nsteps_done_since_reset(walltime_accounting),
                       delta_t,
                       nbfs,
                       mflop);
        }
        if (bWriteStat)
        {
            print_perf(stderr,
                       elapsed_time_over_all_threads_over_all_ranks,
                       elapsed_time_over_all_ranks,
                       walltime_accounting_get_nsteps_done_since_reset(walltime_accounting),
                       delta_t,
                       nbfs,
                       mflop);
        }
    }
}

int Mdrunner::mdrunner()
{
    matrix                      box;
    std::unique_ptr<t_forcerec> fr;
    real                        ewaldcoeff_q     = 0;
    real                        ewaldcoeff_lj    = 0;
    int                         nChargePerturbed = -1, nTypePerturbed = 0;
    gmx_walltime_accounting_t   walltime_accounting = nullptr;
    MembedHolder                membedHolder(filenames.size(), filenames.data());

    /* CAUTION: threads may be started later on in this function, so
       cr doesn't reflect the final parallel state right now */
    gmx_mtop_t mtop;

    /* TODO: inputrec should tell us whether we use an algorithm, not a file option */
    const bool doEssentialDynamics = opt2bSet("-ei", filenames.size(), filenames.data());
    const bool doRerun             = mdrunOptions.rerun;

    // Handle task-assignment related user options.
    EmulateGpuNonbonded emulateGpuNonbonded =
            (getenv("GMX_EMULATE_GPU") != nullptr ? EmulateGpuNonbonded::Yes : EmulateGpuNonbonded::No);

    std::vector<int> userGpuTaskAssignment;
    try
    {
        userGpuTaskAssignment = parseUserTaskAssignmentString(hw_opt.userGpuTaskAssignment);
    }
    GMX_CATCH_ALL_AND_EXIT_WITH_FATAL_ERROR
    auto nonbondedTarget = findTaskTarget(nbpu_opt);
    auto pmeTarget       = findTaskTarget(pme_opt);
    auto pmeFftTarget    = findTaskTarget(pme_fft_opt);
    auto bondedTarget    = findTaskTarget(bonded_opt);
    auto updateTarget    = findTaskTarget(update_opt);

    FILE* fplog = nullptr;
    // If we are appending, we don't write log output because we need
    // to check that the old log file matches what the checkpoint file
    // expects. Otherwise, we should start to write log output now if
    // there is a file ready for it.
    if (logFileHandle != nullptr && startingBehavior != StartingBehavior::RestartWithAppending)
    {
        fplog = gmx_fio_getfp(logFileHandle);
    }
    const bool isSimulationMasterRank = findIsSimulationMasterRank(ms, simulationCommunicator);
    gmx::LoggerOwner logOwner(buildLogger(fplog, isSimulationMasterRank));
    gmx::MDLogger    mdlog(logOwner.logger());

    gmx_print_detected_hardware(fplog, isSimulationMasterRank && isMasterSim(ms), mdlog, hwinfo_);

    std::vector<int> availableDevices =
            makeListOfAvailableDevices(hwinfo_->deviceInfoList, hw_opt.devicesSelectedByUser);
    const int numAvailableDevices = gmx::ssize(availableDevices);

    // Print citation requests after all software/hardware printing
    pleaseCiteGromacs(fplog);

    // Note: legacy program logic relies on checking whether these pointers are assigned.
    // Objects may or may not be allocated later.
    std::unique_ptr<t_inputrec> inputrec;
    std::unique_ptr<t_state>    globalState;

    auto partialDeserializedTpr = std::make_unique<PartialDeserializedTprFile>();

    if (isSimulationMasterRank)
    {
        // Allocate objects to be initialized by later function calls.
        /* Only the master rank has the global state */
        globalState = std::make_unique<t_state>();
        inputrec    = std::make_unique<t_inputrec>();

        /* Read (nearly) all data required for the simulation
         * and keep the partly serialized tpr contents to send to other ranks later
         */
        applyGlobalSimulationState(
                *inputHolder_.get(), partialDeserializedTpr.get(), globalState.get(), inputrec.get(), &mtop);
    }

    /* Check and update the hardware options for internal consistency */
    checkAndUpdateHardwareOptions(
            mdlog, &hw_opt, isSimulationMasterRank, domdecOptions.numPmeRanks, inputrec.get());

    if (GMX_THREAD_MPI && isSimulationMasterRank)
    {
        bool useGpuForNonbonded = false;
        bool useGpuForPme       = false;
        try
        {
            GMX_RELEASE_ASSERT(inputrec != nullptr, "Keep the compiler happy");

            // If the user specified the number of ranks, then we must
            // respect that, but in default mode, we need to allow for
            // the number of GPUs to choose the number of ranks.
            auto canUseGpuForNonbonded = buildSupportsNonbondedOnGpu(nullptr);
            useGpuForNonbonded         = decideWhetherToUseGpusForNonbondedWithThreadMpi(
                    nonbondedTarget,
                    numAvailableDevices > 0,
                    userGpuTaskAssignment,
                    emulateGpuNonbonded,
                    canUseGpuForNonbonded,
                    gpuAccelerationOfNonbondedIsUseful(mdlog, *inputrec, GMX_THREAD_MPI),
                    hw_opt.nthreads_tmpi);
            useGpuForPme = decideWhetherToUseGpusForPmeWithThreadMpi(useGpuForNonbonded,
                                                                     pmeTarget,
                                                                     numAvailableDevices,
                                                                     userGpuTaskAssignment,
                                                                     *hwinfo_,
                                                                     *inputrec,
                                                                     hw_opt.nthreads_tmpi,
                                                                     domdecOptions.numPmeRanks);
        }
        GMX_CATCH_ALL_AND_EXIT_WITH_FATAL_ERROR

        /* Determine how many thread-MPI ranks to start.
         *
         * TODO Over-writing the user-supplied value here does
         * prevent any possible subsequent checks from working
         * correctly. */
        hw_opt.nthreads_tmpi = get_nthreads_mpi(hwinfo_,
                                                &hw_opt,
                                                numAvailableDevices,
                                                useGpuForNonbonded,
                                                useGpuForPme,
                                                inputrec.get(),
                                                mtop,
                                                mdlog,
                                                membedHolder.doMembed());

        // Now start the threads for thread MPI.
        spawnThreads(hw_opt.nthreads_tmpi);
        // The spawned threads enter mdrunner() and execution of
        // master and spawned threads joins at the end of this block.
    }

    GMX_RELEASE_ASSERT(ms || simulationCommunicator != MPI_COMM_NULL,
                       "Must have valid communicator unless running a multi-simulation");
    CommrecHandle crHandle = init_commrec(simulationCommunicator);
    t_commrec*    cr       = crHandle.get();
    GMX_RELEASE_ASSERT(cr != nullptr, "Must have valid commrec");

    PhysicalNodeCommunicator physicalNodeComm(libraryWorldCommunicator, gmx_physicalnode_id_hash());

    // If we detected the topology on this system, double-check that it makes sense
    if (hwinfo_->hardwareTopology->isThisSystem())
    {
        hardwareTopologyDoubleCheckDetection(mdlog, *hwinfo_->hardwareTopology);
    }

    if (PAR(cr))
    {
        /* now broadcast everything to the non-master nodes/threads: */
        if (!isSimulationMasterRank)
        {
            // Until now, only the master rank has a non-null pointer.
            // On non-master ranks, allocate the object that will receive data in the following call.
            inputrec = std::make_unique<t_inputrec>();
        }
        init_parallel(cr->mpiDefaultCommunicator,
                      MASTER(cr),
                      inputrec.get(),
                      &mtop,
                      partialDeserializedTpr.get());
    }
    GMX_RELEASE_ASSERT(inputrec != nullptr, "All ranks should have a valid inputrec now");
    partialDeserializedTpr.reset(nullptr);

    GMX_RELEASE_ASSERT(
            !inputrec->useConstantAcceleration,
            "Linear acceleration has been removed in GROMACS 2022, and was broken for many years "
            "before that. Use GROMACS 4.5 or earlier if you need this feature.");

    // Now the number of ranks is known to all ranks, and each knows
    // the inputrec read by the master rank. The ranks can now all run
    // the task-deciding functions and will agree on the result
    // without needing to communicate.
    const bool useDomainDecomposition =
            (PAR(cr) && !(EI_TPI(inputrec->eI) || inputrec->eI == IntegrationAlgorithm::NM));

    // Note that these variables describe only their own node.
    //
    // Note that when bonded interactions run on a GPU they always run
    // alongside a nonbonded task, so do not influence task assignment
    // even though they affect the force calculation workload.
    bool useGpuForNonbonded = false;
    bool useGpuForPme       = false;
    bool useGpuForBonded    = false;
    bool useGpuForUpdate    = false;
    bool gpusWereDetected   = hwinfo_->ngpu_compatible_tot > 0;
    try
    {
        // It's possible that there are different numbers of GPUs on
        // different nodes, which is the user's responsibility to
        // handle. If unsuitable, we will notice that during task
        // assignment.
        auto canUseGpuForNonbonded = buildSupportsNonbondedOnGpu(nullptr);
        useGpuForNonbonded         = decideWhetherToUseGpusForNonbonded(
                nonbondedTarget,
                userGpuTaskAssignment,
                emulateGpuNonbonded,
                canUseGpuForNonbonded,
                gpuAccelerationOfNonbondedIsUseful(mdlog, *inputrec, !GMX_THREAD_MPI),
                gpusWereDetected);
        useGpuForPme    = decideWhetherToUseGpusForPme(useGpuForNonbonded,
                                                    pmeTarget,
                                                    userGpuTaskAssignment,
                                                    *hwinfo_,
                                                    *inputrec,
                                                    cr->sizeOfDefaultCommunicator,
                                                    domdecOptions.numPmeRanks,
                                                    gpusWereDetected);
        useGpuForBonded = decideWhetherToUseGpusForBonded(
                useGpuForNonbonded, useGpuForPme, bondedTarget, *inputrec, mtop, domdecOptions.numPmeRanks, gpusWereDetected);
    }
    GMX_CATCH_ALL_AND_EXIT_WITH_FATAL_ERROR

    const PmeRunMode pmeRunMode = determinePmeRunMode(useGpuForPme, pmeFftTarget, *inputrec);

    // Initialize development feature flags that enabled by environment variable
    // and report those features that are enabled.
    const DevelopmentFeatureFlags devFlags =
            manageDevelopmentFeatures(mdlog, useGpuForNonbonded, pmeRunMode);

    const bool useModularSimulator = checkUseModularSimulator(false,
                                                              inputrec.get(),
                                                              doRerun,
                                                              mtop,
                                                              ms,
                                                              replExParams,
                                                              nullptr,
                                                              doEssentialDynamics,
                                                              membedHolder.doMembed());

    // Build restraints.
    // TODO: hide restraint implementation details from Mdrunner.
    // There is nothing unique about restraints at this point as far as the
    // Mdrunner is concerned. The Mdrunner should just be getting a sequence of
    // factory functions from the SimulationContext on which to call mdModules_->add().
    // TODO: capture all restraints into a single RestraintModule, passed to the runner builder.
    for (auto&& restraint : restraintManager_->getRestraints())
    {
        auto module = RestraintMDModule::create(restraint, restraint->sites());
        mdModules_->add(std::move(module));
    }

    // TODO: Error handling
    mdModules_->assignOptionsToModules(*inputrec->params, nullptr);
    // now that the MDModules know their options, they know which callbacks to sign up to
    mdModules_->subscribeToSimulationSetupNotifications();
    const auto& setupNotifier = mdModules_->notifiers().simulationSetupNotifier_;

    if (inputrec->internalParameters != nullptr)
    {
        setupNotifier.notify(*inputrec->internalParameters);
    }

    if (fplog != nullptr)
    {
        pr_inputrec(fplog, 0, "Input Parameters", inputrec.get(), FALSE);
        fprintf(fplog, "\n");
    }

    if (SIMMASTER(cr))
    {
        /* In rerun, set velocities to zero if present */
        if (doRerun && ((globalState->flags & enumValueToBitMask(StateEntry::V)) != 0))
        {
            // rerun does not use velocities
            GMX_LOG(mdlog.info)
                    .asParagraph()
                    .appendText(
                            "Rerun trajectory contains velocities. Rerun does only evaluate "
                            "potential energy and forces. The velocities will be ignored.");
            for (int i = 0; i < globalState->natoms; i++)
            {
                clear_rvec(globalState->v[i]);
            }
            globalState->flags &= ~enumValueToBitMask(StateEntry::V);
        }

        /* now make sure the state is initialized and propagated */
        set_state_entries(globalState.get(), inputrec.get(), useModularSimulator);
    }

    /* NM and TPI parallelize over force/energy calculations, not atoms,
     * so we need to initialize and broadcast the global state.
     */
    if (inputrec->eI == IntegrationAlgorithm::NM || inputrec->eI == IntegrationAlgorithm::TPI)
    {
        if (!MASTER(cr))
        {
            globalState = std::make_unique<t_state>();
        }
        broadcastStateWithoutDynamics(
                cr->mpiDefaultCommunicator, DOMAINDECOMP(cr), PAR(cr), globalState.get());
    }

    /* A parallel command line option consistency check that we can
       only do after any threads have started. */
    if (!PAR(cr)
        && (domdecOptions.numCells[XX] > 1 || domdecOptions.numCells[YY] > 1
            || domdecOptions.numCells[ZZ] > 1 || domdecOptions.numPmeRanks > 0))
    {
        gmx_fatal(FARGS,
                  "The -dd or -npme option request a parallel simulation, "
#if !GMX_MPI
                  "but %s was compiled without threads or MPI enabled",
                  output_env_get_program_display_name(oenv));
#elif GMX_THREAD_MPI
                  "but the number of MPI-threads (option -ntmpi) is not set or is 1");
#else
                  "but %s was not started through mpirun/mpiexec or only one rank was requested "
                  "through mpirun/mpiexec",
                  output_env_get_program_display_name(oenv));
#endif
    }

    if (doRerun && (EI_ENERGY_MINIMIZATION(inputrec->eI) || IntegrationAlgorithm::NM == inputrec->eI))
    {
        gmx_fatal(FARGS,
                  "The .mdp file specified an energy mininization or normal mode algorithm, and "
                  "these are not compatible with mdrun -rerun");
    }

    /* Object for collecting reasons for not using PME-only ranks */
    SeparatePmeRanksPermitted separatePmeRanksPermitted;

    /* Permit MDModules to notify whether they want to use PME-only ranks */
    setupNotifier.notify(&separatePmeRanksPermitted);

    /* If simulation is not using PME then disable PME-only ranks */
    if (!(EEL_PME(inputrec->coulombtype) || EVDW_PME(inputrec->vdwtype)))
    {
        separatePmeRanksPermitted.disablePmeRanks(
                "PME-only ranks are requested, but the system does not use PME "
                "for electrostatics or LJ");
    }

    /* With NB GPUs we don't automatically use PME-only CPU ranks. PME ranks can
     * improve performance with many threads per GPU, since our OpenMP
     * scaling is bad, but it's difficult to automate the setup.
     */
    if (useGpuForNonbonded && domdecOptions.numPmeRanks < 0)
    {
        separatePmeRanksPermitted.disablePmeRanks(
                "PME-only CPU ranks are not automatically used when "
                "non-bonded interactions are computed on GPUs");
    }

    /* If GPU is used for PME then only 1 PME rank is permitted */
    if (useGpuForPme && (domdecOptions.numPmeRanks < 0 || domdecOptions.numPmeRanks > 1))
    {
        separatePmeRanksPermitted.disablePmeRanks(
                "PME GPU decomposition is not supported. Only one separate PME-only GPU rank "
                "can be used.");
    }

    /* Disable PME-only ranks if some parts of the code requested so and it's up to GROMACS to decide */
    if (!separatePmeRanksPermitted.permitSeparatePmeRanks() && domdecOptions.numPmeRanks < 0)
    {
        domdecOptions.numPmeRanks = 0;
        GMX_LOG(mdlog.info)
                .asParagraph()
                .appendText("Simulation will not use PME-only ranks because: "
                            + separatePmeRanksPermitted.reasonsWhyDisabled());
    }

    /* If some parts of the code could not use PME-only ranks and
     * user explicitly used mdrun -npme option then throw an error */
    if (!separatePmeRanksPermitted.permitSeparatePmeRanks() && domdecOptions.numPmeRanks > 0)
    {
        gmx_fatal_collective(FARGS,
                             cr->mpiDefaultCommunicator,
                             MASTER(cr),
                             "Requested -npme %d option is not viable because: %s",
                             domdecOptions.numPmeRanks,
                             separatePmeRanksPermitted.reasonsWhyDisabled().c_str());
    }

    /* NMR restraints must be initialized before load_checkpoint,
     * since with time averaging the history is added to t_state.
     * For proper consistency check we therefore need to extend
     * t_state here.
     * So the PME-only nodes (if present) will also initialize
     * the distance restraints.
     */

    /* This needs to be called before read_checkpoint to extend the state */
    t_disresdata* disresdata;
    snew(disresdata, 1);
    init_disres(fplog,
                mtop,
                inputrec.get(),
                DisResRunMode::MDRun,
                MASTER(cr) ? DDRole::Master : DDRole::Agent,
                PAR(cr) ? NumRanks::Multiple : NumRanks::Single,
                cr->mpi_comm_mysim,
                ms,
                disresdata,
                globalState.get(),
                replExParams.exchangeInterval > 0);

    t_oriresdata* oriresdata;
    snew(oriresdata, 1);
    init_orires(fplog, mtop, inputrec.get(), cr, ms, globalState.get(), oriresdata);

    auto deform = prepareBoxDeformation(globalState != nullptr ? globalState->box : box,
                                        MASTER(cr) ? DDRole::Master : DDRole::Agent,
                                        PAR(cr) ? NumRanks::Multiple : NumRanks::Single,
                                        cr->mpi_comm_mygroup,
                                        *inputrec);

#if GMX_FAHCORE
    /* We have to remember the generation's first step before reading checkpoint.
       This way, we can report to the F@H core both the generation's first step
       and the restored first step, thus making it able to distinguish between
       an interruption/resume and start of the n-th generation simulation.
       Having this information, the F@H core can correctly calculate and report
       the progress.
     */
    int gen_first_step = 0;
    if (MASTER(cr))
    {
        gen_first_step = inputrec->init_step;
    }
#endif

    ObservablesHistory observablesHistory = {};

    auto modularSimulatorCheckpointData = std::make_unique<ReadCheckpointDataHolder>();
    if (startingBehavior != StartingBehavior::NewSimulation)
    {
        /* Check if checkpoint file exists before doing continuation.
         * This way we can use identical input options for the first and subsequent runs...
         */
        if (mdrunOptions.numStepsCommandline > -2)
        {
            /* Temporarily set the number of steps to unlimited to avoid
             * triggering the nsteps check in load_checkpoint().
             * This hack will go away soon when the -nsteps option is removed.
             */
            inputrec->nsteps = -1;
        }

        // Finish applying initial simulation state information from external sources on all ranks.
        // Reconcile checkpoint file data with Mdrunner state established up to this point.
        applyLocalState(*inputHolder_.get(),
                        logFileHandle,
                        cr,
                        domdecOptions.numCells,
                        inputrec.get(),
                        globalState.get(),
                        &observablesHistory,
                        mdrunOptions.reproducible,
                        mdModules_->notifiers(),
                        modularSimulatorCheckpointData.get(),
                        useModularSimulator);
        // TODO: (#3652) Synchronize filesystem state, SimulationInput contents, and program
        //  invariants
        //  on all code paths.
        // Write checkpoint or provide hook to update SimulationInput.
        // If there was a checkpoint file, SimulationInput contains more information
        // than if there wasn't. At this point, we have synchronized the in-memory
        // state with the filesystem state only for restarted simulations. We should
        // be calling applyLocalState unconditionally and expect that the completeness
        // of SimulationInput is not dependent on its creation method.

        if (startingBehavior == StartingBehavior::RestartWithAppending && logFileHandle)
        {
            // Now we can start normal logging to the truncated log file.
            fplog = gmx_fio_getfp(logFileHandle);
            prepareLogAppending(fplog);
            logOwner = buildLogger(fplog, MASTER(cr));
            mdlog    = logOwner.logger();
        }
    }

#if GMX_FAHCORE
    if (MASTER(cr))
    {
        fcRegisterSteps(inputrec->nsteps + inputrec->init_step, gen_first_step);
    }
#endif

    if (mdrunOptions.numStepsCommandline > -2)
    {
        GMX_LOG(mdlog.info)
                .asParagraph()
                .appendText(
                        "The -nsteps functionality is deprecated, and may be removed in a future "
                        "version. "
                        "Consider using gmx convert-tpr -nsteps or changing the appropriate .mdp "
                        "file field.");
    }
    /* override nsteps with value set on the commandline */
    override_nsteps_cmdline(mdlog, mdrunOptions.numStepsCommandline, inputrec.get());

    if (isSimulationMasterRank)
    {
        copy_mat(globalState->box, box);
    }

    if (PAR(cr))
    {
        gmx_bcast(sizeof(box), box, cr->mpiDefaultCommunicator);
    }

    if (inputrec->cutoff_scheme != CutoffScheme::Verlet)
    {
        gmx_fatal(FARGS,
                  "This group-scheme .tpr file can no longer be run by mdrun. Please update to the "
                  "Verlet scheme, or use an earlier version of GROMACS if necessary.");
    }
    /* Update rlist and nstlist. */
    /* Note: prepare_verlet_scheme is calling increaseNstlist(...), which (while attempting to
     * increase rlist) tries to check if the newly chosen value fits with the DD scheme. As this is
     * run before any DD scheme is set up, this check is never executed. See #3334 for more details.
     */
    prepare_verlet_scheme(fplog,
                          cr,
                          inputrec.get(),
                          nstlist_cmdline,
                          mtop,
                          box,
                          useGpuForNonbonded || (emulateGpuNonbonded == EmulateGpuNonbonded::Yes),
                          *hwinfo_->cpuInfo);

    // This builder is necessary while we have multi-part construction
    // of DD. Before DD is constructed, we use the existence of
    // the builder object to indicate that further construction of DD
    // is needed.
    std::unique_ptr<DomainDecompositionBuilder> ddBuilder;
    if (useDomainDecomposition)
    {
        ddBuilder = std::make_unique<DomainDecompositionBuilder>(
                mdlog,
                cr,
                domdecOptions,
                mdrunOptions,
                mtop,
                *inputrec,
                box,
                positionsFromStatePointer(globalState.get()));
    }
    else
    {
        /* PME, if used, is done on all nodes with 1D decomposition */
        cr->nnodes     = cr->sizeOfDefaultCommunicator;
        cr->sim_nodeid = cr->rankInDefaultCommunicator;
        cr->nodeid     = cr->rankInDefaultCommunicator;
        cr->npmenodes  = 0;
        cr->duty       = (DUTY_PP | DUTY_PME);

        if (inputrec->pbcType == PbcType::Screw)
        {
            gmx_fatal(FARGS, "pbc=screw is only implemented with domain decomposition");
        }
    }

    // Produce the task assignment for this rank - done after DD is constructed
    GpuTaskAssignments gpuTaskAssignments = GpuTaskAssignmentsBuilder::build(
            availableDevices,
            userGpuTaskAssignment,
            *hwinfo_,
            simulationCommunicator,
            physicalNodeComm,
            nonbondedTarget,
            pmeTarget,
            bondedTarget,
            updateTarget,
            useGpuForNonbonded,
            useGpuForPme,
            thisRankHasDuty(cr, DUTY_PP),
            // TODO cr->duty & DUTY_PME should imply that a PME
            // algorithm is active, but currently does not.
            EEL_PME(inputrec->coulombtype) && thisRankHasDuty(cr, DUTY_PME));

    // Get the device handles for the modules, nullptr when no task is assigned.
    int                deviceId   = -1;
    DeviceInformation* deviceInfo = gpuTaskAssignments.initDevice(&deviceId);

    // timing enabling - TODO put this in gpu_utils (even though generally this is just option handling?)
    bool useTiming = true;

    if (GMX_GPU_CUDA)
    {
        /* WARNING: CUDA timings are incorrect with multiple streams.
         *          This is the main reason why they are disabled by default.
         */
        // TODO: Consider turning on by default when we can detect nr of streams.
        useTiming = (getenv("GMX_ENABLE_GPU_TIMING") != nullptr);
    }
    else if (GMX_GPU_OPENCL)
    {
        useTiming = (getenv("GMX_DISABLE_GPU_TIMING") == nullptr);
    }

    // TODO Currently this is always built, yet DD partition code
    // checks if it is built before using it. Probably it should
    // become an MDModule that is made only when another module
    // requires it (e.g. pull, CompEl, density fitting), so that we
    // don't update the local atom sets unilaterally every step.
    LocalAtomSetManager atomSets;
    if (ddBuilder)
    {
        // TODO Pass the GPU streams to ddBuilder to use in buffer
        // transfers (e.g. halo exchange)
        cr->dd = ddBuilder->build(&atomSets);
        // The builder's job is done, so destruct it
        ddBuilder.reset(nullptr);
        // Note that local state still does not exist yet.
    }

    // The GPU update is decided here because we need to know whether the constraints or
    // SETTLEs can span accross the domain borders (i.e. whether or not update groups are
    // defined). This is only known after DD is initialized, hence decision on using GPU
    // update is done so late.
    try
    {
        const bool useUpdateGroups = cr->dd ? ddUsesUpdateGroups(*cr->dd) : false;
        const bool haveFrozenAtoms = inputrecFrozenAtoms(inputrec.get());

        useGpuForUpdate = decideWhetherToUseGpuForUpdate(useDomainDecomposition,
                                                         useUpdateGroups,
                                                         pmeRunMode,
                                                         domdecOptions.numPmeRanks > 0,
                                                         useGpuForNonbonded,
                                                         updateTarget,
                                                         gpusWereDetected,
                                                         *inputrec,
                                                         mtop,
                                                         doEssentialDynamics,
                                                         gmx_mtop_ftype_count(mtop, F_ORIRES) > 0,
                                                         replExParams.exchangeInterval > 0,
                                                         haveFrozenAtoms,
                                                         doRerun,
                                                         devFlags,
                                                         mdlog);
    }
    GMX_CATCH_ALL_AND_EXIT_WITH_FATAL_ERROR

    const bool printHostName = (cr->nnodes > 1);
    gpuTaskAssignments.reportGpuUsage(mdlog, printHostName, useGpuForBonded, pmeRunMode, useGpuForUpdate);

    const bool disableNonbondedCalculation = (getenv("GMX_NO_NONBONDED") != nullptr);
    if (disableNonbondedCalculation)
    {
        /* turn off non-bonded calculations */
        GMX_LOG(mdlog.warning)
                .asParagraph()
                .appendText(
                        "Found environment variable GMX_NO_NONBONDED.\n"
                        "Disabling nonbonded calculations.");
    }

    MdrunScheduleWorkload runScheduleWork;

    bool useGpuDirectHalo = decideWhetherToUseGpuForHalo(devFlags,
                                                         havePPDomainDecomposition(cr),
                                                         useGpuForNonbonded,
                                                         useModularSimulator,
                                                         doRerun,
                                                         EI_ENERGY_MINIMIZATION(inputrec->eI));

    // Also populates the simulation constant workload description.
    runScheduleWork.simulationWork = createSimulationWorkload(*inputrec,
                                                              disableNonbondedCalculation,
                                                              devFlags,
                                                              useGpuForNonbonded,
                                                              pmeRunMode,
                                                              useGpuForBonded,
                                                              useGpuForUpdate,
                                                              useGpuDirectHalo);

    std::unique_ptr<DeviceStreamManager> deviceStreamManager = nullptr;

    if (deviceInfo != nullptr)
    {
        if (DOMAINDECOMP(cr) && thisRankHasDuty(cr, DUTY_PP))
        {
            dd_setup_dlb_resource_sharing(cr, deviceId);
        }
        deviceStreamManager = std::make_unique<DeviceStreamManager>(
                *deviceInfo, havePPDomainDecomposition(cr), runScheduleWork.simulationWork, useTiming);
    }

    // If the user chose a task assignment, give them some hints
    // where appropriate.
    if (!userGpuTaskAssignment.empty())
    {
        gpuTaskAssignments.logPerformanceHints(mdlog, numAvailableDevices);
    }

    if (PAR(cr))
    {
        /* After possible communicator splitting in make_dd_communicators.
         * we can set up the intra/inter node communication.
         */
        gmx_setup_nodecomm(fplog, cr);
    }

#if GMX_MPI
    if (isMultiSim(ms))
    {
        GMX_LOG(mdlog.warning)
                .asParagraph()
                .appendTextFormatted(
                        "This is simulation %d out of %d running as a composite GROMACS\n"
                        "multi-simulation job. Setup for this simulation:\n",
                        ms->simulationIndex_,
                        ms->numSimulations_);
    }
    GMX_LOG(mdlog.warning)
            .appendTextFormatted("Using %d MPI %s\n",
                                 cr->nnodes,
#    if GMX_THREAD_MPI
                                 cr->nnodes == 1 ? "thread" : "threads"
#    else
                                 cr->nnodes == 1 ? "process" : "processes"
#    endif
            );
    fflush(stderr);
#endif

    // If mdrun -pin auto honors any affinity setting that already
    // exists. If so, it is nice to provide feedback about whether
    // that existing affinity setting was from OpenMP or something
    // else, so we run this code both before and after we initialize
    // the OpenMP support.
    gmx_check_thread_affinity_set(mdlog, &hw_opt, hwinfo_->nthreads_hw_avail, FALSE);
    /* Check and update the number of OpenMP threads requested */
    checkAndUpdateRequestedNumOpenmpThreads(
            &hw_opt, *hwinfo_, cr, ms, physicalNodeComm.size_, pmeRunMode, mtop, *inputrec);

    gmx_omp_nthreads_init(mdlog,
                          cr,
                          hwinfo_->nthreads_hw_avail,
                          physicalNodeComm.size_,
                          hw_opt.nthreads_omp,
                          hw_opt.nthreads_omp_pme,
                          !thisRankHasDuty(cr, DUTY_PP));

    const bool bEnableFPE = gmxShouldEnableFPExceptions();
    // FIXME - reconcile with gmx_feenableexcept() call from CommandLineModuleManager::run()
    if (bEnableFPE)
    {
        gmx_feenableexcept();
    }

    /* Now that we know the setup is consistent, check for efficiency */
    check_resource_division_efficiency(
            hwinfo_, gpuTaskAssignments.thisRankHasAnyGpuTask(), mdrunOptions.ntompOptionIsSet, cr, mdlog);

    /* getting number of PP/PME threads on this MPI / tMPI rank.
       PME: env variable should be read only on one node to make sure it is
       identical everywhere;
     */
    const int numThreadsOnThisRank = thisRankHasDuty(cr, DUTY_PP)
                                             ? gmx_omp_nthreads_get(ModuleMultiThread::Nonbonded)
                                             : gmx_omp_nthreads_get(ModuleMultiThread::Pme);
    checkHardwareOversubscription(
            numThreadsOnThisRank, cr->nodeid, *hwinfo_->hardwareTopology, physicalNodeComm, mdlog);

    // Enable Peer access between GPUs where available
    // Only for DD, only master PP rank needs to perform setup, and only if thread MPI plus
    // any of the GPU communication features are active.
    if (DOMAINDECOMP(cr) && MASTER(cr) && thisRankHasDuty(cr, DUTY_PP) && GMX_THREAD_MPI
        && (runScheduleWork.simulationWork.useGpuHaloExchange
            || runScheduleWork.simulationWork.useGpuPmePpCommunication))
    {
        setupGpuDevicePeerAccess(gpuTaskAssignments.deviceIdsAssigned(), mdlog);
    }

    if (hw_opt.threadAffinity != ThreadAffinity::Off)
    {
        /* Before setting affinity, check whether the affinity has changed
         * - which indicates that probably the OpenMP library has changed it
         * since we first checked).
         */
        gmx_check_thread_affinity_set(mdlog, &hw_opt, hwinfo_->nthreads_hw_avail, TRUE);

        int numThreadsOnThisNode, intraNodeThreadOffset;
        analyzeThreadsOnThisNode(
                physicalNodeComm, numThreadsOnThisRank, &numThreadsOnThisNode, &intraNodeThreadOffset);

        /* Set the CPU affinity */
        gmx_set_thread_affinity(mdlog,
                                cr,
                                &hw_opt,
                                *hwinfo_->hardwareTopology,
                                numThreadsOnThisRank,
                                numThreadsOnThisNode,
                                intraNodeThreadOffset,
                                nullptr);
    }

    if (mdrunOptions.timingOptions.resetStep > -1)
    {
        GMX_LOG(mdlog.info)
                .asParagraph()
                .appendText(
                        "The -resetstep functionality is deprecated, and may be removed in a "
                        "future version.");
    }
    std::unique_ptr<gmx_wallcycle> wcycle =
            wallcycle_init(fplog, mdrunOptions.timingOptions.resetStep, cr);

    if (PAR(cr))
    {
        /* Master synchronizes its value of reset_counters with all nodes
         * including PME only nodes */
        int64_t reset_counters = wcycle_get_reset_counters(wcycle.get());
        gmx_bcast(sizeof(reset_counters), &reset_counters, cr->mpi_comm_mysim);
        wcycle_set_reset_counters(wcycle.get(), reset_counters);
    }

    // Membrane embedding must be initialized before we call init_forcerec()
    membedHolder.initializeMembed(fplog,
                                  filenames.size(),
                                  filenames.data(),
                                  &mtop,
                                  inputrec.get(),
                                  globalState.get(),
                                  cr,
                                  &mdrunOptions.checkpointOptions.period);

    const bool               thisRankHasPmeGpuTask = gpuTaskAssignments.thisRankHasPmeGpuTask();
    std::unique_ptr<MDAtoms> mdAtoms;
    std::unique_ptr<VirtualSitesHandler> vsite;
    std::unique_ptr<GpuBonded>           gpuBonded;

    t_nrnb nrnb;
    if (thisRankHasDuty(cr, DUTY_PP))
    {
        setupNotifier.notify(*cr);
        setupNotifier.notify(&atomSets);
        setupNotifier.notify(mtop);
        setupNotifier.notify(inputrec->pbcType);
        setupNotifier.notify(SimulationTimeStep{ inputrec->delta_t });
        /* Initiate forcerecord */
        fr                 = std::make_unique<t_forcerec>();
        fr->forceProviders = mdModules_->initForceProviders();
        init_forcerec(fplog,
                      mdlog,
                      fr.get(),
                      *inputrec,
                      mtop,
                      cr,
                      box,
                      opt2fn("-table", filenames.size(), filenames.data()),
                      opt2fn("-tablep", filenames.size(), filenames.data()),
                      opt2fns("-tableb", filenames.size(), filenames.data()),
                      pforce);
        // Dirty hack, for fixing disres and orires should be made mdmodules
        fr->fcdata->disres = disresdata;
        fr->fcdata->orires = oriresdata;

        // Save a handle to device stream manager to use elsewhere in the code
        // TODO: Forcerec is not a correct place to store it.
        fr->deviceStreamManager = deviceStreamManager.get();

        if (runScheduleWork.simulationWork.useGpuPmePpCommunication && !thisRankHasDuty(cr, DUTY_PME))
        {
            GMX_RELEASE_ASSERT(
                    deviceStreamManager != nullptr,
                    "GPU device stream manager should be valid in order to use PME-PP direct "
                    "communications.");
            GMX_RELEASE_ASSERT(
                    deviceStreamManager->streamIsValid(DeviceStreamType::PmePpTransfer),
                    "GPU PP-PME stream should be valid in order to use GPU PME-PP direct "
                    "communications.");
            fr->pmePpCommGpu = std::make_unique<gmx::PmePpCommGpu>(
                    cr->mpi_comm_mysim,
                    cr->dd->pme_nodeid,
                    deviceStreamManager->context(),
                    deviceStreamManager->stream(DeviceStreamType::PmePpTransfer));
        }

        fr->nbv = Nbnxm::init_nb_verlet(mdlog,
                                        *inputrec,
                                        *fr,
                                        cr,
                                        *hwinfo_,
                                        runScheduleWork.simulationWork.useGpuNonbonded,
                                        deviceStreamManager.get(),
                                        mtop,
                                        box,
                                        wcycle.get());
        // TODO: Move the logic below to a GPU bonded builder
        if (runScheduleWork.simulationWork.useGpuBonded)
        {
            GMX_RELEASE_ASSERT(deviceStreamManager != nullptr,
                               "GPU device stream manager should be valid in order to use GPU "
                               "version of bonded forces.");
            gpuBonded = std::make_unique<GpuBonded>(
                    mtop.ffparams,
                    fr->ic->epsfac * fr->fudgeQQ,
                    deviceStreamManager->context(),
                    deviceStreamManager->bondedStream(havePPDomainDecomposition(cr)),
                    wcycle.get());
            fr->gpuBonded = gpuBonded.get();
        }

        /* Initialize the mdAtoms structure.
         * mdAtoms is not filled with atom data,
         * as this can not be done now with domain decomposition.
         */
        mdAtoms = makeMDAtoms(fplog, mtop, *inputrec, thisRankHasPmeGpuTask);
        if (globalState && thisRankHasPmeGpuTask)
        {
            // The pinning of coordinates in the global state object works, because we only use
            // PME on GPU without DD or on a separate PME rank, and because the local state pointer
            // points to the global state object without DD.
            // FIXME: MD and EM separately set up the local state - this should happen in the same
            // function, which should also perform the pinning.
            changePinningPolicy(&globalState->x, pme_get_pinning_policy());
        }

        /* Initialize the virtual site communication */
        vsite = makeVirtualSitesHandler(mtop, cr, fr->pbcType);

        calc_shifts(box, fr->shift_vec);

        /* With periodic molecules the charge groups should be whole at start up
         * and the virtual sites should not be far from their proper positions.
         */
        if (!inputrec->bContinuation && MASTER(cr)
            && !(inputrec->pbcType != PbcType::No && inputrec->bPeriodicMols))
        {
            /* Make molecules whole at start of run */
            if (fr->pbcType != PbcType::No)
            {
                do_pbc_first_mtop(fplog, inputrec->pbcType, box, &mtop, globalState->x.rvec_array());
            }
            if (vsite)
            {
                /* Correct initial vsite positions are required
                 * for the initial distribution in the domain decomposition
                 * and for the initial shell prediction.
                 */
                constructVirtualSitesGlobal(mtop, globalState->x);
            }
        }

        if (EEL_PME(fr->ic->eeltype) || EVDW_PME(fr->ic->vdwtype))
        {
            ewaldcoeff_q  = fr->ic->ewaldcoeff_q;
            ewaldcoeff_lj = fr->ic->ewaldcoeff_lj;
        }
    }
    else
    {
        /* This is a PME only node */

        GMX_ASSERT(globalState == nullptr,
                   "We don't need the state on a PME only rank and expect it to be unitialized");

        ewaldcoeff_q  = calc_ewaldcoeff_q(inputrec->rcoulomb, inputrec->ewald_rtol);
        ewaldcoeff_lj = calc_ewaldcoeff_lj(inputrec->rvdw, inputrec->ewald_rtol_lj);
    }

    gmx_pme_t* sepPmeData = nullptr;
    // This reference hides the fact that PME data is owned by runner on PME-only ranks and by forcerec on other ranks
    GMX_ASSERT(thisRankHasDuty(cr, DUTY_PP) == (fr != nullptr),
               "Double-checking that only PME-only ranks have no forcerec");
    gmx_pme_t*& pmedata = fr ? fr->pmedata : sepPmeData;

    // TODO should live in ewald module once its testing is improved
    //
    // Later, this program could contain kernels that might be later
    // re-used as auto-tuning progresses, or subsequent simulations
    // are invoked.
    PmeGpuProgramStorage pmeGpuProgram;
    if (thisRankHasPmeGpuTask)
    {
        GMX_RELEASE_ASSERT(
                (deviceStreamManager != nullptr),
                "GPU device stream manager should be initialized in order to use GPU for PME.");
        GMX_RELEASE_ASSERT((deviceInfo != nullptr),
                           "GPU device should be initialized in order to use GPU for PME.");
        pmeGpuProgram = buildPmeGpuProgram(deviceStreamManager->context());
    }

    /* Initiate PME if necessary,
     * either on all nodes or on dedicated PME nodes only. */
    if (EEL_PME(inputrec->coulombtype) || EVDW_PME(inputrec->vdwtype))
    {
        if (mdAtoms && mdAtoms->mdatoms())
        {
            nChargePerturbed = mdAtoms->mdatoms()->nChargePerturbed;
            if (EVDW_PME(inputrec->vdwtype))
            {
                nTypePerturbed = mdAtoms->mdatoms()->nTypePerturbed;
            }
        }
        if (cr->npmenodes > 0)
        {
            /* The PME only nodes need to know nChargePerturbed(FEP on Q) and nTypePerturbed(FEP on LJ)*/
            gmx_bcast(sizeof(nChargePerturbed), &nChargePerturbed, cr->mpi_comm_mysim);
            gmx_bcast(sizeof(nTypePerturbed), &nTypePerturbed, cr->mpi_comm_mysim);
        }

        if (thisRankHasDuty(cr, DUTY_PME))
        {
            try
            {
                // TODO: This should be in the builder.
                GMX_RELEASE_ASSERT(!runScheduleWork.simulationWork.useGpuPme
                                           || (deviceStreamManager != nullptr),
                                   "Device stream manager should be valid in order to use GPU "
                                   "version of PME.");
                GMX_RELEASE_ASSERT(
                        !runScheduleWork.simulationWork.useGpuPme
                                || deviceStreamManager->streamIsValid(DeviceStreamType::Pme),
                        "GPU PME stream should be valid in order to use GPU version of PME.");

                const DeviceContext* deviceContext = runScheduleWork.simulationWork.useGpuPme
                                                             ? &deviceStreamManager->context()
                                                             : nullptr;
                const DeviceStream* pmeStream =
                        runScheduleWork.simulationWork.useGpuPme
                                ? &deviceStreamManager->stream(DeviceStreamType::Pme)
                                : nullptr;

                pmedata = gmx_pme_init(cr,
                                       getNumPmeDomains(cr->dd),
                                       inputrec.get(),
                                       nChargePerturbed != 0,
                                       nTypePerturbed != 0,
                                       mdrunOptions.reproducible,
                                       ewaldcoeff_q,
                                       ewaldcoeff_lj,
                                       gmx_omp_nthreads_get(ModuleMultiThread::Pme),
                                       pmeRunMode,
                                       nullptr,
                                       deviceContext,
                                       pmeStream,
                                       pmeGpuProgram.get(),
                                       mdlog);
            }
            GMX_CATCH_ALL_AND_EXIT_WITH_FATAL_ERROR
        }
    }


    if (EI_DYNAMICS(inputrec->eI))
    {
        /* Turn on signal handling on all nodes */
        /*
         * (A user signal from the PME nodes (if any)
         * is communicated to the PP nodes.
         */
        signal_handler_install();
    }

    pull_t* pull_work = nullptr;
    if (thisRankHasDuty(cr, DUTY_PP))
    {
        /* Assumes uniform use of the number of OpenMP threads */
        walltime_accounting = walltime_accounting_init(gmx_omp_nthreads_get(ModuleMultiThread::Default));

        if (inputrec->bPull)
        {
            /* Initialize pull code */
            pull_work = init_pull(fplog,
                                  inputrec->pull.get(),
                                  inputrec.get(),
                                  mtop,
                                  cr,
                                  &atomSets,
                                  inputrec->fepvals->init_lambda);
            if (inputrec->pull->bXOutAverage || inputrec->pull->bFOutAverage)
            {
                initPullHistory(pull_work, &observablesHistory);
            }
            if (EI_DYNAMICS(inputrec->eI) && MASTER(cr))
            {
                init_pull_output_files(pull_work, filenames.size(), filenames.data(), oenv, startingBehavior);
            }
        }

        std::unique_ptr<EnforcedRotation> enforcedRotation;
        if (inputrec->bRot)
        {
            /* Initialize enforced rotation code */
            enforcedRotation = init_rot(fplog,
                                        inputrec.get(),
                                        filenames.size(),
                                        filenames.data(),
                                        cr,
                                        &atomSets,
                                        globalState.get(),
                                        mtop,
                                        oenv,
                                        mdrunOptions,
                                        startingBehavior);
        }

        t_swap* swap = nullptr;
        if (inputrec->eSwapCoords != SwapType::No)
        {
            /* Initialize ion swapping code */
            swap = init_swapcoords(fplog,
                                   inputrec.get(),
                                   opt2fn_master("-swap", filenames.size(), filenames.data(), cr),
                                   mtop,
                                   globalState.get(),
                                   &observablesHistory,
                                   cr,
                                   &atomSets,
                                   oenv,
                                   mdrunOptions,
                                   startingBehavior);
        }

        /* Let makeConstraints know whether we have essential dynamics constraints. */
        auto constr = makeConstraints(
                mtop, *inputrec, pull_work, doEssentialDynamics, fplog, cr, ms, &nrnb, wcycle.get(), fr->bMolPBC);

        /* Energy terms and groups */
        gmx_enerdata_t enerd(mtop.groups.groups[SimulationAtomGroupType::EnergyOutput].size(),
                             inputrec->fepvals->n_lambda);

        // cos acceleration is only supported by md, but older tpr
        // files might still combine it with other integrators
        GMX_RELEASE_ASSERT(inputrec->cos_accel == 0.0 || inputrec->eI == IntegrationAlgorithm::MD,
                           "cos_acceleration is only supported by integrator=md");

        /* Kinetic energy data */
        gmx_ekindata_t ekind(inputrec->opts.ngtc,
                             inputrec->cos_accel,
                             gmx_omp_nthreads_get(ModuleMultiThread::Update));

        /* Set up interactive MD (IMD) */
        auto imdSession = makeImdSession(inputrec.get(),
                                         cr,
                                         wcycle.get(),
                                         &enerd,
                                         ms,
                                         mtop,
                                         mdlog,
                                         MASTER(cr) ? globalState->x : gmx::ArrayRef<gmx::RVec>(),
                                         filenames.size(),
                                         filenames.data(),
                                         oenv,
                                         mdrunOptions.imdOptions,
                                         startingBehavior);

        if (DOMAINDECOMP(cr))
        {
            GMX_RELEASE_ASSERT(fr, "fr was NULL while cr->duty was DUTY_PP");
            /* This call is not included in init_domain_decomposition mainly
             * because fr->cginfo_mb is set later.
             */
            dd_init_bondeds(fplog,
                            cr->dd,
                            mtop,
                            vsite.get(),
                            *inputrec,
                            domdecOptions.checkBondedInteractions ? DDBondedChecking::All
                                                                  : DDBondedChecking::ExcludeZeroLimit,
                            fr->cginfo_mb);
        }

        if (runScheduleWork.simulationWork.useGpuBufferOps)
        {
            fr->gpuForceReduction[gmx::AtomLocality::Local] = std::make_unique<gmx::GpuForceReduction>(
                    deviceStreamManager->context(),
                    deviceStreamManager->stream(gmx::DeviceStreamType::NonBondedLocal),
                    wcycle.get());
            fr->gpuForceReduction[gmx::AtomLocality::NonLocal] = std::make_unique<gmx::GpuForceReduction>(
                    deviceStreamManager->context(),
                    deviceStreamManager->stream(gmx::DeviceStreamType::NonBondedNonLocal),
                    wcycle.get());
        }

        std::unique_ptr<gmx::StatePropagatorDataGpu> stateGpu;
        if (gpusWereDetected
            && ((runScheduleWork.simulationWork.useGpuPme && thisRankHasDuty(cr, DUTY_PME))
                || runScheduleWork.simulationWork.useGpuBufferOps))
        {
            GpuApiCallBehavior transferKind =
                    (inputrec->eI == IntegrationAlgorithm::MD && !doRerun && !useModularSimulator)
                            ? GpuApiCallBehavior::Async
                            : GpuApiCallBehavior::Sync;
            GMX_RELEASE_ASSERT(deviceStreamManager != nullptr,
                               "GPU device stream manager should be initialized to use GPU.");
            stateGpu = std::make_unique<gmx::StatePropagatorDataGpu>(
                    *deviceStreamManager, transferKind, pme_gpu_get_block_size(fr->pmedata), wcycle.get());
            fr->stateGpu = stateGpu.get();
        }

        GMX_ASSERT(stopHandlerBuilder_, "Runner must provide StopHandlerBuilder to simulator.");
        SimulatorBuilder simulatorBuilder;

        simulatorBuilder.add(SimulatorStateData(globalState.get(), &observablesHistory, &enerd, &ekind));
        simulatorBuilder.add(std::move(membedHolder));
        simulatorBuilder.add(std::move(stopHandlerBuilder_));
        simulatorBuilder.add(SimulatorConfig(mdrunOptions, startingBehavior, &runScheduleWork));


        simulatorBuilder.add(SimulatorEnv(fplog, cr, ms, mdlog, oenv));
        simulatorBuilder.add(Profiling(&nrnb, walltime_accounting, wcycle.get()));
        simulatorBuilder.add(ConstraintsParam(
                constr.get(), enforcedRotation ? enforcedRotation->getLegacyEnfrot() : nullptr, vsite.get()));
        // TODO: Separate `fr` to a separate add, and make the `build` handle the coupling sensibly.
        simulatorBuilder.add(LegacyInput(
                static_cast<int>(filenames.size()), filenames.data(), inputrec.get(), fr.get()));
        simulatorBuilder.add(ReplicaExchangeParameters(replExParams));
        simulatorBuilder.add(InteractiveMD(imdSession.get()));
        simulatorBuilder.add(SimulatorModules(mdModules_->outputProvider(), mdModules_->notifiers()));
        simulatorBuilder.add(CenterOfMassPulling(pull_work));
        // Todo move to an MDModule
        simulatorBuilder.add(IonSwapping(swap));
        simulatorBuilder.add(TopologyData(mtop, mdAtoms.get()));
        simulatorBuilder.add(BoxDeformationHandle(deform.get()));
        simulatorBuilder.add(std::move(modularSimulatorCheckpointData));

        // build and run simulator object based on user-input
        auto simulator = simulatorBuilder.build(useModularSimulator);
        simulator->run();

        if (fr->pmePpCommGpu)
        {
            // destroy object since it is no longer required. (This needs to be done while the GPU context still exists.)
            fr->pmePpCommGpu.reset();
        }

        if (inputrec->bPull)
        {
            finish_pull(pull_work);
        }
        finish_swapcoords(swap);
    }
    else
    {
        GMX_RELEASE_ASSERT(pmedata, "pmedata was NULL while cr->duty was not DUTY_PP");
        /* do PME only */
        walltime_accounting = walltime_accounting_init(gmx_omp_nthreads_get(ModuleMultiThread::Pme));
        gmx_pmeonly(pmedata,
                    cr,
                    &nrnb,
                    wcycle.get(),
                    walltime_accounting,
                    inputrec.get(),
                    pmeRunMode,
                    runScheduleWork.simulationWork.useGpuPmePpCommunication,
                    deviceStreamManager.get());
    }

    wallcycle_stop(wcycle.get(), WallCycleCounter::Run);

    /* Finish up, write some stuff
     * if rerunMD, don't write last frame again
     */
    finish_run(fplog,
               mdlog,
               cr,
               *inputrec,
               &nrnb,
               wcycle.get(),
               walltime_accounting,
               fr ? fr->nbv.get() : nullptr,
               pmedata,
               EI_DYNAMICS(inputrec->eI) && !isMultiSim(ms));


    deviceStreamManager.reset(nullptr);
    // Free PME data
    if (pmedata)
    {
        gmx_pme_destroy(pmedata);
        pmedata = nullptr;
    }

    // FIXME: this is only here to manually unpin mdAtoms->chargeA_ and state->x,
    // before we destroy the GPU context(s)
    // Pinned buffers are associated with contexts in CUDA.
    // As soon as we destroy GPU contexts after mdrunner() exits, these lines should go.
    mdAtoms.reset(nullptr);
    globalState.reset(nullptr);
    mdModules_.reset(nullptr); // destruct force providers here as they might also use the GPU
    gpuBonded.reset(nullptr);
    fr.reset(nullptr); // destruct forcerec before gpu
    // TODO convert to C++ so we can get rid of these frees
    sfree(disresdata);
    sfree(oriresdata);

    if (!hwinfo_->deviceInfoList.empty())
    {
        /* stop the GPU profiler (only CUDA) */
        stopGpuProfiler();
    }

    /* With tMPI we need to wait for all ranks to finish deallocation before
     * destroying the CUDA context as some tMPI ranks may be sharing
     * GPU and context.
     *
     * This is not a concern in OpenCL where we use one context per rank.
     *
     * Note: it is safe to not call the barrier on the ranks which do not use GPU,
     * but it is easier and more futureproof to call it on the whole node.
     *
     * Note that this function needs to be called even if GPUs are not used
     * in this run because the PME ranks have no knowledge of whether GPUs
     * are used or not, but all ranks need to enter the barrier below.
     * \todo Remove this physical node barrier after making sure
     * that it's not needed anymore (with a shared GPU run).
     */
    if (GMX_THREAD_MPI)
    {
        physicalNodeComm.barrier();
    }

    if (!devFlags.usingCudaAwareMpi)
    {
        // Don't reset GPU in case of CUDA-AWARE MPI
        // UCX creates CUDA buffers which are cleaned-up as part of MPI_Finalize()
        // resetting the device before MPI_Finalize() results in crashes inside UCX
        releaseDevice(deviceInfo);
    }

    /* Does what it says */
    print_date_and_time(fplog, cr->nodeid, "Finished mdrun", gmx_gettime());
    walltime_accounting_destroy(walltime_accounting);

    // Ensure log file content is written
    if (logFileHandle)
    {
        gmx_fio_flush(logFileHandle);
    }

    /* Reset FPEs (important for unit tests) by disabling them. Assumes no
     * exceptions were enabled before function was called. */
    if (bEnableFPE)
    {
        gmx_fedisableexcept();
    }

    auto rc = static_cast<int>(gmx_get_stop_condition());

#if GMX_THREAD_MPI
    /* we need to join all threads. The sub-threads join when they
       exit this function, but the master thread needs to be told to
       wait for that. */
    if (MASTER(cr))
    {
        tMPI_Finalize();
    }
#endif
    return rc;
} // namespace gmx

Mdrunner::~Mdrunner()
{
    // Clean up of the Manager.
    // This will end up getting called on every thread-MPI rank, which is unnecessary,
    // but okay as long as threads synchronize some time before adding or accessing
    // a new set of restraints.
    if (restraintManager_)
    {
        restraintManager_->clear();
        GMX_ASSERT(restraintManager_->countRestraints() == 0,
                   "restraints added during runner life time should be cleared at runner "
                   "destruction.");
    }
};

void Mdrunner::addPotential(std::shared_ptr<gmx::IRestraintPotential> puller, const std::string& name)
{
    GMX_ASSERT(restraintManager_, "Mdrunner must have a restraint manager.");
    // Not sure if this should be logged through the md logger or something else,
    // but it is helpful to have some sort of INFO level message sent somewhere.
    //    std::cout << "Registering restraint named " << name << std::endl;

    // When multiple restraints are used, it may be wasteful to register them separately.
    // Maybe instead register an entire Restraint Manager as a force provider.
    restraintManager_->addToSpec(std::move(puller), name);
}

Mdrunner::Mdrunner(std::unique_ptr<MDModules> mdModules) : mdModules_(std::move(mdModules)) {}

Mdrunner::Mdrunner(Mdrunner&&) noexcept = default;

//NOLINTNEXTLINE(performance-noexcept-move-constructor) working around GCC bug 58265 in CentOS 7
Mdrunner& Mdrunner::operator=(Mdrunner&& /*handle*/) noexcept(BUGFREE_NOEXCEPT_STRING) = default;

class Mdrunner::BuilderImplementation
{
public:
    BuilderImplementation() = delete;
    BuilderImplementation(std::unique_ptr<MDModules> mdModules, compat::not_null<SimulationContext*> context);
    ~BuilderImplementation();

    BuilderImplementation& setExtraMdrunOptions(const MdrunOptions& options,
                                                real                forceWarningThreshold,
                                                StartingBehavior    startingBehavior);

    void addHardwareDetectionResult(const gmx_hw_info_t* hwinfo);

    void addDomdec(const DomdecOptions& options);

    void addInput(SimulationInputHandle inputHolder);

    void addVerletList(int nstlist);

    void addReplicaExchange(const ReplicaExchangeParameters& params);

    void addNonBonded(const char* nbpu_opt);

    void addPME(const char* pme_opt_, const char* pme_fft_opt_);

    void addBondedTaskAssignment(const char* bonded_opt);

    void addUpdateTaskAssignment(const char* update_opt);

    void addHardwareOptions(const gmx_hw_opt_t& hardwareOptions);

    void addFilenames(ArrayRef<const t_filenm> filenames);

    void addOutputEnvironment(gmx_output_env_t* outputEnvironment);

    void addLogFile(t_fileio* logFileHandle);

    void addStopHandlerBuilder(std::unique_ptr<StopHandlerBuilder> builder);

    Mdrunner build();

private:
    // Default parameters copied from runner.h
    // \todo Clarify source(s) of default parameters.

    const char* nbpu_opt_    = nullptr;
    const char* pme_opt_     = nullptr;
    const char* pme_fft_opt_ = nullptr;
    const char* bonded_opt_  = nullptr;
    const char* update_opt_  = nullptr;

    MdrunOptions mdrunOptions_;

    DomdecOptions domdecOptions_;

    ReplicaExchangeParameters replicaExchangeParameters_;

    //! Command-line override for the duration of a neighbor list with the Verlet scheme.
    int nstlist_ = 0;

    //! World communicator, used for hardware detection and task assignment
    MPI_Comm libraryWorldCommunicator_ = MPI_COMM_NULL;

    //! Multisim communicator handle.
    gmx_multisim_t* multiSimulation_;

    //! mdrun communicator
    MPI_Comm simulationCommunicator_ = MPI_COMM_NULL;

    //! Print a warning if any force is larger than this (in kJ/mol nm).
    real forceWarningThreshold_ = -1;

    //! Whether the simulation will start afresh, or restart with/without appending.
    StartingBehavior startingBehavior_ = StartingBehavior::NewSimulation;

    //! The modules that comprise the functionality of mdrun.
    std::unique_ptr<MDModules> mdModules_;

    //! Detected hardware.
    const gmx_hw_info_t* hwinfo_ = nullptr;

    //! \brief Parallelism information.
    gmx_hw_opt_t hardwareOptions_;

    //! filename options for simulation.
    ArrayRef<const t_filenm> filenames_;

    /*! \brief Handle to output environment.
     *
     * \todo gmx_output_env_t needs lifetime management.
     */
    gmx_output_env_t* outputEnvironment_ = nullptr;

    /*! \brief Non-owning handle to MD log file.
     *
     * \todo Context should own output facilities for client.
     * \todo Improve log file handle management.
     * \internal
     * Code managing the FILE* relies on the ability to set it to
     * nullptr to check whether the filehandle is valid.
     */
    t_fileio* logFileHandle_ = nullptr;

    /*!
     * \brief Builder for simulation stop signal handler.
     */
    std::unique_ptr<StopHandlerBuilder> stopHandlerBuilder_ = nullptr;

    /*!
     * \brief Sources for initial simulation state.
     *
     * See issue #3652 for near-term refinements to the SimulationInput interface.
     *
     * See issue #3379 for broader discussion on API aspects of simulation inputs and outputs.
     */
    SimulationInputHandle inputHolder_;
};

Mdrunner::BuilderImplementation::BuilderImplementation(std::unique_ptr<MDModules> mdModules,
                                                       compat::not_null<SimulationContext*> context) :
    mdModules_(std::move(mdModules))
{
    libraryWorldCommunicator_ = context->libraryWorldCommunicator_;
    simulationCommunicator_   = context->simulationCommunicator_;
    multiSimulation_          = context->multiSimulation_.get();
}

Mdrunner::BuilderImplementation::~BuilderImplementation() = default;

Mdrunner::BuilderImplementation&
Mdrunner::BuilderImplementation::setExtraMdrunOptions(const MdrunOptions&    options,
                                                      const real             forceWarningThreshold,
                                                      const StartingBehavior startingBehavior)
{
    mdrunOptions_          = options;
    forceWarningThreshold_ = forceWarningThreshold;
    startingBehavior_      = startingBehavior;
    return *this;
}

void Mdrunner::BuilderImplementation::addDomdec(const DomdecOptions& options)
{
    domdecOptions_ = options;
}

void Mdrunner::BuilderImplementation::addVerletList(int nstlist)
{
    nstlist_ = nstlist;
}

void Mdrunner::BuilderImplementation::addReplicaExchange(const ReplicaExchangeParameters& params)
{
    replicaExchangeParameters_ = params;
}

Mdrunner Mdrunner::BuilderImplementation::build()
{
    auto newRunner = Mdrunner(std::move(mdModules_));

    newRunner.mdrunOptions     = mdrunOptions_;
    newRunner.pforce           = forceWarningThreshold_;
    newRunner.startingBehavior = startingBehavior_;
    newRunner.domdecOptions    = domdecOptions_;

    // \todo determine an invariant to check or confirm that all gmx_hw_opt_t objects are valid
    newRunner.hw_opt = hardwareOptions_;

    // No invariant to check. This parameter exists to optionally override other behavior.
    newRunner.nstlist_cmdline = nstlist_;

    newRunner.replExParams = replicaExchangeParameters_;

    newRunner.filenames = filenames_;

    newRunner.libraryWorldCommunicator = libraryWorldCommunicator_;

    newRunner.simulationCommunicator = simulationCommunicator_;

    // nullptr is a valid value for the multisim handle
    newRunner.ms = multiSimulation_;

    if (hwinfo_)
    {
        newRunner.hwinfo_ = hwinfo_;
    }
    else
    {
        GMX_THROW(gmx::APIError(
                "MdrunnerBuilder::addHardwareDetectionResult() is required before build()"));
    }

    if (inputHolder_)
    {
        newRunner.inputHolder_ = std::move(inputHolder_);
    }
    else
    {
        GMX_THROW(gmx::APIError("MdrunnerBuilder::addInput() is required before build()."));
    }

    // \todo Clarify ownership and lifetime management for gmx_output_env_t
    // \todo Update sanity checking when output environment has clearly specified invariants.
    // Initialization and default values for oenv are not well specified in the current version.
    if (outputEnvironment_)
    {
        newRunner.oenv = outputEnvironment_;
    }
    else
    {
        GMX_THROW(gmx::APIError(
                "MdrunnerBuilder::addOutputEnvironment() is required before build()"));
    }

    newRunner.logFileHandle = logFileHandle_;

    if (nbpu_opt_)
    {
        newRunner.nbpu_opt = nbpu_opt_;
    }
    else
    {
        GMX_THROW(gmx::APIError("MdrunnerBuilder::addNonBonded() is required before build()"));
    }

    if (pme_opt_ && pme_fft_opt_)
    {
        newRunner.pme_opt     = pme_opt_;
        newRunner.pme_fft_opt = pme_fft_opt_;
    }
    else
    {
        GMX_THROW(gmx::APIError("MdrunnerBuilder::addElectrostatics() is required before build()"));
    }

    if (bonded_opt_)
    {
        newRunner.bonded_opt = bonded_opt_;
    }
    else
    {
        GMX_THROW(gmx::APIError(
                "MdrunnerBuilder::addBondedTaskAssignment() is required before build()"));
    }

    if (update_opt_)
    {
        newRunner.update_opt = update_opt_;
    }
    else
    {
        GMX_THROW(gmx::APIError(
                "MdrunnerBuilder::addUpdateTaskAssignment() is required before build()  "));
    }


    newRunner.restraintManager_ = std::make_unique<gmx::RestraintManager>();

    if (stopHandlerBuilder_)
    {
        newRunner.stopHandlerBuilder_ = std::move(stopHandlerBuilder_);
    }
    else
    {
        newRunner.stopHandlerBuilder_ = std::make_unique<StopHandlerBuilder>();
    }

    return newRunner;
}

void Mdrunner::BuilderImplementation::addHardwareDetectionResult(const gmx_hw_info_t* hwinfo)
{
    hwinfo_ = hwinfo;
}

void Mdrunner::BuilderImplementation::addNonBonded(const char* nbpu_opt)
{
    nbpu_opt_ = nbpu_opt;
}

void Mdrunner::BuilderImplementation::addPME(const char* pme_opt, const char* pme_fft_opt)
{
    pme_opt_     = pme_opt;
    pme_fft_opt_ = pme_fft_opt;
}

void Mdrunner::BuilderImplementation::addBondedTaskAssignment(const char* bonded_opt)
{
    bonded_opt_ = bonded_opt;
}

void Mdrunner::BuilderImplementation::addUpdateTaskAssignment(const char* update_opt)
{
    update_opt_ = update_opt;
}

void Mdrunner::BuilderImplementation::addHardwareOptions(const gmx_hw_opt_t& hardwareOptions)
{
    hardwareOptions_ = hardwareOptions;
}

void Mdrunner::BuilderImplementation::addFilenames(ArrayRef<const t_filenm> filenames)
{
    filenames_ = filenames;
}

void Mdrunner::BuilderImplementation::addOutputEnvironment(gmx_output_env_t* outputEnvironment)
{
    outputEnvironment_ = outputEnvironment;
}

void Mdrunner::BuilderImplementation::addLogFile(t_fileio* logFileHandle)
{
    logFileHandle_ = logFileHandle;
}

void Mdrunner::BuilderImplementation::addStopHandlerBuilder(std::unique_ptr<StopHandlerBuilder> builder)
{
    stopHandlerBuilder_ = std::move(builder);
}

void Mdrunner::BuilderImplementation::addInput(SimulationInputHandle inputHolder)
{
    inputHolder_ = std::move(inputHolder);
}

MdrunnerBuilder::MdrunnerBuilder(std::unique_ptr<MDModules>           mdModules,
                                 compat::not_null<SimulationContext*> context) :
    impl_{ std::make_unique<Mdrunner::BuilderImplementation>(std::move(mdModules), context) }
{
}

MdrunnerBuilder::~MdrunnerBuilder() = default;

MdrunnerBuilder& MdrunnerBuilder::addHardwareDetectionResult(const gmx_hw_info_t* hwinfo)
{
    impl_->addHardwareDetectionResult(hwinfo);
    return *this;
}

MdrunnerBuilder& MdrunnerBuilder::addSimulationMethod(const MdrunOptions&    options,
                                                      real                   forceWarningThreshold,
                                                      const StartingBehavior startingBehavior)
{
    impl_->setExtraMdrunOptions(options, forceWarningThreshold, startingBehavior);
    return *this;
}

MdrunnerBuilder& MdrunnerBuilder::addDomainDecomposition(const DomdecOptions& options)
{
    impl_->addDomdec(options);
    return *this;
}

MdrunnerBuilder& MdrunnerBuilder::addNeighborList(int nstlist)
{
    impl_->addVerletList(nstlist);
    return *this;
}

MdrunnerBuilder& MdrunnerBuilder::addReplicaExchange(const ReplicaExchangeParameters& params)
{
    impl_->addReplicaExchange(params);
    return *this;
}

MdrunnerBuilder& MdrunnerBuilder::addNonBonded(const char* nbpu_opt)
{
    impl_->addNonBonded(nbpu_opt);
    return *this;
}

MdrunnerBuilder& MdrunnerBuilder::addElectrostatics(const char* pme_opt, const char* pme_fft_opt)
{
    // The builder method may become more general in the future, but in this version,
    // parameters for PME electrostatics are both required and the only parameters
    // available.
    if (pme_opt && pme_fft_opt)
    {
        impl_->addPME(pme_opt, pme_fft_opt);
    }
    else
    {
        GMX_THROW(
                gmx::InvalidInputError("addElectrostatics() arguments must be non-null pointers."));
    }
    return *this;
}

MdrunnerBuilder& MdrunnerBuilder::addBondedTaskAssignment(const char* bonded_opt)
{
    impl_->addBondedTaskAssignment(bonded_opt);
    return *this;
}

MdrunnerBuilder& MdrunnerBuilder::addUpdateTaskAssignment(const char* update_opt)
{
    impl_->addUpdateTaskAssignment(update_opt);
    return *this;
}

Mdrunner MdrunnerBuilder::build()
{
    return impl_->build();
}

MdrunnerBuilder& MdrunnerBuilder::addHardwareOptions(const gmx_hw_opt_t& hardwareOptions)
{
    impl_->addHardwareOptions(hardwareOptions);
    return *this;
}

MdrunnerBuilder& MdrunnerBuilder::addFilenames(ArrayRef<const t_filenm> filenames)
{
    impl_->addFilenames(filenames);
    return *this;
}

MdrunnerBuilder& MdrunnerBuilder::addOutputEnvironment(gmx_output_env_t* outputEnvironment)
{
    impl_->addOutputEnvironment(outputEnvironment);
    return *this;
}

MdrunnerBuilder& MdrunnerBuilder::addLogFile(t_fileio* logFileHandle)
{
    impl_->addLogFile(logFileHandle);
    return *this;
}

MdrunnerBuilder& MdrunnerBuilder::addStopHandlerBuilder(std::unique_ptr<StopHandlerBuilder> builder)
{
    impl_->addStopHandlerBuilder(std::move(builder));
    return *this;
}

MdrunnerBuilder& MdrunnerBuilder::addInput(SimulationInputHandle input)
{
    impl_->addInput(std::move(input));
    return *this;
}

MdrunnerBuilder::MdrunnerBuilder(MdrunnerBuilder&&) noexcept = default;

MdrunnerBuilder& MdrunnerBuilder::operator=(MdrunnerBuilder&&) noexcept = default;

} // namespace gmx<|MERGE_RESOLUTION|>--- conflicted
+++ resolved
@@ -161,12 +161,8 @@
 #include "gromacs/utility/keyvaluetree.h"
 #include "gromacs/utility/logger.h"
 #include "gromacs/utility/loggerbuilder.h"
-<<<<<<< HEAD
 #include "gromacs/utility/messagestringcollector.h"
-#include "gromacs/utility/mdmodulenotification.h"
-=======
 #include "gromacs/utility/mdmodulesnotifiers.h"
->>>>>>> fdf8f265
 #include "gromacs/utility/physicalnodecommunicator.h"
 #include "gromacs/utility/pleasecite.h"
 #include "gromacs/utility/programcontext.h"
@@ -260,7 +256,6 @@
     return environmentVariableIsSet;
 }
 
-<<<<<<< HEAD
 /*! \brief Return whether GPU halo exchange can be enabled.
  *
  * If the environment variable is set, the implementation uses GPU halo exchange
@@ -272,20 +267,12 @@
                                      const bool      useGpuForNonbonded)
 {
     const char* environmentVariableName = "GMX_GPU_DD_COMMS";
-=======
-    devFlags.enableGpuBufferOps =
-            GMX_GPU_CUDA && useGpuForNonbonded && (getenv("GMX_USE_GPU_BUFFER_OPS") != nullptr);
-    devFlags.enableGpuHaloExchange = GMX_GPU_CUDA && getenv("GMX_GPU_DD_COMMS") != nullptr;
-    devFlags.forceGpuUpdateDefault = (getenv("GMX_FORCE_UPDATE_DEFAULT_GPU") != nullptr) || GMX_FAHCORE;
-    devFlags.enableGpuPmePPComm = GMX_GPU_CUDA && getenv("GMX_GPU_PME_PP_COMMS") != nullptr;
->>>>>>> fdf8f265
 
     if (!canEnableCudaAwareDeveloperFeature(environmentVariableName))
     {
         return false;
     }
 
-<<<<<<< HEAD
     MessageStringCollector messageCollector;
     messageCollector.startContext(
             formatString("%s environment variable detected, but the 'GPU halo exchange' feature "
@@ -296,11 +283,6 @@
         messageCollector.append("nonbonded interactions are not offloaded.");
     }
     if (GMX_LIB_MPI && !haveDetectedCudaAwareMpi && !forceCudaAwareMpi)
-=======
-    // Direct GPU comm path is being used with CUDA_AWARE_MPI
-    // make sure underlying MPI implementation is CUDA-aware
-    if (!GMX_THREAD_MPI && (devFlags.enableGpuPmePPComm || devFlags.enableGpuHaloExchange))
->>>>>>> fdf8f265
     {
         messageCollector.append("GROMACS couldn't detect CUDA awareness in the MPI library.");
     }
@@ -346,7 +328,6 @@
     {
         if (pmeRunMode == PmeRunMode::Mixed)
         {
-<<<<<<< HEAD
             messageCollector.append(
                     "PME FFT and gather are not offloaded to the GPU (PME is running in mixed "
                     "mode).");
@@ -354,47 +335,6 @@
         else
         {
             messageCollector.append("PME is not offloaded to the GPU.");
-=======
-            devFlags.usingCudaAwareMpi = true;
-            GMX_LOG(mdlog.warning)
-                    .asParagraph()
-                    .appendTextFormatted(
-                            "Using CUDA-aware MPI for 'GPU halo exchange' or 'GPU PME-PP "
-                            "communications' feature.");
-        }
-        else
-        {
-            if (devFlags.enableGpuHaloExchange)
-            {
-                GMX_LOG(mdlog.warning)
-                        .asParagraph()
-                        .appendTextFormatted(
-                                "GMX_GPU_DD_COMMS environment variable detected, but the 'GPU "
-                                "halo exchange' feature will not be enabled as GROMACS couldn't "
-                                "detect CUDA_aware support in underlying MPI implementation.");
-                devFlags.enableGpuHaloExchange = false;
-            }
-            if (devFlags.enableGpuPmePPComm)
-            {
-                GMX_LOG(mdlog.warning)
-                        .asParagraph()
-                        .appendText(
-                                "GMX_GPU_PME_PP_COMMS environment variable detected, but the "
-                                "'GPU PME-PP communications' feature will not be enabled as "
-                                "GROMACS couldn't "
-                                "detect CUDA_aware support in underlying MPI implementation.");
-                devFlags.enableGpuPmePPComm = false;
-            }
-
-            GMX_LOG(mdlog.warning)
-                    .asParagraph()
-                    .appendTextFormatted(
-                            "GROMACS recommends use of latest OpenMPI version for CUDA-aware "
-                            "support. "
-                            "If you are certain about CUDA-aware support in your MPI library, "
-                            "you can force it's use by setting environment variable "
-                            " GMX_FORCE_CUDA_AWARE_MPI.");
->>>>>>> fdf8f265
         }
     }
     if (GMX_LIB_MPI && !haveDetectedCudaAwareMpi && !forceCudaAwareMpi)
