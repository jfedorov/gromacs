/*
 * This file is part of the GROMACS molecular simulation package.
 *
 * Copyright (c) 1991-2000, University of Groningen, The Netherlands.
 * Copyright (c) 2001-2004, The GROMACS development team.
 * Copyright (c) 2013,2014,2015,2016,2017, The GROMACS development team.
 * Copyright (c) 2018,2019,2020, by the GROMACS development team, led by
 * Mark Abraham, David van der Spoel, Berk Hess, and Erik Lindahl,
 * and including many others, as listed in the AUTHORS file in the
 * top-level source directory and at http://www.gromacs.org.
 *
 * GROMACS is free software; you can redistribute it and/or
 * modify it under the terms of the GNU Lesser General Public License
 * as published by the Free Software Foundation; either version 2.1
 * of the License, or (at your option) any later version.
 *
 * GROMACS is distributed in the hope that it will be useful,
 * but WITHOUT ANY WARRANTY; without even the implied warranty of
 * MERCHANTABILITY or FITNESS FOR A PARTICULAR PURPOSE.  See the GNU
 * Lesser General Public License for more details.
 *
 * You should have received a copy of the GNU Lesser General Public
 * License along with GROMACS; if not, see
 * http://www.gnu.org/licenses, or write to the Free Software Foundation,
 * Inc., 51 Franklin Street, Fifth Floor, Boston, MA  02110-1301  USA.
 *
 * If you want to redistribute modifications to GROMACS, please
 * consider that scientific software is very special. Version
 * control is crucial - bugs must be traceable. We will be happy to
 * consider code for inclusion in the official distribution, but
 * derived work must not be called official GROMACS. Details are found
 * in the README & COPYING files - if they are missing, get the
 * official version at http://www.gromacs.org.
 *
 * To help us fund GROMACS development, we humbly ask that you cite
 * the research papers on the package. Check out http://www.gromacs.org.
 */
#include "gmxpre.h"

#include "readir.h"

#include <cctype>
#include <climits>
#include <cmath>
#include <cstdlib>

#include <algorithm>
#include <string>

#include "gromacs/awh/read_params.h"
#include "gromacs/fileio/readinp.h"
#include "gromacs/fileio/warninp.h"
#include "gromacs/gmxlib/network.h"
#include "gromacs/gmxpreprocess/toputil.h"
#include "gromacs/math/functions.h"
#include "gromacs/math/units.h"
#include "gromacs/math/vec.h"
#include "gromacs/mdlib/calc_verletbuf.h"
#include "gromacs/mdrun/mdmodules.h"
#include "gromacs/mdtypes/inputrec.h"
#include "gromacs/mdtypes/md_enums.h"
#include "gromacs/mdtypes/pull_params.h"
#include "gromacs/options/options.h"
#include "gromacs/options/treesupport.h"
#include "gromacs/pbcutil/pbc.h"
#include "gromacs/selection/indexutil.h"
#include "gromacs/topology/block.h"
#include "gromacs/topology/ifunc.h"
#include "gromacs/topology/index.h"
#include "gromacs/topology/mtop_util.h"
#include "gromacs/topology/symtab.h"
#include "gromacs/topology/topology.h"
#include "gromacs/utility/cstringutil.h"
#include "gromacs/utility/exceptions.h"
#include "gromacs/utility/fatalerror.h"
#include "gromacs/utility/filestream.h"
#include "gromacs/utility/gmxassert.h"
#include "gromacs/utility/ikeyvaluetreeerror.h"
#include "gromacs/utility/keyvaluetree.h"
#include "gromacs/utility/keyvaluetreebuilder.h"
#include "gromacs/utility/keyvaluetreemdpwriter.h"
#include "gromacs/utility/keyvaluetreetransform.h"
#include "gromacs/utility/mdmodulenotification.h"
#include "gromacs/utility/smalloc.h"
#include "gromacs/utility/strconvert.h"
#include "gromacs/utility/stringcompare.h"
#include "gromacs/utility/stringutil.h"
#include "gromacs/utility/textwriter.h"

#define MAXPTR 254
#define NOGID 255

/* Resource parameters
 * Do not change any of these until you read the instruction
 * in readinp.h. Some cpp's do not take spaces after the backslash
 * (like the c-shell), which will give you a very weird compiler
 * message.
 */

struct gmx_inputrec_strings
{
    char tcgrps[STRLEN], tau_t[STRLEN], ref_t[STRLEN], acc[STRLEN], accgrps[STRLEN], freeze[STRLEN],
            frdim[STRLEN], energy[STRLEN], user1[STRLEN], user2[STRLEN], vcm[STRLEN],
            x_compressed_groups[STRLEN], couple_moltype[STRLEN], orirefitgrp[STRLEN],
            egptable[STRLEN], egpexcl[STRLEN], wall_atomtype[STRLEN], wall_density[STRLEN],
            deform[STRLEN], QMMM[STRLEN], imd_grp[STRLEN];
<<<<<<< HEAD
    char   fep_lambda[efptNR][STRLEN];
    char   lambda_weights[STRLEN];
    char** pull_grp;
    char** rot_grp;
    char   anneal[STRLEN], anneal_npoints[STRLEN], anneal_time[STRLEN], anneal_temp[STRLEN];
=======
    char                     fep_lambda[efptNR][STRLEN];
    char                     lambda_weights[STRLEN];
    std::vector<std::string> pullGroupNames;
    std::vector<std::string> rotateGroupNames;
    char anneal[STRLEN], anneal_npoints[STRLEN], anneal_time[STRLEN], anneal_temp[STRLEN];
    char QMmethod[STRLEN], QMbasis[STRLEN], QMcharge[STRLEN], QMmult[STRLEN], bSH[STRLEN],
            CASorbitals[STRLEN], CASelectrons[STRLEN], SAon[STRLEN], SAoff[STRLEN], SAsteps[STRLEN];
};
>>>>>>> f9b5d386

static gmx_inputrec_strings* inputrecStrings = nullptr;

void init_inputrec_strings()
{
    if (inputrecStrings)
    {
        gmx_incons(
                "Attempted to call init_inputrec_strings before calling done_inputrec_strings. "
                "Only one inputrec (i.e. .mdp file) can be parsed at a time.");
    }
    inputrecStrings = new gmx_inputrec_strings();
}

void done_inputrec_strings()
{
    delete inputrecStrings;
    inputrecStrings = nullptr;
}


enum
{
    egrptpALL,         /* All particles have to be a member of a group.     */
    egrptpALL_GENREST, /* A rest group with name is generated for particles *
                        * that are not part of any group.                   */
    egrptpPART,        /* As egrptpALL_GENREST, but no name is generated    *
                        * for the rest group.                               */
    egrptpONE          /* Merge all selected groups into one group,         *
                        * make a rest group for the remaining particles.    */
};

static const char* constraints[eshNR + 1] = { "none",     "h-bonds",    "all-bonds",
                                              "h-angles", "all-angles", nullptr };

static const char* couple_lam[ecouplamNR + 1] = { "vdw-q", "vdw", "q", "none", nullptr };

static void GetSimTemps(int ntemps, t_simtemp* simtemp, double* temperature_lambdas)
{

    int i;

    for (i = 0; i < ntemps; i++)
    {
        /* simple linear scaling -- allows more control */
        if (simtemp->eSimTempScale == esimtempLINEAR)
        {
            simtemp->temperatures[i] =
                    simtemp->simtemp_low
                    + (simtemp->simtemp_high - simtemp->simtemp_low) * temperature_lambdas[i];
        }
        else if (simtemp->eSimTempScale
                 == esimtempGEOMETRIC) /* should give roughly equal acceptance for constant heat capacity . . . */
        {
            simtemp->temperatures[i] = simtemp->simtemp_low
                                       * std::pow(simtemp->simtemp_high / simtemp->simtemp_low,
                                                  static_cast<real>((1.0 * i) / (ntemps - 1)));
        }
        else if (simtemp->eSimTempScale == esimtempEXPONENTIAL)
        {
            simtemp->temperatures[i] = simtemp->simtemp_low
                                       + (simtemp->simtemp_high - simtemp->simtemp_low)
                                                 * (std::expm1(temperature_lambdas[i]) / std::expm1(1.0));
        }
        else
        {
            char errorstr[128];
            sprintf(errorstr, "eSimTempScale=%d not defined", simtemp->eSimTempScale);
            gmx_fatal(FARGS, "%s", errorstr);
        }
    }
}


static void _low_check(bool b, const char* s, warninp_t wi)
{
    if (b)
    {
        warning_error(wi, s);
    }
}

static void check_nst(const char* desc_nst, int nst, const char* desc_p, int* p, warninp_t wi)
{
    char buf[STRLEN];

    if (*p > 0 && *p % nst != 0)
    {
        /* Round up to the next multiple of nst */
        *p = ((*p) / nst + 1) * nst;
        sprintf(buf, "%s should be a multiple of %s, changing %s to %d\n", desc_p, desc_nst, desc_p, *p);
        warning(wi, buf);
    }
}

static int lcd(int n1, int n2)
{
    int d, i;

    d = 1;
    for (i = 2; (i <= n1 && i <= n2); i++)
    {
        if (n1 % i == 0 && n2 % i == 0)
        {
            d = i;
        }
    }

    return d;
}

//! Convert legacy mdp entries to modern ones.
static void process_interaction_modifier(int* eintmod)
{
    if (*eintmod == eintmodPOTSHIFT_VERLET_UNSUPPORTED)
    {
        *eintmod = eintmodPOTSHIFT;
    }
}

void check_ir(const char*                   mdparin,
              const gmx::MdModulesNotifier& mdModulesNotifier,
              t_inputrec*                   ir,
              t_gromppopts*                 opts,
              warninp_t                     wi)
/* Check internal consistency.
 * NOTE: index groups are not set here yet, don't check things
 * like temperature coupling group options here, but in triple_check
 */
{
    /* Strange macro: first one fills the err_buf, and then one can check
     * the condition, which will print the message and increase the error
     * counter.
     */
#define CHECK(b) _low_check(b, err_buf, wi)
    char        err_buf[256], warn_buf[STRLEN];
    int         i, j;
    real        dt_pcoupl;
    t_lambda*   fep    = ir->fepvals;
    t_expanded* expand = ir->expandedvals;

    set_warning_line(wi, mdparin, -1);

    if (ir->coulombtype == eelRF_NEC_UNSUPPORTED)
    {
        sprintf(warn_buf, "%s electrostatics is no longer supported", eel_names[eelRF_NEC_UNSUPPORTED]);
        warning_error(wi, warn_buf);
    }

    /* BASIC CUT-OFF STUFF */
    if (ir->rcoulomb < 0)
    {
        warning_error(wi, "rcoulomb should be >= 0");
    }
    if (ir->rvdw < 0)
    {
        warning_error(wi, "rvdw should be >= 0");
    }
    if (ir->rlist < 0 && !(ir->cutoff_scheme == ecutsVERLET && ir->verletbuf_tol > 0))
    {
        warning_error(wi, "rlist should be >= 0");
    }
    sprintf(err_buf,
            "nstlist can not be smaller than 0. (If you were trying to use the heuristic "
            "neighbour-list update scheme for efficient buffering for improved energy "
            "conservation, please use the Verlet cut-off scheme instead.)");
    CHECK(ir->nstlist < 0);

    process_interaction_modifier(&ir->coulomb_modifier);
    process_interaction_modifier(&ir->vdw_modifier);

    if (ir->cutoff_scheme == ecutsGROUP)
    {
        gmx_fatal(FARGS,
                  "The group cutoff scheme has been removed since GROMACS 2020. "
                  "Please use the Verlet cutoff scheme.");
    }
    if (ir->cutoff_scheme == ecutsVERLET)
    {
        real rc_max;

        /* Normal Verlet type neighbor-list, currently only limited feature support */
        if (inputrec2nboundeddim(ir) < 3)
        {
            warning_error(wi, "With Verlet lists only full pbc or pbc=xy with walls is supported");
        }

        // We don't (yet) have general Verlet kernels for rcoulomb!=rvdw
        if (ir->rcoulomb != ir->rvdw)
        {
            // Since we have PME coulomb + LJ cut-off kernels with rcoulomb>rvdw
            // for PME load balancing, we can support this exception.
            bool bUsesPmeTwinRangeKernel = (EEL_PME_EWALD(ir->coulombtype) && ir->vdwtype == evdwCUT
                                            && ir->rcoulomb > ir->rvdw);
            if (!bUsesPmeTwinRangeKernel)
            {
                warning_error(wi,
                              "With Verlet lists rcoulomb!=rvdw is not supported (except for "
                              "rcoulomb>rvdw with PME electrostatics)");
            }
        }

        if (ir->vdwtype == evdwSHIFT || ir->vdwtype == evdwSWITCH)
        {
            if (ir->vdw_modifier == eintmodNONE || ir->vdw_modifier == eintmodPOTSHIFT)
            {
                ir->vdw_modifier = (ir->vdwtype == evdwSHIFT ? eintmodFORCESWITCH : eintmodPOTSWITCH);

                sprintf(warn_buf,
                        "Replacing vdwtype=%s by the equivalent combination of vdwtype=%s and "
                        "vdw_modifier=%s",
                        evdw_names[ir->vdwtype], evdw_names[evdwCUT], eintmod_names[ir->vdw_modifier]);
                warning_note(wi, warn_buf);

                ir->vdwtype = evdwCUT;
            }
            else
            {
                sprintf(warn_buf, "Unsupported combination of vdwtype=%s and vdw_modifier=%s",
                        evdw_names[ir->vdwtype], eintmod_names[ir->vdw_modifier]);
                warning_error(wi, warn_buf);
            }
        }

        if (!(ir->vdwtype == evdwCUT || ir->vdwtype == evdwPME))
        {
            warning_error(wi,
                          "With Verlet lists only cut-off and PME LJ interactions are supported");
        }
        if (!(ir->coulombtype == eelCUT || EEL_RF(ir->coulombtype) || EEL_PME(ir->coulombtype)
              || ir->coulombtype == eelEWALD))
        {
            warning_error(wi,
                          "With Verlet lists only cut-off, reaction-field, PME and Ewald "
                          "electrostatics are supported");
        }
        if (!(ir->coulomb_modifier == eintmodNONE || ir->coulomb_modifier == eintmodPOTSHIFT))
        {
            sprintf(warn_buf, "coulomb_modifier=%s is not supported", eintmod_names[ir->coulomb_modifier]);
            warning_error(wi, warn_buf);
        }

        if (EEL_USER(ir->coulombtype))
        {
            sprintf(warn_buf, "Coulomb type %s is not supported with the verlet scheme",
                    eel_names[ir->coulombtype]);
            warning_error(wi, warn_buf);
        }

        if (ir->nstlist <= 0)
        {
            warning_error(wi, "With Verlet lists nstlist should be larger than 0");
        }

        if (ir->nstlist < 10)
        {
            warning_note(wi,
                         "With Verlet lists the optimal nstlist is >= 10, with GPUs >= 20. Note "
                         "that with the Verlet scheme, nstlist has no effect on the accuracy of "
                         "your simulation.");
        }

        rc_max = std::max(ir->rvdw, ir->rcoulomb);

        if (EI_TPI(ir->eI))
        {
            /* With TPI we set the pairlist cut-off later using the radius of the insterted molecule */
            ir->verletbuf_tol = 0;
            ir->rlist         = rc_max;
        }
        else if (ir->verletbuf_tol <= 0)
        {
            if (ir->verletbuf_tol == 0)
            {
                warning_error(wi, "Can not have Verlet buffer tolerance of exactly 0");
            }

            if (ir->rlist < rc_max)
            {
                warning_error(wi,
                              "With verlet lists rlist can not be smaller than rvdw or rcoulomb");
            }

            if (ir->rlist == rc_max && ir->nstlist > 1)
            {
                warning_note(
                        wi,
                        "rlist is equal to rvdw and/or rcoulomb: there is no explicit Verlet "
                        "buffer. The cluster pair list does have a buffering effect, but choosing "
                        "a larger rlist might be necessary for good energy conservation.");
            }
        }
        else
        {
            if (ir->rlist > rc_max)
            {
                warning_note(wi,
                             "You have set rlist larger than the interaction cut-off, but you also "
                             "have verlet-buffer-tolerance > 0. Will set rlist using "
                             "verlet-buffer-tolerance.");
            }

            if (ir->nstlist == 1)
            {
                /* No buffer required */
                ir->rlist = rc_max;
            }
            else
            {
                if (EI_DYNAMICS(ir->eI))
                {
                    if (inputrec2nboundeddim(ir) < 3)
                    {
                        warning_error(wi,
                                      "The box volume is required for calculating rlist from the "
                                      "energy drift with verlet-buffer-tolerance > 0. You are "
                                      "using at least one unbounded dimension, so no volume can be "
                                      "computed. Either use a finite box, or set rlist yourself "
                                      "together with verlet-buffer-tolerance = -1.");
                    }
                    /* Set rlist temporarily so we can continue processing */
                    ir->rlist = rc_max;
                }
                else
                {
                    /* Set the buffer to 5% of the cut-off */
                    ir->rlist = (1.0 + verlet_buffer_ratio_nodynamics) * rc_max;
                }
            }
        }
    }

    /* GENERAL INTEGRATOR STUFF */
    if (!EI_MD(ir->eI))
    {
        if (ir->etc != etcNO)
        {
            if (EI_RANDOM(ir->eI))
            {
                sprintf(warn_buf,
                        "Setting tcoupl from '%s' to 'no'. %s handles temperature coupling "
                        "implicitly. See the documentation for more information on which "
                        "parameters affect temperature for %s.",
                        etcoupl_names[ir->etc], ei_names[ir->eI], ei_names[ir->eI]);
            }
            else
            {
                sprintf(warn_buf,
                        "Setting tcoupl from '%s' to 'no'. Temperature coupling does not apply to "
                        "%s.",
                        etcoupl_names[ir->etc], ei_names[ir->eI]);
            }
            warning_note(wi, warn_buf);
        }
        ir->etc = etcNO;
    }
    if (ir->eI == eiVVAK)
    {
        sprintf(warn_buf,
                "Integrator method %s is implemented primarily for validation purposes; for "
                "molecular dynamics, you should probably be using %s or %s",
                ei_names[eiVVAK], ei_names[eiMD], ei_names[eiVV]);
        warning_note(wi, warn_buf);
    }
    if (!EI_DYNAMICS(ir->eI))
    {
        if (ir->epc != epcNO)
        {
            sprintf(warn_buf,
                    "Setting pcoupl from '%s' to 'no'. Pressure coupling does not apply to %s.",
                    epcoupl_names[ir->epc], ei_names[ir->eI]);
            warning_note(wi, warn_buf);
        }
        ir->epc = epcNO;
    }
    if (EI_DYNAMICS(ir->eI))
    {
        if (ir->nstcalcenergy < 0)
        {
            ir->nstcalcenergy = ir_optimal_nstcalcenergy(ir);
            if (ir->nstenergy != 0 && ir->nstenergy < ir->nstcalcenergy)
            {
                /* nstcalcenergy larger than nstener does not make sense.
                 * We ideally want nstcalcenergy=nstener.
                 */
                if (ir->nstlist > 0)
                {
                    ir->nstcalcenergy = lcd(ir->nstenergy, ir->nstlist);
                }
                else
                {
                    ir->nstcalcenergy = ir->nstenergy;
                }
            }
        }
        else if ((ir->nstenergy > 0 && ir->nstcalcenergy > ir->nstenergy)
                 || (ir->efep != efepNO && ir->fepvals->nstdhdl > 0
                     && (ir->nstcalcenergy > ir->fepvals->nstdhdl)))

        {
            const char* nsten    = "nstenergy";
            const char* nstdh    = "nstdhdl";
            const char* min_name = nsten;
            int         min_nst  = ir->nstenergy;

            /* find the smallest of ( nstenergy, nstdhdl ) */
            if (ir->efep != efepNO && ir->fepvals->nstdhdl > 0
                && (ir->nstenergy == 0 || ir->fepvals->nstdhdl < ir->nstenergy))
            {
                min_nst  = ir->fepvals->nstdhdl;
                min_name = nstdh;
            }
            /* If the user sets nstenergy small, we should respect that */
            sprintf(warn_buf, "Setting nstcalcenergy (%d) equal to %s (%d)", ir->nstcalcenergy,
                    min_name, min_nst);
            warning_note(wi, warn_buf);
            ir->nstcalcenergy = min_nst;
        }

        if (ir->epc != epcNO)
        {
            if (ir->nstpcouple < 0)
            {
                ir->nstpcouple = ir_optimal_nstpcouple(ir);
            }
        }

        if (ir->nstcalcenergy > 0)
        {
            if (ir->efep != efepNO)
            {
                /* nstdhdl should be a multiple of nstcalcenergy */
                check_nst("nstcalcenergy", ir->nstcalcenergy, "nstdhdl", &ir->fepvals->nstdhdl, wi);
            }
            if (ir->bExpanded)
            {
                /* nstexpanded should be a multiple of nstcalcenergy */
                check_nst("nstcalcenergy", ir->nstcalcenergy, "nstexpanded",
                          &ir->expandedvals->nstexpanded, wi);
            }
            /* for storing exact averages nstenergy should be
             * a multiple of nstcalcenergy
             */
            check_nst("nstcalcenergy", ir->nstcalcenergy, "nstenergy", &ir->nstenergy, wi);
        }

        // Inquire all MdModules, if their parameters match with the energy
        // calculation frequency
        gmx::EnergyCalculationFrequencyErrors energyCalculationFrequencyErrors(ir->nstcalcenergy);
        mdModulesNotifier.preProcessingNotifications_.notify(&energyCalculationFrequencyErrors);

        // Emit all errors from the energy calculation frequency checks
        for (const std::string& energyFrequencyErrorMessage :
             energyCalculationFrequencyErrors.errorMessages())
        {
            warning_error(wi, energyFrequencyErrorMessage);
        }
    }

    if (ir->nsteps == 0 && !ir->bContinuation)
    {
        warning_note(wi,
                     "For a correct single-point energy evaluation with nsteps = 0, use "
                     "continuation = yes to avoid constraining the input coordinates.");
    }

    /* LD STUFF */
    if ((EI_SD(ir->eI) || ir->eI == eiBD) && ir->bContinuation && ir->ld_seed != -1)
    {
        warning_note(wi,
                     "You are doing a continuation with SD or BD, make sure that ld_seed is "
                     "different from the previous run (using ld_seed=-1 will ensure this)");
    }

    /* TPI STUFF */
    if (EI_TPI(ir->eI))
    {
        sprintf(err_buf, "TPI only works with pbc = %s", c_pbcTypeNames[PbcType::Xyz].c_str());
        CHECK(ir->pbcType != PbcType::Xyz);
        sprintf(err_buf, "with TPI nstlist should be larger than zero");
        CHECK(ir->nstlist <= 0);
        sprintf(err_buf, "TPI does not work with full electrostatics other than PME");
        CHECK(EEL_FULL(ir->coulombtype) && !EEL_PME(ir->coulombtype));
    }

    /* SHAKE / LINCS */
    if ((opts->nshake > 0) && (opts->bMorse))
    {
        sprintf(warn_buf, "Using morse bond-potentials while constraining bonds is useless");
        warning(wi, warn_buf);
    }

    if ((EI_SD(ir->eI) || ir->eI == eiBD) && ir->bContinuation && ir->ld_seed != -1)
    {
        warning_note(wi,
                     "You are doing a continuation with SD or BD, make sure that ld_seed is "
                     "different from the previous run (using ld_seed=-1 will ensure this)");
    }
    /* verify simulated tempering options */

    if (ir->bSimTemp)
    {
        bool bAllTempZero = TRUE;
        for (i = 0; i < fep->n_lambda; i++)
        {
            sprintf(err_buf, "Entry %d for %s must be between 0 and 1, instead is %g", i,
                    efpt_names[efptTEMPERATURE], fep->all_lambda[efptTEMPERATURE][i]);
            CHECK((fep->all_lambda[efptTEMPERATURE][i] < 0) || (fep->all_lambda[efptTEMPERATURE][i] > 1));
            if (fep->all_lambda[efptTEMPERATURE][i] > 0)
            {
                bAllTempZero = FALSE;
            }
        }
        sprintf(err_buf, "if simulated tempering is on, temperature-lambdas may not be all zero");
        CHECK(bAllTempZero == TRUE);

        sprintf(err_buf, "Simulated tempering is currently only compatible with md-vv");
        CHECK(ir->eI != eiVV);

        /* check compatability of the temperature coupling with simulated tempering */

        if (ir->etc == etcNOSEHOOVER)
        {
            sprintf(warn_buf,
                    "Nose-Hoover based temperature control such as [%s] my not be "
                    "entirelyconsistent with simulated tempering",
                    etcoupl_names[ir->etc]);
            warning_note(wi, warn_buf);
        }

        /* check that the temperatures make sense */

        sprintf(err_buf,
                "Higher simulated tempering temperature (%g) must be >= than the simulated "
                "tempering lower temperature (%g)",
                ir->simtempvals->simtemp_high, ir->simtempvals->simtemp_low);
        CHECK(ir->simtempvals->simtemp_high <= ir->simtempvals->simtemp_low);

        sprintf(err_buf, "Higher simulated tempering temperature (%g) must be >= zero",
                ir->simtempvals->simtemp_high);
        CHECK(ir->simtempvals->simtemp_high <= 0);

        sprintf(err_buf, "Lower simulated tempering temperature (%g) must be >= zero",
                ir->simtempvals->simtemp_low);
        CHECK(ir->simtempvals->simtemp_low <= 0);
    }

    /* verify free energy options */

    if (ir->efep != efepNO)
    {
        fep = ir->fepvals;
        sprintf(err_buf, "The soft-core power is %d and can only be 1 or 2", fep->sc_power);
        CHECK(fep->sc_alpha != 0 && fep->sc_power != 1 && fep->sc_power != 2);

        sprintf(err_buf,
                "The soft-core sc-r-power is %d and can only be 6. (sc-r-power 48 is no longer "
                "supported.)",
                static_cast<int>(fep->sc_r_power));
        CHECK(fep->sc_alpha != 0 && fep->sc_r_power != 6.0);

        sprintf(err_buf,
                "Can't use positive delta-lambda (%g) if initial state/lambda does not start at "
                "zero",
                fep->delta_lambda);
        CHECK(fep->delta_lambda > 0 && ((fep->init_fep_state > 0) || (fep->init_lambda > 0)));

        sprintf(err_buf, "Can't use positive delta-lambda (%g) with expanded ensemble simulations",
                fep->delta_lambda);
        CHECK(fep->delta_lambda > 0 && (ir->efep == efepEXPANDED));

        sprintf(err_buf, "Can only use expanded ensemble with md-vv (for now)");
        CHECK(!(EI_VV(ir->eI)) && (ir->efep == efepEXPANDED));

        sprintf(err_buf, "Free-energy not implemented for Ewald");
        CHECK(ir->coulombtype == eelEWALD);

        /* check validty of lambda inputs */
        if (fep->n_lambda == 0)
        {
            /* Clear output in case of no states:*/
            sprintf(err_buf, "init-lambda-state set to %d: no lambda states are defined.",
                    fep->init_fep_state);
            CHECK((fep->init_fep_state >= 0) && (fep->n_lambda == 0));
        }
        else
        {
            sprintf(err_buf, "initial thermodynamic state %d does not exist, only goes to %d",
                    fep->init_fep_state, fep->n_lambda - 1);
            CHECK((fep->init_fep_state >= fep->n_lambda));
        }

        sprintf(err_buf,
                "Lambda state must be set, either with init-lambda-state or with init-lambda");
        CHECK((fep->init_fep_state < 0) && (fep->init_lambda < 0));

        sprintf(err_buf,
                "init-lambda=%g while init-lambda-state=%d. Lambda state must be set either with "
                "init-lambda-state or with init-lambda, but not both",
                fep->init_lambda, fep->init_fep_state);
        CHECK((fep->init_fep_state >= 0) && (fep->init_lambda >= 0));


        if ((fep->init_lambda >= 0) && (fep->delta_lambda == 0))
        {
            int n_lambda_terms;
            n_lambda_terms = 0;
            for (i = 0; i < efptNR; i++)
            {
                if (fep->separate_dvdl[i])
                {
                    n_lambda_terms++;
                }
            }
            if (n_lambda_terms > 1)
            {
                sprintf(warn_buf,
                        "If lambda vector states (fep-lambdas, coul-lambdas etc.) are set, don't "
                        "use init-lambda to set lambda state (except for slow growth). Use "
                        "init-lambda-state instead.");
                warning(wi, warn_buf);
            }

            if (n_lambda_terms < 2 && fep->n_lambda > 0)
            {
                warning_note(wi,
                             "init-lambda is deprecated for setting lambda state (except for slow "
                             "growth). Use init-lambda-state instead.");
            }
        }

        for (j = 0; j < efptNR; j++)
        {
            for (i = 0; i < fep->n_lambda; i++)
            {
                sprintf(err_buf, "Entry %d for %s must be between 0 and 1, instead is %g", i,
                        efpt_names[j], fep->all_lambda[j][i]);
                CHECK((fep->all_lambda[j][i] < 0) || (fep->all_lambda[j][i] > 1));
            }
        }

        if ((fep->sc_alpha > 0) && (!fep->bScCoul))
        {
            for (i = 0; i < fep->n_lambda; i++)
            {
                sprintf(err_buf,
                        "For state %d, vdw-lambdas (%f) is changing with vdw softcore, while "
                        "coul-lambdas (%f) is nonzero without coulomb softcore: this will lead to "
                        "crashes, and is not supported.",
                        i, fep->all_lambda[efptVDW][i], fep->all_lambda[efptCOUL][i]);
                CHECK((fep->sc_alpha > 0)
                      && (((fep->all_lambda[efptCOUL][i] > 0.0) && (fep->all_lambda[efptCOUL][i] < 1.0))
                          && ((fep->all_lambda[efptVDW][i] > 0.0) && (fep->all_lambda[efptVDW][i] < 1.0))));
            }
        }

        if ((fep->bScCoul) && (EEL_PME(ir->coulombtype)))
        {
            real sigma, lambda, r_sc;

            sigma = 0.34;
            /* Maximum estimate for A and B charges equal with lambda power 1 */
            lambda = 0.5;
            r_sc = std::pow(lambda * fep->sc_alpha * std::pow(sigma / ir->rcoulomb, fep->sc_r_power) + 1.0,
                            1.0 / fep->sc_r_power);
            sprintf(warn_buf,
                    "With PME there is a minor soft core effect present at the cut-off, "
                    "proportional to (LJsigma/rcoulomb)^%g. This could have a minor effect on "
                    "energy conservation, but usually other effects dominate. With a common sigma "
                    "value of %g nm the fraction of the particle-particle potential at the cut-off "
                    "at lambda=%g is around %.1e, while ewald-rtol is %.1e.",
                    fep->sc_r_power, sigma, lambda, r_sc - 1.0, ir->ewald_rtol);
            warning_note(wi, warn_buf);
        }

        /*  Free Energy Checks -- In an ideal world, slow growth and FEP would
            be treated differently, but that's the next step */

        for (i = 0; i < efptNR; i++)
        {
            for (j = 0; j < fep->n_lambda; j++)
            {
                sprintf(err_buf, "%s[%d] must be between 0 and 1", efpt_names[i], j);
                CHECK((fep->all_lambda[i][j] < 0) || (fep->all_lambda[i][j] > 1));
            }
        }
    }

    if ((ir->bSimTemp) || (ir->efep == efepEXPANDED))
    {
        fep = ir->fepvals;

        /* checking equilibration of weights inputs for validity */

        sprintf(err_buf,
                "weight-equil-number-all-lambda (%d) is ignored if lmc-weights-equil is not equal "
                "to %s",
                expand->equil_n_at_lam, elmceq_names[elmceqNUMATLAM]);
        CHECK((expand->equil_n_at_lam > 0) && (expand->elmceq != elmceqNUMATLAM));

        sprintf(err_buf,
                "weight-equil-number-samples (%d) is ignored if lmc-weights-equil is not equal to "
                "%s",
                expand->equil_samples, elmceq_names[elmceqSAMPLES]);
        CHECK((expand->equil_samples > 0) && (expand->elmceq != elmceqSAMPLES));

        sprintf(err_buf,
                "weight-equil-number-steps (%d) is ignored if lmc-weights-equil is not equal to %s",
                expand->equil_steps, elmceq_names[elmceqSTEPS]);
        CHECK((expand->equil_steps > 0) && (expand->elmceq != elmceqSTEPS));

        sprintf(err_buf,
                "weight-equil-wl-delta (%d) is ignored if lmc-weights-equil is not equal to %s",
                expand->equil_samples, elmceq_names[elmceqWLDELTA]);
        CHECK((expand->equil_wl_delta > 0) && (expand->elmceq != elmceqWLDELTA));

        sprintf(err_buf,
                "weight-equil-count-ratio (%f) is ignored if lmc-weights-equil is not equal to %s",
                expand->equil_ratio, elmceq_names[elmceqRATIO]);
        CHECK((expand->equil_ratio > 0) && (expand->elmceq != elmceqRATIO));

        sprintf(err_buf,
                "weight-equil-number-all-lambda (%d) must be a positive integer if "
                "lmc-weights-equil=%s",
                expand->equil_n_at_lam, elmceq_names[elmceqNUMATLAM]);
        CHECK((expand->equil_n_at_lam <= 0) && (expand->elmceq == elmceqNUMATLAM));

        sprintf(err_buf,
                "weight-equil-number-samples (%d) must be a positive integer if "
                "lmc-weights-equil=%s",
                expand->equil_samples, elmceq_names[elmceqSAMPLES]);
        CHECK((expand->equil_samples <= 0) && (expand->elmceq == elmceqSAMPLES));

        sprintf(err_buf,
                "weight-equil-number-steps (%d) must be a positive integer if lmc-weights-equil=%s",
                expand->equil_steps, elmceq_names[elmceqSTEPS]);
        CHECK((expand->equil_steps <= 0) && (expand->elmceq == elmceqSTEPS));

        sprintf(err_buf, "weight-equil-wl-delta (%f) must be > 0 if lmc-weights-equil=%s",
                expand->equil_wl_delta, elmceq_names[elmceqWLDELTA]);
        CHECK((expand->equil_wl_delta <= 0) && (expand->elmceq == elmceqWLDELTA));

        sprintf(err_buf, "weight-equil-count-ratio (%f) must be > 0 if lmc-weights-equil=%s",
                expand->equil_ratio, elmceq_names[elmceqRATIO]);
        CHECK((expand->equil_ratio <= 0) && (expand->elmceq == elmceqRATIO));

        sprintf(err_buf, "lmc-weights-equil=%s only possible when lmc-stats = %s or lmc-stats %s",
                elmceq_names[elmceqWLDELTA], elamstats_names[elamstatsWL], elamstats_names[elamstatsWWL]);
        CHECK((expand->elmceq == elmceqWLDELTA) && (!EWL(expand->elamstats)));

        sprintf(err_buf, "lmc-repeats (%d) must be greater than 0", expand->lmc_repeats);
        CHECK((expand->lmc_repeats <= 0));
        sprintf(err_buf, "minimum-var-min (%d) must be greater than 0", expand->minvarmin);
        CHECK((expand->minvarmin <= 0));
        sprintf(err_buf, "weight-c-range (%d) must be greater or equal to 0", expand->c_range);
        CHECK((expand->c_range < 0));
        sprintf(err_buf,
                "init-lambda-state (%d) must be zero if lmc-forced-nstart (%d)> 0 and lmc-move != "
                "'no'",
                fep->init_fep_state, expand->lmc_forced_nstart);
        CHECK((fep->init_fep_state != 0) && (expand->lmc_forced_nstart > 0)
              && (expand->elmcmove != elmcmoveNO));
        sprintf(err_buf, "lmc-forced-nstart (%d) must not be negative", expand->lmc_forced_nstart);
        CHECK((expand->lmc_forced_nstart < 0));
        sprintf(err_buf, "init-lambda-state (%d) must be in the interval [0,number of lambdas)",
                fep->init_fep_state);
        CHECK((fep->init_fep_state < 0) || (fep->init_fep_state >= fep->n_lambda));

        sprintf(err_buf, "init-wl-delta (%f) must be greater than or equal to 0", expand->init_wl_delta);
        CHECK((expand->init_wl_delta < 0));
        sprintf(err_buf, "wl-ratio (%f) must be between 0 and 1", expand->wl_ratio);
        CHECK((expand->wl_ratio <= 0) || (expand->wl_ratio >= 1));
        sprintf(err_buf, "wl-scale (%f) must be between 0 and 1", expand->wl_scale);
        CHECK((expand->wl_scale <= 0) || (expand->wl_scale >= 1));

        /* if there is no temperature control, we need to specify an MC temperature */
        if (!integratorHasReferenceTemperature(ir) && (expand->elmcmove != elmcmoveNO)
            && (expand->mc_temp <= 0.0))
        {
            sprintf(err_buf,
                    "If there is no temperature control, and lmc-mcmove!='no', mc_temp must be set "
                    "to a positive number");
            warning_error(wi, err_buf);
        }
        if (expand->nstTij > 0)
        {
            sprintf(err_buf, "nstlog must be non-zero");
            CHECK(ir->nstlog == 0);
            // Avoid modulus by zero in the case that already triggered an error exit.
            if (ir->nstlog != 0)
            {
                sprintf(err_buf,
                        "nst-transition-matrix (%d) must be an integer multiple of nstlog (%d)",
                        expand->nstTij, ir->nstlog);
                CHECK((expand->nstTij % ir->nstlog) != 0);
            }
        }
    }

    /* PBC/WALLS */
    sprintf(err_buf, "walls only work with pbc=%s", c_pbcTypeNames[PbcType::XY].c_str());
    CHECK(ir->nwall && ir->pbcType != PbcType::XY);

    /* VACUUM STUFF */
    if (ir->pbcType != PbcType::Xyz && ir->nwall != 2)
    {
        if (ir->pbcType == PbcType::No)
        {
            if (ir->epc != epcNO)
            {
                warning(wi, "Turning off pressure coupling for vacuum system");
                ir->epc = epcNO;
            }
        }
        else
        {
            sprintf(err_buf, "Can not have pressure coupling with pbc=%s",
                    c_pbcTypeNames[ir->pbcType].c_str());
            CHECK(ir->epc != epcNO);
        }
        sprintf(err_buf, "Can not have Ewald with pbc=%s", c_pbcTypeNames[ir->pbcType].c_str());
        CHECK(EEL_FULL(ir->coulombtype));

        sprintf(err_buf, "Can not have dispersion correction with pbc=%s",
                c_pbcTypeNames[ir->pbcType].c_str());
        CHECK(ir->eDispCorr != edispcNO);
    }

    if (ir->rlist == 0.0)
    {
        sprintf(err_buf,
                "can only have neighborlist cut-off zero (=infinite)\n"
                "with coulombtype = %s or coulombtype = %s\n"
                "without periodic boundary conditions (pbc = %s) and\n"
                "rcoulomb and rvdw set to zero",
                eel_names[eelCUT], eel_names[eelUSER], c_pbcTypeNames[PbcType::No].c_str());
        CHECK(((ir->coulombtype != eelCUT) && (ir->coulombtype != eelUSER))
              || (ir->pbcType != PbcType::No) || (ir->rcoulomb != 0.0) || (ir->rvdw != 0.0));

        if (ir->nstlist > 0)
        {
            warning_note(wi,
                         "Simulating without cut-offs can be (slightly) faster with nstlist=0, "
                         "nstype=simple and only one MPI rank");
        }
    }

    /* COMM STUFF */
    if (ir->nstcomm == 0)
    {
        // TODO Change this behaviour. There should be exactly one way
        // to turn off an algorithm.
        ir->comm_mode = ecmNO;
    }
    if (ir->comm_mode != ecmNO)
    {
        if (ir->nstcomm < 0)
        {
            // TODO Such input was once valid. Now that we've been
            // helpful for a few years, we should reject such input,
            // lest we have to support every historical decision
            // forever.
            warning(wi,
                    "If you want to remove the rotation around the center of mass, you should set "
                    "comm_mode = Angular instead of setting nstcomm < 0. nstcomm is modified to "
                    "its absolute value");
            ir->nstcomm = abs(ir->nstcomm);
        }

        if (ir->nstcalcenergy > 0 && ir->nstcomm < ir->nstcalcenergy)
        {
            warning_note(wi,
                         "nstcomm < nstcalcenergy defeats the purpose of nstcalcenergy, setting "
                         "nstcomm to nstcalcenergy");
            ir->nstcomm = ir->nstcalcenergy;
        }

        if (ir->comm_mode == ecmANGULAR)
        {
            sprintf(err_buf,
                    "Can not remove the rotation around the center of mass with periodic "
                    "molecules");
            CHECK(ir->bPeriodicMols);
            if (ir->pbcType != PbcType::No)
            {
                warning(wi,
                        "Removing the rotation around the center of mass in a periodic system, "
                        "this can lead to artifacts. Only use this on a single (cluster of) "
                        "molecules. This cluster should not cross periodic boundaries.");
            }
        }
    }

    if (EI_STATE_VELOCITY(ir->eI) && !EI_SD(ir->eI) && ir->pbcType == PbcType::No && ir->comm_mode != ecmANGULAR)
    {
        sprintf(warn_buf,
                "Tumbling and flying ice-cubes: We are not removing rotation around center of mass "
                "in a non-periodic system. You should probably set comm_mode = ANGULAR or use "
                "integrator = %s.",
                ei_names[eiSD1]);
        warning_note(wi, warn_buf);
    }

    /* TEMPERATURE COUPLING */
    if (ir->etc == etcYES)
    {
        ir->etc = etcBERENDSEN;
        warning_note(wi,
                     "Old option for temperature coupling given: "
                     "changing \"yes\" to \"Berendsen\"\n");
    }

    if ((ir->etc == etcNOSEHOOVER) || (ir->epc == epcMTTK))
    {
        if (ir->opts.nhchainlength < 1)
        {
            sprintf(warn_buf,
                    "number of Nose-Hoover chains (currently %d) cannot be less than 1,reset to "
                    "1\n",
                    ir->opts.nhchainlength);
            ir->opts.nhchainlength = 1;
            warning(wi, warn_buf);
        }

        if (ir->etc == etcNOSEHOOVER && !EI_VV(ir->eI) && ir->opts.nhchainlength > 1)
        {
            warning_note(
                    wi,
                    "leapfrog does not yet support Nose-Hoover chains, nhchainlength reset to 1");
            ir->opts.nhchainlength = 1;
        }
    }
    else
    {
        ir->opts.nhchainlength = 0;
    }

    if (ir->eI == eiVVAK)
    {
        sprintf(err_buf,
                "%s implemented primarily for validation, and requires nsttcouple = 1 and "
                "nstpcouple = 1.",
                ei_names[eiVVAK]);
        CHECK((ir->nsttcouple != 1) || (ir->nstpcouple != 1));
    }

    if (ETC_ANDERSEN(ir->etc))
    {
        sprintf(err_buf, "%s temperature control not supported for integrator %s.",
                etcoupl_names[ir->etc], ei_names[ir->eI]);
        CHECK(!(EI_VV(ir->eI)));

        if (ir->nstcomm > 0 && (ir->etc == etcANDERSEN))
        {
            sprintf(warn_buf,
                    "Center of mass removal not necessary for %s.  All velocities of coupled "
                    "groups are rerandomized periodically, so flying ice cube errors will not "
                    "occur.",
                    etcoupl_names[ir->etc]);
            warning_note(wi, warn_buf);
        }

        sprintf(err_buf,
                "nstcomm must be 1, not %d for %s, as velocities of atoms in coupled groups are "
                "randomized every time step",
                ir->nstcomm, etcoupl_names[ir->etc]);
        CHECK(ir->nstcomm > 1 && (ir->etc == etcANDERSEN));
    }

    if (ir->etc == etcBERENDSEN)
    {
        sprintf(warn_buf,
                "The %s thermostat does not generate the correct kinetic energy distribution. You "
                "might want to consider using the %s thermostat.",
                ETCOUPLTYPE(ir->etc), ETCOUPLTYPE(etcVRESCALE));
        warning_note(wi, warn_buf);
    }

    if ((ir->etc == etcNOSEHOOVER || ETC_ANDERSEN(ir->etc)) && ir->epc == epcBERENDSEN)
    {
        sprintf(warn_buf,
                "Using Berendsen pressure coupling invalidates the "
                "true ensemble for the thermostat");
        warning(wi, warn_buf);
    }

    /* PRESSURE COUPLING */
    if (ir->epc == epcISOTROPIC)
    {
        ir->epc = epcBERENDSEN;
        warning_note(wi,
                     "Old option for pressure coupling given: "
                     "changing \"Isotropic\" to \"Berendsen\"\n");
    }

    if (ir->epc != epcNO)
    {
        dt_pcoupl = ir->nstpcouple * ir->delta_t;

        sprintf(err_buf, "tau-p must be > 0 instead of %g\n", ir->tau_p);
        CHECK(ir->tau_p <= 0);

        if (ir->tau_p / dt_pcoupl < pcouple_min_integration_steps(ir->epc) - 10 * GMX_REAL_EPS)
        {
            sprintf(warn_buf,
                    "For proper integration of the %s barostat, tau-p (%g) should be at least %d "
                    "times larger than nstpcouple*dt (%g)",
                    EPCOUPLTYPE(ir->epc), ir->tau_p, pcouple_min_integration_steps(ir->epc), dt_pcoupl);
            warning(wi, warn_buf);
        }

        sprintf(err_buf,
                "compressibility must be > 0 when using pressure"
                " coupling %s\n",
                EPCOUPLTYPE(ir->epc));
        CHECK(ir->compress[XX][XX] < 0 || ir->compress[YY][YY] < 0 || ir->compress[ZZ][ZZ] < 0
              || (trace(ir->compress) == 0 && ir->compress[YY][XX] <= 0 && ir->compress[ZZ][XX] <= 0
                  && ir->compress[ZZ][YY] <= 0));

        if (epcPARRINELLORAHMAN == ir->epc && opts->bGenVel)
        {
            sprintf(warn_buf,
                    "You are generating velocities so I am assuming you "
                    "are equilibrating a system. You are using "
                    "%s pressure coupling, but this can be "
                    "unstable for equilibration. If your system crashes, try "
                    "equilibrating first with Berendsen pressure coupling. If "
                    "you are not equilibrating the system, you can probably "
                    "ignore this warning.",
                    epcoupl_names[ir->epc]);
            warning(wi, warn_buf);
        }
    }

    if (!EI_VV(ir->eI))
    {
        if (ir->epc == epcMTTK)
        {
            warning_error(wi, "MTTK pressure coupling requires a Velocity-verlet integrator");
        }
    }

    /* ELECTROSTATICS */
    /* More checks are in triple check (grompp.c) */

    if (ir->coulombtype == eelSWITCH)
    {
        sprintf(warn_buf,
                "coulombtype = %s is only for testing purposes and can lead to serious "
                "artifacts, advice: use coulombtype = %s",
                eel_names[ir->coulombtype], eel_names[eelRF_ZERO]);
        warning(wi, warn_buf);
    }

    if (EEL_RF(ir->coulombtype) && ir->epsilon_rf == 1 && ir->epsilon_r != 1)
    {
        sprintf(warn_buf,
                "epsilon-r = %g and epsilon-rf = 1 with reaction field, proceeding assuming old "
                "format and exchanging epsilon-r and epsilon-rf",
                ir->epsilon_r);
        warning(wi, warn_buf);
        ir->epsilon_rf = ir->epsilon_r;
        ir->epsilon_r  = 1.0;
    }

    if (ir->epsilon_r == 0)
    {
        sprintf(err_buf,
                "It is pointless to use long-range electrostatics with infinite relative "
                "permittivity."
                "Since you are effectively turning of electrostatics, a plain cutoff will be much "
                "faster.");
        CHECK(EEL_FULL(ir->coulombtype));
    }

    if (getenv("GMX_DO_GALACTIC_DYNAMICS") == nullptr)
    {
        sprintf(err_buf, "epsilon-r must be >= 0 instead of %g\n", ir->epsilon_r);
        CHECK(ir->epsilon_r < 0);
    }

    if (EEL_RF(ir->coulombtype))
    {
        /* reaction field (at the cut-off) */

        if (ir->coulombtype == eelRF_ZERO && ir->epsilon_rf != 0)
        {
            sprintf(warn_buf,
                    "With coulombtype = %s, epsilon-rf must be 0, assuming you meant epsilon_rf=0",
                    eel_names[ir->coulombtype]);
            warning(wi, warn_buf);
            ir->epsilon_rf = 0.0;
        }

        sprintf(err_buf, "epsilon-rf must be >= epsilon-r");
        CHECK((ir->epsilon_rf < ir->epsilon_r && ir->epsilon_rf != 0) || (ir->epsilon_r == 0));
        if (ir->epsilon_rf == ir->epsilon_r)
        {
            sprintf(warn_buf, "Using epsilon-rf = epsilon-r with %s does not make sense",
                    eel_names[ir->coulombtype]);
            warning(wi, warn_buf);
        }
    }
    /* Allow rlist>rcoulomb for tabulated long range stuff. This just
     * means the interaction is zero outside rcoulomb, but it helps to
     * provide accurate energy conservation.
     */
    if (ir_coulomb_might_be_zero_at_cutoff(ir))
    {
        if (ir_coulomb_switched(ir))
        {
            sprintf(err_buf,
                    "With coulombtype = %s rcoulomb_switch must be < rcoulomb. Or, better: Use the "
                    "potential modifier options!",
                    eel_names[ir->coulombtype]);
            CHECK(ir->rcoulomb_switch >= ir->rcoulomb);
        }
    }

    if (ir->coulombtype == eelSWITCH || ir->coulombtype == eelSHIFT)
    {
        sprintf(err_buf,
                "Explicit switch/shift coulomb interactions cannot be used in combination with a "
                "secondary coulomb-modifier.");
        CHECK(ir->coulomb_modifier != eintmodNONE);
    }
    if (ir->vdwtype == evdwSWITCH || ir->vdwtype == evdwSHIFT)
    {
        sprintf(err_buf,
                "Explicit switch/shift vdw interactions cannot be used in combination with a "
                "secondary vdw-modifier.");
        CHECK(ir->vdw_modifier != eintmodNONE);
    }

    if (ir->coulombtype == eelSWITCH || ir->coulombtype == eelSHIFT || ir->vdwtype == evdwSWITCH
        || ir->vdwtype == evdwSHIFT)
    {
        sprintf(warn_buf,
                "The switch/shift interaction settings are just for compatibility; you will get "
                "better "
                "performance from applying potential modifiers to your interactions!\n");
        warning_note(wi, warn_buf);
    }

    if (ir->coulombtype == eelPMESWITCH || ir->coulomb_modifier == eintmodPOTSWITCH)
    {
        if (ir->rcoulomb_switch / ir->rcoulomb < 0.9499)
        {
            real percentage = 100 * (ir->rcoulomb - ir->rcoulomb_switch) / ir->rcoulomb;
            sprintf(warn_buf,
                    "The switching range should be 5%% or less (currently %.2f%% using a switching "
                    "range of %4f-%4f) for accurate electrostatic energies, energy conservation "
                    "will be good regardless, since ewald_rtol = %g.",
                    percentage, ir->rcoulomb_switch, ir->rcoulomb, ir->ewald_rtol);
            warning(wi, warn_buf);
        }
    }

    if (ir->vdwtype == evdwSWITCH || ir->vdw_modifier == eintmodPOTSWITCH)
    {
        if (ir->rvdw_switch == 0)
        {
            sprintf(warn_buf,
                    "rvdw-switch is equal 0 even though you are using a switched Lennard-Jones "
                    "potential.  This suggests it was not set in the mdp, which can lead to large "
                    "energy errors.  In GROMACS, 0.05 to 0.1 nm is often a reasonable vdw "
                    "switching range.");
            warning(wi, warn_buf);
        }
    }

    if (EEL_FULL(ir->coulombtype))
    {
        if (ir->coulombtype == eelPMESWITCH || ir->coulombtype == eelPMEUSER
            || ir->coulombtype == eelPMEUSERSWITCH)
        {
            sprintf(err_buf, "With coulombtype = %s, rcoulomb must be <= rlist",
                    eel_names[ir->coulombtype]);
            CHECK(ir->rcoulomb > ir->rlist);
        }
    }

    if (EEL_PME(ir->coulombtype) || EVDW_PME(ir->vdwtype))
    {
        // TODO: Move these checks into the ewald module with the options class
        int orderMin = 3;
        int orderMax = (ir->coulombtype == eelP3M_AD ? 8 : 12);

        if (ir->pme_order < orderMin || ir->pme_order > orderMax)
        {
            sprintf(warn_buf, "With coulombtype = %s, you should have %d <= pme-order <= %d",
                    eel_names[ir->coulombtype], orderMin, orderMax);
            warning_error(wi, warn_buf);
        }
    }

    if (ir->nwall == 2 && EEL_FULL(ir->coulombtype))
    {
        if (ir->ewald_geometry == eewg3D)
        {
            sprintf(warn_buf, "With pbc=%s you should use ewald-geometry=%s",
                    c_pbcTypeNames[ir->pbcType].c_str(), eewg_names[eewg3DC]);
            warning(wi, warn_buf);
        }
        /* This check avoids extra pbc coding for exclusion corrections */
        sprintf(err_buf, "wall-ewald-zfac should be >= 2");
        CHECK(ir->wall_ewald_zfac < 2);
    }
    if ((ir->ewald_geometry == eewg3DC) && (ir->pbcType != PbcType::XY) && EEL_FULL(ir->coulombtype))
    {
        sprintf(warn_buf, "With %s and ewald_geometry = %s you should use pbc = %s",
                eel_names[ir->coulombtype], eewg_names[eewg3DC], c_pbcTypeNames[PbcType::XY].c_str());
        warning(wi, warn_buf);
    }
    if ((ir->epsilon_surface != 0) && EEL_FULL(ir->coulombtype))
    {
        sprintf(err_buf, "Cannot have periodic molecules with epsilon_surface > 0");
        CHECK(ir->bPeriodicMols);
        sprintf(warn_buf, "With epsilon_surface > 0 all molecules should be neutral.");
        warning_note(wi, warn_buf);
        sprintf(warn_buf,
                "With epsilon_surface > 0 you can only use domain decomposition "
                "when there are only small molecules with all bonds constrained (mdrun will check "
                "for this).");
        warning_note(wi, warn_buf);
    }

    if (ir_vdw_switched(ir))
    {
        sprintf(err_buf, "With switched vdw forces or potentials, rvdw-switch must be < rvdw");
        CHECK(ir->rvdw_switch >= ir->rvdw);

        if (ir->rvdw_switch < 0.5 * ir->rvdw)
        {
            sprintf(warn_buf,
                    "You are applying a switch function to vdw forces or potentials from %g to %g "
                    "nm, which is more than half the interaction range, whereas switch functions "
                    "are intended to act only close to the cut-off.",
                    ir->rvdw_switch, ir->rvdw);
            warning_note(wi, warn_buf);
        }
    }

    if (ir->vdwtype == evdwPME)
    {
        if (!(ir->vdw_modifier == eintmodNONE || ir->vdw_modifier == eintmodPOTSHIFT))
        {
            sprintf(err_buf, "With vdwtype = %s, the only supported modifiers are %s and %s",
                    evdw_names[ir->vdwtype], eintmod_names[eintmodPOTSHIFT], eintmod_names[eintmodNONE]);
            warning_error(wi, err_buf);
        }
    }

    if (ir->vdwtype == evdwUSER && ir->eDispCorr != edispcNO)
    {
        warning_note(wi,
                     "You have selected user tables with dispersion correction, the dispersion "
                     "will be corrected to -C6/r^6 beyond rvdw_switch (the tabulated interaction "
                     "between rvdw_switch and rvdw will not be double counted). Make sure that you "
                     "really want dispersion correction to -C6/r^6.");
    }

    if (ir->eI == eiLBFGS && (ir->coulombtype == eelCUT || ir->vdwtype == evdwCUT) && ir->rvdw != 0)
    {
        warning(wi, "For efficient BFGS minimization, use switch/shift/pme instead of cut-off.");
    }

    if (ir->eI == eiLBFGS && ir->nbfgscorr <= 0)
    {
        warning(wi, "Using L-BFGS with nbfgscorr<=0 just gets you steepest descent.");
    }

    /* IMPLICIT SOLVENT */
    if (ir->coulombtype == eelGB_NOTUSED)
    {
        sprintf(warn_buf, "Invalid option %s for coulombtype", eel_names[ir->coulombtype]);
        warning_error(wi, warn_buf);
    }

    if (ir->bQMMM)
    {
        warning_error(wi, "The QMMM integration you are trying to use is no longer supported");
    }

    if (ir->bAdress)
    {
        gmx_fatal(FARGS, "AdResS simulations are no longer supported");
    }
}

/* interpret a number of doubles from a string and put them in an array,
   after allocating space for them.
   str = the input string
   n = the (pre-allocated) number of doubles read
   r = the output array of doubles. */
static void parse_n_real(char* str, int* n, real** r, warninp_t wi)
{
    auto values = gmx::splitString(str);
    *n          = values.size();

    snew(*r, *n);
    for (int i = 0; i < *n; i++)
    {
        try
        {
            (*r)[i] = gmx::fromString<real>(values[i]);
        }
        catch (gmx::GromacsException&)
        {
            warning_error(wi, "Invalid value " + values[i]
                                      + " in string in mdp file. Expected a real number.");
        }
    }
}


static void do_fep_params(t_inputrec* ir, char fep_lambda[][STRLEN], char weights[STRLEN], warninp_t wi)
{

    int         i, j, max_n_lambda, nweights, nfep[efptNR];
    t_lambda*   fep    = ir->fepvals;
    t_expanded* expand = ir->expandedvals;
    real**      count_fep_lambdas;
    bool        bOneLambda = TRUE;

    snew(count_fep_lambdas, efptNR);

    /* FEP input processing */
    /* first, identify the number of lambda values for each type.
       All that are nonzero must have the same number */

    for (i = 0; i < efptNR; i++)
    {
        parse_n_real(fep_lambda[i], &(nfep[i]), &(count_fep_lambdas[i]), wi);
    }

    /* now, determine the number of components.  All must be either zero, or equal. */

    max_n_lambda = 0;
    for (i = 0; i < efptNR; i++)
    {
        if (nfep[i] > max_n_lambda)
        {
            max_n_lambda = nfep[i]; /* here's a nonzero one.  All of them
                                       must have the same number if its not zero.*/
            break;
        }
    }

    for (i = 0; i < efptNR; i++)
    {
        if (nfep[i] == 0)
        {
            ir->fepvals->separate_dvdl[i] = FALSE;
        }
        else if (nfep[i] == max_n_lambda)
        {
            if (i != efptTEMPERATURE) /* we treat this differently -- not really a reason to compute
                                         the derivative with respect to the temperature currently */
            {
                ir->fepvals->separate_dvdl[i] = TRUE;
            }
        }
        else
        {
            gmx_fatal(FARGS,
                      "Number of lambdas (%d) for FEP type %s not equal to number of other types "
                      "(%d)",
                      nfep[i], efpt_names[i], max_n_lambda);
        }
    }
    /* we don't print out dhdl if the temperature is changing, since we can't correctly define dhdl in this case */
    ir->fepvals->separate_dvdl[efptTEMPERATURE] = FALSE;

    /* the number of lambdas is the number we've read in, which is either zero
       or the same for all */
    fep->n_lambda = max_n_lambda;

    /* allocate space for the array of lambda values */
    snew(fep->all_lambda, efptNR);
    /* if init_lambda is defined, we need to set lambda */
    if ((fep->init_lambda > 0) && (fep->n_lambda == 0))
    {
        ir->fepvals->separate_dvdl[efptFEP] = TRUE;
    }
    /* otherwise allocate the space for all of the lambdas, and transfer the data */
    for (i = 0; i < efptNR; i++)
    {
        snew(fep->all_lambda[i], fep->n_lambda);
        if (nfep[i] > 0) /* if it's zero, then the count_fep_lambda arrays
                            are zero */
        {
            for (j = 0; j < fep->n_lambda; j++)
            {
                fep->all_lambda[i][j] = static_cast<double>(count_fep_lambdas[i][j]);
            }
            sfree(count_fep_lambdas[i]);
        }
    }
    sfree(count_fep_lambdas);

    /* "fep-vals" is either zero or the full number. If zero, we'll need to define fep-lambdas for
       internal bookkeeping -- for now, init_lambda */

    if ((nfep[efptFEP] == 0) && (fep->init_lambda >= 0))
    {
        for (i = 0; i < fep->n_lambda; i++)
        {
            fep->all_lambda[efptFEP][i] = fep->init_lambda;
        }
    }

    /* check to see if only a single component lambda is defined, and soft core is defined.
       In this case, turn on coulomb soft core */

    if (max_n_lambda == 0)
    {
        bOneLambda = TRUE;
    }
    else
    {
        for (i = 0; i < efptNR; i++)
        {
            if ((nfep[i] != 0) && (i != efptFEP))
            {
                bOneLambda = FALSE;
            }
        }
    }
    if ((bOneLambda) && (fep->sc_alpha > 0))
    {
        fep->bScCoul = TRUE;
    }

    /* Fill in the others with the efptFEP if they are not explicitly
       specified (i.e. nfep[i] == 0).  This means if fep is not defined,
       they are all zero. */

    for (i = 0; i < efptNR; i++)
    {
        if ((nfep[i] == 0) && (i != efptFEP))
        {
            for (j = 0; j < fep->n_lambda; j++)
            {
                fep->all_lambda[i][j] = fep->all_lambda[efptFEP][j];
            }
        }
    }


    /* now read in the weights */
    parse_n_real(weights, &nweights, &(expand->init_lambda_weights), wi);
    if (nweights == 0)
    {
        snew(expand->init_lambda_weights, fep->n_lambda); /* initialize to zero */
    }
    else if (nweights != fep->n_lambda)
    {
        gmx_fatal(FARGS, "Number of weights (%d) is not equal to number of lambda values (%d)",
                  nweights, fep->n_lambda);
    }
    if ((expand->nstexpanded < 0) && (ir->efep != efepNO))
    {
        expand->nstexpanded = fep->nstdhdl;
        /* if you don't specify nstexpanded when doing expanded ensemble free energy calcs, it is set to nstdhdl */
    }
}


static void do_simtemp_params(t_inputrec* ir)
{

    snew(ir->simtempvals->temperatures, ir->fepvals->n_lambda);
    GetSimTemps(ir->fepvals->n_lambda, ir->simtempvals, ir->fepvals->all_lambda[efptTEMPERATURE]);
}

template<typename T>
void convertInts(warninp_t wi, gmx::ArrayRef<const std::string> inputs, const char* name, T* outputs)
{
    int i = 0;
    for (const auto& input : inputs)
    {
        try
        {
            outputs[i] = gmx::fromStdString<T>(input);
        }
        catch (gmx::GromacsException&)
        {
            auto message = gmx::formatString(
                    "Invalid value for mdp option %s. %s should only consist of integers separated "
                    "by spaces.",
                    name, name);
            warning_error(wi, message);
        }
        ++i;
    }
}

static void convertReals(warninp_t wi, gmx::ArrayRef<const std::string> inputs, const char* name, real* outputs)
{
    int i = 0;
    for (const auto& input : inputs)
    {
        try
        {
            outputs[i] = gmx::fromString<real>(input);
        }
        catch (gmx::GromacsException&)
        {
            auto message = gmx::formatString(
                    "Invalid value for mdp option %s. %s should only consist of real numbers "
                    "separated by spaces.",
                    name, name);
            warning_error(wi, message);
        }
        ++i;
    }
}

static void convertRvecs(warninp_t wi, gmx::ArrayRef<const std::string> inputs, const char* name, rvec* outputs)
{
    int i = 0, d = 0;
    for (const auto& input : inputs)
    {
        try
        {
            outputs[i][d] = gmx::fromString<real>(input);
        }
        catch (gmx::GromacsException&)
        {
            auto message = gmx::formatString(
                    "Invalid value for mdp option %s. %s should only consist of real numbers "
                    "separated by spaces.",
                    name, name);
            warning_error(wi, message);
        }
        ++d;
        if (d == DIM)
        {
            d = 0;
            ++i;
        }
    }
}

static void do_wall_params(t_inputrec* ir, char* wall_atomtype, char* wall_density, t_gromppopts* opts, warninp_t wi)
{
    opts->wall_atomtype[0] = nullptr;
    opts->wall_atomtype[1] = nullptr;

    ir->wall_atomtype[0] = -1;
    ir->wall_atomtype[1] = -1;
    ir->wall_density[0]  = 0;
    ir->wall_density[1]  = 0;

    if (ir->nwall > 0)
    {
        auto wallAtomTypes = gmx::splitString(wall_atomtype);
        if (wallAtomTypes.size() != size_t(ir->nwall))
        {
            gmx_fatal(FARGS, "Expected %d elements for wall_atomtype, found %zu", ir->nwall,
                      wallAtomTypes.size());
        }
        GMX_RELEASE_ASSERT(ir->nwall < 3, "Invalid number of walls");
        for (int i = 0; i < ir->nwall; i++)
        {
            opts->wall_atomtype[i] = gmx_strdup(wallAtomTypes[i].c_str());
        }

        if (ir->wall_type == ewt93 || ir->wall_type == ewt104)
        {
            auto wallDensity = gmx::splitString(wall_density);
            if (wallDensity.size() != size_t(ir->nwall))
            {
                gmx_fatal(FARGS, "Expected %d elements for wall-density, found %zu", ir->nwall,
                          wallDensity.size());
            }
            convertReals(wi, wallDensity, "wall-density", ir->wall_density);
            for (int i = 0; i < ir->nwall; i++)
            {
                if (ir->wall_density[i] <= 0)
                {
                    gmx_fatal(FARGS, "wall-density[%d] = %f\n", i, ir->wall_density[i]);
                }
            }
        }
    }
}

static void add_wall_energrps(SimulationGroups* groups, int nwall, t_symtab* symtab)
{
    if (nwall > 0)
    {
        AtomGroupIndices* grps = &(groups->groups[SimulationAtomGroupType::EnergyOutput]);
        for (int i = 0; i < nwall; i++)
        {
            groups->groupNames.emplace_back(put_symtab(symtab, gmx::formatString("wall%d", i).c_str()));
            grps->emplace_back(groups->groupNames.size() - 1);
        }
    }
}

static void read_expandedparams(std::vector<t_inpfile>* inp, t_expanded* expand, warninp_t wi)
{
    /* read expanded ensemble parameters */
    printStringNewline(inp, "expanded ensemble variables");
    expand->nstexpanded    = get_eint(inp, "nstexpanded", -1, wi);
    expand->elamstats      = get_eeenum(inp, "lmc-stats", elamstats_names, wi);
    expand->elmcmove       = get_eeenum(inp, "lmc-move", elmcmove_names, wi);
    expand->elmceq         = get_eeenum(inp, "lmc-weights-equil", elmceq_names, wi);
    expand->equil_n_at_lam = get_eint(inp, "weight-equil-number-all-lambda", -1, wi);
    expand->equil_samples  = get_eint(inp, "weight-equil-number-samples", -1, wi);
    expand->equil_steps    = get_eint(inp, "weight-equil-number-steps", -1, wi);
    expand->equil_wl_delta = get_ereal(inp, "weight-equil-wl-delta", -1, wi);
    expand->equil_ratio    = get_ereal(inp, "weight-equil-count-ratio", -1, wi);
    printStringNewline(inp, "Seed for Monte Carlo in lambda space");
    expand->lmc_seed          = get_eint(inp, "lmc-seed", -1, wi);
    expand->mc_temp           = get_ereal(inp, "mc-temperature", -1, wi);
    expand->lmc_repeats       = get_eint(inp, "lmc-repeats", 1, wi);
    expand->gibbsdeltalam     = get_eint(inp, "lmc-gibbsdelta", -1, wi);
    expand->lmc_forced_nstart = get_eint(inp, "lmc-forced-nstart", 0, wi);
    expand->bSymmetrizedTMatrix =
            (get_eeenum(inp, "symmetrized-transition-matrix", yesno_names, wi) != 0);
    expand->nstTij        = get_eint(inp, "nst-transition-matrix", -1, wi);
    expand->minvarmin     = get_eint(inp, "mininum-var-min", 100, wi); /*default is reasonable */
    expand->c_range       = get_eint(inp, "weight-c-range", 0, wi);    /* default is just C=0 */
    expand->wl_scale      = get_ereal(inp, "wl-scale", 0.8, wi);
    expand->wl_ratio      = get_ereal(inp, "wl-ratio", 0.8, wi);
    expand->init_wl_delta = get_ereal(inp, "init-wl-delta", 1.0, wi);
    expand->bWLoneovert   = (get_eeenum(inp, "wl-oneovert", yesno_names, wi) != 0);
}

/*! \brief Return whether an end state with the given coupling-lambda
 * value describes fully-interacting VDW.
 *
 * \param[in]  couple_lambda_value  Enumeration ecouplam value describing the end state
 * \return                          Whether VDW is on (i.e. the user chose vdw or vdw-q in the .mdp file)
 */
static bool couple_lambda_has_vdw_on(int couple_lambda_value)
{
    return (couple_lambda_value == ecouplamVDW || couple_lambda_value == ecouplamVDWQ);
}

namespace
{

class MdpErrorHandler : public gmx::IKeyValueTreeErrorHandler
{
public:
    explicit MdpErrorHandler(warninp_t wi) : wi_(wi), mapping_(nullptr) {}

    void setBackMapping(const gmx::IKeyValueTreeBackMapping& mapping) { mapping_ = &mapping; }

    bool onError(gmx::UserInputError* ex, const gmx::KeyValueTreePath& context) override
    {
        ex->prependContext(
                gmx::formatString("Error in mdp option \"%s\":", getOptionName(context).c_str()));
        std::string message = gmx::formatExceptionMessageToString(*ex);
        warning_error(wi_, message.c_str());
        return true;
    }

private:
    std::string getOptionName(const gmx::KeyValueTreePath& context)
    {
        if (mapping_ != nullptr)
        {
            gmx::KeyValueTreePath path = mapping_->originalPath(context);
            GMX_ASSERT(path.size() == 1, "Inconsistent mapping back to mdp options");
            return path[0];
        }
        GMX_ASSERT(context.size() == 1, "Inconsistent context for mdp option parsing");
        return context[0];
    }

    warninp_t                            wi_;
    const gmx::IKeyValueTreeBackMapping* mapping_;
};

} // namespace

void get_ir(const char*     mdparin,
            const char*     mdparout,
            gmx::MDModules* mdModules,
            t_inputrec*     ir,
            t_gromppopts*   opts,
            WriteMdpHeader  writeMdpHeader,
            warninp_t       wi)
{
    char*       dumstr[2];
    double      dumdub[2][6];
    int         i, j, m;
    char        warn_buf[STRLEN];
    t_lambda*   fep    = ir->fepvals;
    t_expanded* expand = ir->expandedvals;

    const char* no_names[] = { "no", nullptr };

    init_inputrec_strings();
    gmx::TextInputFile     stream(mdparin);
    std::vector<t_inpfile> inp = read_inpfile(&stream, mdparin, wi);

    snew(dumstr[0], STRLEN);
    snew(dumstr[1], STRLEN);

    /* ignore the following deprecated commands */
    replace_inp_entry(inp, "title", nullptr);
    replace_inp_entry(inp, "cpp", nullptr);
    replace_inp_entry(inp, "domain-decomposition", nullptr);
    replace_inp_entry(inp, "andersen-seed", nullptr);
    replace_inp_entry(inp, "dihre", nullptr);
    replace_inp_entry(inp, "dihre-fc", nullptr);
    replace_inp_entry(inp, "dihre-tau", nullptr);
    replace_inp_entry(inp, "nstdihreout", nullptr);
    replace_inp_entry(inp, "nstcheckpoint", nullptr);
    replace_inp_entry(inp, "optimize-fft", nullptr);
    replace_inp_entry(inp, "adress_type", nullptr);
    replace_inp_entry(inp, "adress_const_wf", nullptr);
    replace_inp_entry(inp, "adress_ex_width", nullptr);
    replace_inp_entry(inp, "adress_hy_width", nullptr);
    replace_inp_entry(inp, "adress_ex_forcecap", nullptr);
    replace_inp_entry(inp, "adress_interface_correction", nullptr);
    replace_inp_entry(inp, "adress_site", nullptr);
    replace_inp_entry(inp, "adress_reference_coords", nullptr);
    replace_inp_entry(inp, "adress_tf_grp_names", nullptr);
    replace_inp_entry(inp, "adress_cg_grp_names", nullptr);
    replace_inp_entry(inp, "adress_do_hybridpairs", nullptr);
    replace_inp_entry(inp, "rlistlong", nullptr);
    replace_inp_entry(inp, "nstcalclr", nullptr);
    replace_inp_entry(inp, "pull-print-com2", nullptr);
    replace_inp_entry(inp, "gb-algorithm", nullptr);
    replace_inp_entry(inp, "nstgbradii", nullptr);
    replace_inp_entry(inp, "rgbradii", nullptr);
    replace_inp_entry(inp, "gb-epsilon-solvent", nullptr);
    replace_inp_entry(inp, "gb-saltconc", nullptr);
    replace_inp_entry(inp, "gb-obc-alpha", nullptr);
    replace_inp_entry(inp, "gb-obc-beta", nullptr);
    replace_inp_entry(inp, "gb-obc-gamma", nullptr);
    replace_inp_entry(inp, "gb-dielectric-offset", nullptr);
    replace_inp_entry(inp, "sa-algorithm", nullptr);
    replace_inp_entry(inp, "sa-surface-tension", nullptr);
    replace_inp_entry(inp, "ns-type", nullptr);

    /* replace the following commands with the clearer new versions*/
    replace_inp_entry(inp, "unconstrained-start", "continuation");
    replace_inp_entry(inp, "foreign-lambda", "fep-lambdas");
    replace_inp_entry(inp, "verlet-buffer-drift", "verlet-buffer-tolerance");
    replace_inp_entry(inp, "nstxtcout", "nstxout-compressed");
    replace_inp_entry(inp, "xtc-grps", "compressed-x-grps");
    replace_inp_entry(inp, "xtc-precision", "compressed-x-precision");
    replace_inp_entry(inp, "pull-print-com1", "pull-print-com");

    printStringNewline(&inp, "VARIOUS PREPROCESSING OPTIONS");
    printStringNoNewline(&inp, "Preprocessor information: use cpp syntax.");
    printStringNoNewline(&inp, "e.g.: -I/home/joe/doe -I/home/mary/roe");
    setStringEntry(&inp, "include", opts->include, nullptr);
    printStringNoNewline(
            &inp, "e.g.: -DPOSRES -DFLEXIBLE (note these variable names are case sensitive)");
    setStringEntry(&inp, "define", opts->define, nullptr);

    printStringNewline(&inp, "RUN CONTROL PARAMETERS");
    ir->eI = get_eeenum(&inp, "integrator", ei_names, wi);
    printStringNoNewline(&inp, "Start time and timestep in ps");
    ir->init_t  = get_ereal(&inp, "tinit", 0.0, wi);
    ir->delta_t = get_ereal(&inp, "dt", 0.001, wi);
    ir->nsteps  = get_eint64(&inp, "nsteps", 0, wi);
    printStringNoNewline(&inp, "For exact run continuation or redoing part of a run");
    ir->init_step = get_eint64(&inp, "init-step", 0, wi);
    printStringNoNewline(
            &inp, "Part index is updated automatically on checkpointing (keeps files separate)");
    ir->simulation_part = get_eint(&inp, "simulation-part", 1, wi);
    printStringNoNewline(&inp, "mode for center of mass motion removal");
    ir->comm_mode = get_eeenum(&inp, "comm-mode", ecm_names, wi);
    printStringNoNewline(&inp, "number of steps for center of mass motion removal");
    ir->nstcomm = get_eint(&inp, "nstcomm", 100, wi);
    printStringNoNewline(&inp, "group(s) for center of mass motion removal");
    setStringEntry(&inp, "comm-grps", inputrecStrings->vcm, nullptr);

    printStringNewline(&inp, "LANGEVIN DYNAMICS OPTIONS");
    printStringNoNewline(&inp, "Friction coefficient (amu/ps) and random seed");
    ir->bd_fric = get_ereal(&inp, "bd-fric", 0.0, wi);
    ir->ld_seed = get_eint64(&inp, "ld-seed", -1, wi);

    /* Em stuff */
    printStringNewline(&inp, "ENERGY MINIMIZATION OPTIONS");
    printStringNoNewline(&inp, "Force tolerance and initial step-size");
    ir->em_tol      = get_ereal(&inp, "emtol", 10.0, wi);
    ir->em_stepsize = get_ereal(&inp, "emstep", 0.01, wi);
    printStringNoNewline(&inp, "Max number of iterations in relax-shells");
    ir->niter = get_eint(&inp, "niter", 20, wi);
    printStringNoNewline(&inp, "Step size (ps^2) for minimization of flexible constraints");
    ir->fc_stepsize = get_ereal(&inp, "fcstep", 0, wi);
    printStringNoNewline(&inp, "Frequency of steepest descents steps when doing CG");
    ir->nstcgsteep = get_eint(&inp, "nstcgsteep", 1000, wi);
    ir->nbfgscorr  = get_eint(&inp, "nbfgscorr", 10, wi);

    printStringNewline(&inp, "TEST PARTICLE INSERTION OPTIONS");
    ir->rtpi = get_ereal(&inp, "rtpi", 0.05, wi);

    /* Output options */
    printStringNewline(&inp, "OUTPUT CONTROL OPTIONS");
    printStringNoNewline(&inp, "Output frequency for coords (x), velocities (v) and forces (f)");
    ir->nstxout = get_eint(&inp, "nstxout", 0, wi);
    ir->nstvout = get_eint(&inp, "nstvout", 0, wi);
    ir->nstfout = get_eint(&inp, "nstfout", 0, wi);
    printStringNoNewline(&inp, "Output frequency for energies to log file and energy file");
    ir->nstlog        = get_eint(&inp, "nstlog", 1000, wi);
    ir->nstcalcenergy = get_eint(&inp, "nstcalcenergy", 100, wi);
    ir->nstenergy     = get_eint(&inp, "nstenergy", 1000, wi);
    printStringNoNewline(&inp, "Output frequency and precision for .xtc file");
    ir->nstxout_compressed      = get_eint(&inp, "nstxout-compressed", 0, wi);
    ir->x_compression_precision = get_ereal(&inp, "compressed-x-precision", 1000.0, wi);
    printStringNoNewline(&inp, "This selects the subset of atoms for the compressed");
    printStringNoNewline(&inp, "trajectory file. You can select multiple groups. By");
    printStringNoNewline(&inp, "default, all atoms will be written.");
    setStringEntry(&inp, "compressed-x-grps", inputrecStrings->x_compressed_groups, nullptr);
    printStringNoNewline(&inp, "Selection of energy groups");
    setStringEntry(&inp, "energygrps", inputrecStrings->energy, nullptr);

    /* Neighbor searching */
    printStringNewline(&inp, "NEIGHBORSEARCHING PARAMETERS");
    printStringNoNewline(&inp, "cut-off scheme (Verlet: particle based cut-offs)");
    ir->cutoff_scheme = get_eeenum(&inp, "cutoff-scheme", ecutscheme_names, wi);
    printStringNoNewline(&inp, "nblist update frequency");
    ir->nstlist = get_eint(&inp, "nstlist", 10, wi);
    printStringNoNewline(&inp, "Periodic boundary conditions: xyz, no, xy");
    // TODO This conversion should be removed when proper std:string handling will be added to get_eeenum(...), etc.
    std::vector<const char*> pbcTypesNamesChar;
    for (const auto& pbcTypeName : c_pbcTypeNames)
    {
        pbcTypesNamesChar.push_back(pbcTypeName.c_str());
    }
    ir->pbcType       = static_cast<PbcType>(get_eeenum(&inp, "pbc", pbcTypesNamesChar.data(), wi));
    ir->bPeriodicMols = get_eeenum(&inp, "periodic-molecules", yesno_names, wi) != 0;
    printStringNoNewline(&inp,
                         "Allowed energy error due to the Verlet buffer in kJ/mol/ps per atom,");
    printStringNoNewline(&inp, "a value of -1 means: use rlist");
    ir->verletbuf_tol = get_ereal(&inp, "verlet-buffer-tolerance", 0.005, wi);
    printStringNoNewline(&inp, "nblist cut-off");
    ir->rlist = get_ereal(&inp, "rlist", 1.0, wi);
    printStringNoNewline(&inp, "long-range cut-off for switched potentials");

    /* Electrostatics */
    printStringNewline(&inp, "OPTIONS FOR ELECTROSTATICS AND VDW");
    printStringNoNewline(&inp, "Method for doing electrostatics");
    ir->coulombtype      = get_eeenum(&inp, "coulombtype", eel_names, wi);
    ir->coulomb_modifier = get_eeenum(&inp, "coulomb-modifier", eintmod_names, wi);
    printStringNoNewline(&inp, "cut-off lengths");
    ir->rcoulomb_switch = get_ereal(&inp, "rcoulomb-switch", 0.0, wi);
    ir->rcoulomb        = get_ereal(&inp, "rcoulomb", 1.0, wi);
    printStringNoNewline(&inp,
                         "Relative dielectric constant for the medium and the reaction field");
    ir->epsilon_r  = get_ereal(&inp, "epsilon-r", 1.0, wi);
    ir->epsilon_rf = get_ereal(&inp, "epsilon-rf", 0.0, wi);
    printStringNoNewline(&inp, "Method for doing Van der Waals");
    ir->vdwtype      = get_eeenum(&inp, "vdw-type", evdw_names, wi);
    ir->vdw_modifier = get_eeenum(&inp, "vdw-modifier", eintmod_names, wi);
    printStringNoNewline(&inp, "cut-off lengths");
    ir->rvdw_switch = get_ereal(&inp, "rvdw-switch", 0.0, wi);
    ir->rvdw        = get_ereal(&inp, "rvdw", 1.0, wi);
    printStringNoNewline(&inp, "Apply long range dispersion corrections for Energy and Pressure");
    ir->eDispCorr = get_eeenum(&inp, "DispCorr", edispc_names, wi);
    printStringNoNewline(&inp, "Extension of the potential lookup tables beyond the cut-off");
    ir->tabext = get_ereal(&inp, "table-extension", 1.0, wi);
    printStringNoNewline(&inp, "Separate tables between energy group pairs");
    setStringEntry(&inp, "energygrp-table", inputrecStrings->egptable, nullptr);
    printStringNoNewline(&inp, "Spacing for the PME/PPPM FFT grid");
    ir->fourier_spacing = get_ereal(&inp, "fourierspacing", 0.12, wi);
    printStringNoNewline(&inp, "FFT grid size, when a value is 0 fourierspacing will be used");
    ir->nkx = get_eint(&inp, "fourier-nx", 0, wi);
    ir->nky = get_eint(&inp, "fourier-ny", 0, wi);
    ir->nkz = get_eint(&inp, "fourier-nz", 0, wi);
    printStringNoNewline(&inp, "EWALD/PME/PPPM parameters");
    ir->pme_order              = get_eint(&inp, "pme-order", 4, wi);
    ir->ewald_rtol             = get_ereal(&inp, "ewald-rtol", 0.00001, wi);
    ir->ewald_rtol_lj          = get_ereal(&inp, "ewald-rtol-lj", 0.001, wi);
    ir->ljpme_combination_rule = get_eeenum(&inp, "lj-pme-comb-rule", eljpme_names, wi);
    ir->ewald_geometry         = get_eeenum(&inp, "ewald-geometry", eewg_names, wi);
    ir->epsilon_surface        = get_ereal(&inp, "epsilon-surface", 0.0, wi);

    /* Implicit solvation is no longer supported, but we need grompp
       to be able to refuse old .mdp files that would have built a tpr
       to run it. Thus, only "no" is accepted. */
    ir->implicit_solvent = (get_eeenum(&inp, "implicit-solvent", no_names, wi) != 0);

    /* Coupling stuff */
    printStringNewline(&inp, "OPTIONS FOR WEAK COUPLING ALGORITHMS");
    printStringNoNewline(&inp, "Temperature coupling");
    ir->etc                = get_eeenum(&inp, "tcoupl", etcoupl_names, wi);
    ir->nsttcouple         = get_eint(&inp, "nsttcouple", -1, wi);
    ir->opts.nhchainlength = get_eint(&inp, "nh-chain-length", 10, wi);
    ir->bPrintNHChains = (get_eeenum(&inp, "print-nose-hoover-chain-variables", yesno_names, wi) != 0);
    printStringNoNewline(&inp, "Groups to couple separately");
    setStringEntry(&inp, "tc-grps", inputrecStrings->tcgrps, nullptr);
    printStringNoNewline(&inp, "Time constant (ps) and reference temperature (K)");
    setStringEntry(&inp, "tau-t", inputrecStrings->tau_t, nullptr);
    setStringEntry(&inp, "ref-t", inputrecStrings->ref_t, nullptr);
    printStringNoNewline(&inp, "pressure coupling");
    ir->epc        = get_eeenum(&inp, "pcoupl", epcoupl_names, wi);
    ir->epct       = get_eeenum(&inp, "pcoupltype", epcoupltype_names, wi);
    ir->nstpcouple = get_eint(&inp, "nstpcouple", -1, wi);
    printStringNoNewline(&inp, "Time constant (ps), compressibility (1/bar) and reference P (bar)");
    ir->tau_p = get_ereal(&inp, "tau-p", 1.0, wi);
    setStringEntry(&inp, "compressibility", dumstr[0], nullptr);
    setStringEntry(&inp, "ref-p", dumstr[1], nullptr);
    printStringNoNewline(&inp, "Scaling of reference coordinates, No, All or COM");
    ir->refcoord_scaling = get_eeenum(&inp, "refcoord-scaling", erefscaling_names, wi);

    /* QMMM */
    printStringNewline(&inp, "OPTIONS FOR QMMM calculations");
    ir->bQMMM = (get_eeenum(&inp, "QMMM", yesno_names, wi) != 0);
<<<<<<< HEAD
    printStringNoNewline(&inp, "Groups treated with MiMic");
    setStringEntry(&inp, "QMMM-grps", is->QMMM, nullptr);
=======
    printStringNoNewline(&inp, "Groups treated Quantum Mechanically");
    setStringEntry(&inp, "QMMM-grps", inputrecStrings->QMMM, nullptr);
    printStringNoNewline(&inp, "QM method");
    setStringEntry(&inp, "QMmethod", inputrecStrings->QMmethod, nullptr);
    printStringNoNewline(&inp, "QMMM scheme");
    const char* noQMMMSchemeName = "normal";
    get_eeenum(&inp, "QMMMscheme", &noQMMMSchemeName, wi);
    printStringNoNewline(&inp, "QM basisset");
    setStringEntry(&inp, "QMbasis", inputrecStrings->QMbasis, nullptr);
    printStringNoNewline(&inp, "QM charge");
    setStringEntry(&inp, "QMcharge", inputrecStrings->QMcharge, nullptr);
    printStringNoNewline(&inp, "QM multiplicity");
    setStringEntry(&inp, "QMmult", inputrecStrings->QMmult, nullptr);
    printStringNoNewline(&inp, "Surface Hopping");
    setStringEntry(&inp, "SH", inputrecStrings->bSH, nullptr);
    printStringNoNewline(&inp, "CAS space options");
    setStringEntry(&inp, "CASorbitals", inputrecStrings->CASorbitals, nullptr);
    setStringEntry(&inp, "CASelectrons", inputrecStrings->CASelectrons, nullptr);
    setStringEntry(&inp, "SAon", inputrecStrings->SAon, nullptr);
    setStringEntry(&inp, "SAoff", inputrecStrings->SAoff, nullptr);
    setStringEntry(&inp, "SAsteps", inputrecStrings->SAsteps, nullptr);
    printStringNoNewline(&inp, "Scale factor for MM charges");
    get_ereal(&inp, "MMChargeScaleFactor", 1.0, wi);
>>>>>>> f9b5d386

    /* Simulated annealing */
    printStringNewline(&inp, "SIMULATED ANNEALING");
    printStringNoNewline(&inp, "Type of annealing for each temperature group (no/single/periodic)");
    setStringEntry(&inp, "annealing", inputrecStrings->anneal, nullptr);
    printStringNoNewline(&inp,
                         "Number of time points to use for specifying annealing in each group");
    setStringEntry(&inp, "annealing-npoints", inputrecStrings->anneal_npoints, nullptr);
    printStringNoNewline(&inp, "List of times at the annealing points for each group");
    setStringEntry(&inp, "annealing-time", inputrecStrings->anneal_time, nullptr);
    printStringNoNewline(&inp, "Temp. at each annealing point, for each group.");
    setStringEntry(&inp, "annealing-temp", inputrecStrings->anneal_temp, nullptr);

    /* Startup run */
    printStringNewline(&inp, "GENERATE VELOCITIES FOR STARTUP RUN");
    opts->bGenVel = (get_eeenum(&inp, "gen-vel", yesno_names, wi) != 0);
    opts->tempi   = get_ereal(&inp, "gen-temp", 300.0, wi);
    opts->seed    = get_eint(&inp, "gen-seed", -1, wi);

    /* Shake stuff */
    printStringNewline(&inp, "OPTIONS FOR BONDS");
    opts->nshake = get_eeenum(&inp, "constraints", constraints, wi);
    printStringNoNewline(&inp, "Type of constraint algorithm");
    ir->eConstrAlg = get_eeenum(&inp, "constraint-algorithm", econstr_names, wi);
    printStringNoNewline(&inp, "Do not constrain the start configuration");
    ir->bContinuation = (get_eeenum(&inp, "continuation", yesno_names, wi) != 0);
    printStringNoNewline(&inp,
                         "Use successive overrelaxation to reduce the number of shake iterations");
    ir->bShakeSOR = (get_eeenum(&inp, "Shake-SOR", yesno_names, wi) != 0);
    printStringNoNewline(&inp, "Relative tolerance of shake");
    ir->shake_tol = get_ereal(&inp, "shake-tol", 0.0001, wi);
    printStringNoNewline(&inp, "Highest order in the expansion of the constraint coupling matrix");
    ir->nProjOrder = get_eint(&inp, "lincs-order", 4, wi);
    printStringNoNewline(&inp, "Number of iterations in the final step of LINCS. 1 is fine for");
    printStringNoNewline(&inp, "normal simulations, but use 2 to conserve energy in NVE runs.");
    printStringNoNewline(&inp, "For energy minimization with constraints it should be 4 to 8.");
    ir->nLincsIter = get_eint(&inp, "lincs-iter", 1, wi);
    printStringNoNewline(&inp, "Lincs will write a warning to the stderr if in one step a bond");
    printStringNoNewline(&inp, "rotates over more degrees than");
    ir->LincsWarnAngle = get_ereal(&inp, "lincs-warnangle", 30.0, wi);
    printStringNoNewline(&inp, "Convert harmonic bonds to morse potentials");
    opts->bMorse = (get_eeenum(&inp, "morse", yesno_names, wi) != 0);

    /* Energy group exclusions */
    printStringNewline(&inp, "ENERGY GROUP EXCLUSIONS");
    printStringNoNewline(
            &inp, "Pairs of energy groups for which all non-bonded interactions are excluded");
    setStringEntry(&inp, "energygrp-excl", inputrecStrings->egpexcl, nullptr);

    /* Walls */
    printStringNewline(&inp, "WALLS");
    printStringNoNewline(
            &inp, "Number of walls, type, atom types, densities and box-z scale factor for Ewald");
    ir->nwall         = get_eint(&inp, "nwall", 0, wi);
    ir->wall_type     = get_eeenum(&inp, "wall-type", ewt_names, wi);
    ir->wall_r_linpot = get_ereal(&inp, "wall-r-linpot", -1, wi);
    setStringEntry(&inp, "wall-atomtype", inputrecStrings->wall_atomtype, nullptr);
    setStringEntry(&inp, "wall-density", inputrecStrings->wall_density, nullptr);
    ir->wall_ewald_zfac = get_ereal(&inp, "wall-ewald-zfac", 3, wi);

    /* COM pulling */
    printStringNewline(&inp, "COM PULLING");
    ir->bPull = (get_eeenum(&inp, "pull", yesno_names, wi) != 0);
    if (ir->bPull)
    {
        snew(ir->pull, 1);
        inputrecStrings->pullGroupNames = read_pullparams(&inp, ir->pull, wi);
    }

    /* AWH biasing
       NOTE: needs COM pulling input */
    printStringNewline(&inp, "AWH biasing");
    ir->bDoAwh = (get_eeenum(&inp, "awh", yesno_names, wi) != 0);
    if (ir->bDoAwh)
    {
        ir->awhParams = gmx::readAwhParams(&inp, wi);
    }

    /* Enforced rotation */
    printStringNewline(&inp, "ENFORCED ROTATION");
    printStringNoNewline(&inp, "Enforced rotation: No or Yes");
    ir->bRot = (get_eeenum(&inp, "rotation", yesno_names, wi) != 0);
    if (ir->bRot)
    {
        snew(ir->rot, 1);
        inputrecStrings->rotateGroupNames = read_rotparams(&inp, ir->rot, wi);
    }

    /* Interactive MD */
    ir->bIMD = FALSE;
    printStringNewline(&inp, "Group to display and/or manipulate in interactive MD session");
    setStringEntry(&inp, "IMD-group", inputrecStrings->imd_grp, nullptr);
    if (inputrecStrings->imd_grp[0] != '\0')
    {
        snew(ir->imd, 1);
        ir->bIMD = TRUE;
    }

    /* Refinement */
    printStringNewline(&inp, "NMR refinement stuff");
    printStringNoNewline(&inp, "Distance restraints type: No, Simple or Ensemble");
    ir->eDisre = get_eeenum(&inp, "disre", edisre_names, wi);
    printStringNoNewline(
            &inp, "Force weighting of pairs in one distance restraint: Conservative or Equal");
    ir->eDisreWeighting = get_eeenum(&inp, "disre-weighting", edisreweighting_names, wi);
    printStringNoNewline(&inp, "Use sqrt of the time averaged times the instantaneous violation");
    ir->bDisreMixed = (get_eeenum(&inp, "disre-mixed", yesno_names, wi) != 0);
    ir->dr_fc       = get_ereal(&inp, "disre-fc", 1000.0, wi);
    ir->dr_tau      = get_ereal(&inp, "disre-tau", 0.0, wi);
    printStringNoNewline(&inp, "Output frequency for pair distances to energy file");
    ir->nstdisreout = get_eint(&inp, "nstdisreout", 100, wi);
    printStringNoNewline(&inp, "Orientation restraints: No or Yes");
    opts->bOrire = (get_eeenum(&inp, "orire", yesno_names, wi) != 0);
    printStringNoNewline(&inp, "Orientation restraints force constant and tau for time averaging");
    ir->orires_fc  = get_ereal(&inp, "orire-fc", 0.0, wi);
    ir->orires_tau = get_ereal(&inp, "orire-tau", 0.0, wi);
    setStringEntry(&inp, "orire-fitgrp", inputrecStrings->orirefitgrp, nullptr);
    printStringNoNewline(&inp, "Output frequency for trace(SD) and S to energy file");
    ir->nstorireout = get_eint(&inp, "nstorireout", 100, wi);

    /* free energy variables */
    printStringNewline(&inp, "Free energy variables");
    ir->efep = get_eeenum(&inp, "free-energy", efep_names, wi);
    setStringEntry(&inp, "couple-moltype", inputrecStrings->couple_moltype, nullptr);
    opts->couple_lam0  = get_eeenum(&inp, "couple-lambda0", couple_lam, wi);
    opts->couple_lam1  = get_eeenum(&inp, "couple-lambda1", couple_lam, wi);
    opts->bCoupleIntra = (get_eeenum(&inp, "couple-intramol", yesno_names, wi) != 0);

    fep->init_lambda = get_ereal(&inp, "init-lambda", -1, wi); /* start with -1 so
                                                                         we can recognize if
                                                                         it was not entered */
    fep->init_fep_state = get_eint(&inp, "init-lambda-state", -1, wi);
    fep->delta_lambda   = get_ereal(&inp, "delta-lambda", 0.0, wi);
    fep->nstdhdl        = get_eint(&inp, "nstdhdl", 50, wi);
    setStringEntry(&inp, "fep-lambdas", inputrecStrings->fep_lambda[efptFEP], nullptr);
    setStringEntry(&inp, "mass-lambdas", inputrecStrings->fep_lambda[efptMASS], nullptr);
    setStringEntry(&inp, "coul-lambdas", inputrecStrings->fep_lambda[efptCOUL], nullptr);
    setStringEntry(&inp, "vdw-lambdas", inputrecStrings->fep_lambda[efptVDW], nullptr);
    setStringEntry(&inp, "bonded-lambdas", inputrecStrings->fep_lambda[efptBONDED], nullptr);
    setStringEntry(&inp, "restraint-lambdas", inputrecStrings->fep_lambda[efptRESTRAINT], nullptr);
    setStringEntry(&inp, "temperature-lambdas", inputrecStrings->fep_lambda[efptTEMPERATURE], nullptr);
    fep->lambda_neighbors = get_eint(&inp, "calc-lambda-neighbors", 1, wi);
    setStringEntry(&inp, "init-lambda-weights", inputrecStrings->lambda_weights, nullptr);
    fep->edHdLPrintEnergy   = get_eeenum(&inp, "dhdl-print-energy", edHdLPrintEnergy_names, wi);
    fep->sc_alpha           = get_ereal(&inp, "sc-alpha", 0.0, wi);
    fep->sc_power           = get_eint(&inp, "sc-power", 1, wi);
    fep->sc_r_power         = get_ereal(&inp, "sc-r-power", 6.0, wi);
    fep->sc_sigma           = get_ereal(&inp, "sc-sigma", 0.3, wi);
    fep->bScCoul            = (get_eeenum(&inp, "sc-coul", yesno_names, wi) != 0);
    fep->dh_hist_size       = get_eint(&inp, "dh_hist_size", 0, wi);
    fep->dh_hist_spacing    = get_ereal(&inp, "dh_hist_spacing", 0.1, wi);
    fep->separate_dhdl_file = get_eeenum(&inp, "separate-dhdl-file", separate_dhdl_file_names, wi);
    fep->dhdl_derivatives   = get_eeenum(&inp, "dhdl-derivatives", dhdl_derivatives_names, wi);
    fep->dh_hist_size       = get_eint(&inp, "dh_hist_size", 0, wi);
    fep->dh_hist_spacing    = get_ereal(&inp, "dh_hist_spacing", 0.1, wi);

    /* Non-equilibrium MD stuff */
    printStringNewline(&inp, "Non-equilibrium MD stuff");
    setStringEntry(&inp, "acc-grps", inputrecStrings->accgrps, nullptr);
    setStringEntry(&inp, "accelerate", inputrecStrings->acc, nullptr);
    setStringEntry(&inp, "freezegrps", inputrecStrings->freeze, nullptr);
    setStringEntry(&inp, "freezedim", inputrecStrings->frdim, nullptr);
    ir->cos_accel = get_ereal(&inp, "cos-acceleration", 0, wi);
    setStringEntry(&inp, "deform", inputrecStrings->deform, nullptr);

    /* simulated tempering variables */
    printStringNewline(&inp, "simulated tempering variables");
    ir->bSimTemp = (get_eeenum(&inp, "simulated-tempering", yesno_names, wi) != 0);
    ir->simtempvals->eSimTempScale = get_eeenum(&inp, "simulated-tempering-scaling", esimtemp_names, wi);
    ir->simtempvals->simtemp_low  = get_ereal(&inp, "sim-temp-low", 300.0, wi);
    ir->simtempvals->simtemp_high = get_ereal(&inp, "sim-temp-high", 300.0, wi);

    /* expanded ensemble variables */
    if (ir->efep == efepEXPANDED || ir->bSimTemp)
    {
        read_expandedparams(&inp, expand, wi);
    }

    /* Electric fields */
    {
        gmx::KeyValueTreeObject      convertedValues = flatKeyValueTreeFromInpFile(inp);
        gmx::KeyValueTreeTransformer transform;
        transform.rules()->addRule().keyMatchType("/", gmx::StringCompareType::CaseAndDashInsensitive);
        mdModules->initMdpTransform(transform.rules());
        for (const auto& path : transform.mappedPaths())
        {
            GMX_ASSERT(path.size() == 1, "Inconsistent mapping back to mdp options");
            mark_einp_set(inp, path[0].c_str());
        }
        MdpErrorHandler errorHandler(wi);
        auto            result = transform.transform(convertedValues, &errorHandler);
        ir->params             = new gmx::KeyValueTreeObject(result.object());
        mdModules->adjustInputrecBasedOnModules(ir);
        errorHandler.setBackMapping(result.backMapping());
        mdModules->assignOptionsToModules(*ir->params, &errorHandler);
    }

    /* Ion/water position swapping ("computational electrophysiology") */
    printStringNewline(&inp,
                       "Ion/water position swapping for computational electrophysiology setups");
    printStringNoNewline(&inp, "Swap positions along direction: no, X, Y, Z");
    ir->eSwapCoords = get_eeenum(&inp, "swapcoords", eSwapTypes_names, wi);
    if (ir->eSwapCoords != eswapNO)
    {
        char buf[STRLEN];
        int  nIonTypes;


        snew(ir->swap, 1);
        printStringNoNewline(&inp, "Swap attempt frequency");
        ir->swap->nstswap = get_eint(&inp, "swap-frequency", 1, wi);
        printStringNoNewline(&inp, "Number of ion types to be controlled");
        nIonTypes = get_eint(&inp, "iontypes", 1, wi);
        if (nIonTypes < 1)
        {
            warning_error(wi, "You need to provide at least one ion type for position exchanges.");
        }
        ir->swap->ngrp = nIonTypes + eSwapFixedGrpNR;
        snew(ir->swap->grp, ir->swap->ngrp);
        for (i = 0; i < ir->swap->ngrp; i++)
        {
            snew(ir->swap->grp[i].molname, STRLEN);
        }
        printStringNoNewline(&inp,
                             "Two index groups that contain the compartment-partitioning atoms");
        setStringEntry(&inp, "split-group0", ir->swap->grp[eGrpSplit0].molname, nullptr);
        setStringEntry(&inp, "split-group1", ir->swap->grp[eGrpSplit1].molname, nullptr);
        printStringNoNewline(&inp,
                             "Use center of mass of split groups (yes/no), otherwise center of "
                             "geometry is used");
        ir->swap->massw_split[0] = (get_eeenum(&inp, "massw-split0", yesno_names, wi) != 0);
        ir->swap->massw_split[1] = (get_eeenum(&inp, "massw-split1", yesno_names, wi) != 0);

        printStringNoNewline(&inp, "Name of solvent molecules");
        setStringEntry(&inp, "solvent-group", ir->swap->grp[eGrpSolvent].molname, nullptr);

        printStringNoNewline(&inp,
                             "Split cylinder: radius, upper and lower extension (nm) (this will "
                             "define the channels)");
        printStringNoNewline(&inp,
                             "Note that the split cylinder settings do not have an influence on "
                             "the swapping protocol,");
        printStringNoNewline(
                &inp,
                "however, if correctly defined, the permeation events are recorded per channel");
        ir->swap->cyl0r = get_ereal(&inp, "cyl0-r", 2.0, wi);
        ir->swap->cyl0u = get_ereal(&inp, "cyl0-up", 1.0, wi);
        ir->swap->cyl0l = get_ereal(&inp, "cyl0-down", 1.0, wi);
        ir->swap->cyl1r = get_ereal(&inp, "cyl1-r", 2.0, wi);
        ir->swap->cyl1u = get_ereal(&inp, "cyl1-up", 1.0, wi);
        ir->swap->cyl1l = get_ereal(&inp, "cyl1-down", 1.0, wi);

        printStringNoNewline(
                &inp,
                "Average the number of ions per compartment over these many swap attempt steps");
        ir->swap->nAverage = get_eint(&inp, "coupl-steps", 10, wi);

        printStringNoNewline(
                &inp, "Names of the ion types that can be exchanged with solvent molecules,");
        printStringNoNewline(
                &inp, "and the requested number of ions of this type in compartments A and B");
        printStringNoNewline(&inp, "-1 means fix the numbers as found in step 0");
        for (i = 0; i < nIonTypes; i++)
        {
            int ig = eSwapFixedGrpNR + i;

            sprintf(buf, "iontype%d-name", i);
            setStringEntry(&inp, buf, ir->swap->grp[ig].molname, nullptr);
            sprintf(buf, "iontype%d-in-A", i);
            ir->swap->grp[ig].nmolReq[0] = get_eint(&inp, buf, -1, wi);
            sprintf(buf, "iontype%d-in-B", i);
            ir->swap->grp[ig].nmolReq[1] = get_eint(&inp, buf, -1, wi);
        }

        printStringNoNewline(
                &inp,
                "By default (i.e. bulk offset = 0.0), ion/water exchanges happen between layers");
        printStringNoNewline(
                &inp,
                "at maximum distance (= bulk concentration) to the split group layers. However,");
        printStringNoNewline(&inp,
                             "an offset b (-1.0 < b < +1.0) can be specified to offset the bulk "
                             "layer from the middle at 0.0");
        printStringNoNewline(&inp,
                             "towards one of the compartment-partitioning layers (at +/- 1.0).");
        ir->swap->bulkOffset[0] = get_ereal(&inp, "bulk-offsetA", 0.0, wi);
        ir->swap->bulkOffset[1] = get_ereal(&inp, "bulk-offsetB", 0.0, wi);
        if (!(ir->swap->bulkOffset[0] > -1.0 && ir->swap->bulkOffset[0] < 1.0)
            || !(ir->swap->bulkOffset[1] > -1.0 && ir->swap->bulkOffset[1] < 1.0))
        {
            warning_error(wi, "Bulk layer offsets must be > -1.0 and < 1.0 !");
        }

        printStringNoNewline(
                &inp, "Start to swap ions if threshold difference to requested count is reached");
        ir->swap->threshold = get_ereal(&inp, "threshold", 1.0, wi);
    }

    /* AdResS is no longer supported, but we need grompp to be able to
       refuse to process old .mdp files that used it. */
    ir->bAdress = (get_eeenum(&inp, "adress", no_names, wi) != 0);

    /* User defined thingies */
    printStringNewline(&inp, "User defined thingies");
    setStringEntry(&inp, "user1-grps", inputrecStrings->user1, nullptr);
    setStringEntry(&inp, "user2-grps", inputrecStrings->user2, nullptr);
    ir->userint1  = get_eint(&inp, "userint1", 0, wi);
    ir->userint2  = get_eint(&inp, "userint2", 0, wi);
    ir->userint3  = get_eint(&inp, "userint3", 0, wi);
    ir->userint4  = get_eint(&inp, "userint4", 0, wi);
    ir->userreal1 = get_ereal(&inp, "userreal1", 0, wi);
    ir->userreal2 = get_ereal(&inp, "userreal2", 0, wi);
    ir->userreal3 = get_ereal(&inp, "userreal3", 0, wi);
    ir->userreal4 = get_ereal(&inp, "userreal4", 0, wi);
#undef CTYPE

    {
        gmx::TextOutputFile stream(mdparout);
        write_inpfile(&stream, mdparout, &inp, FALSE, writeMdpHeader, wi);

        // Transform module data into a flat key-value tree for output.
        gmx::KeyValueTreeBuilder       builder;
        gmx::KeyValueTreeObjectBuilder builderObject = builder.rootObject();
        mdModules->buildMdpOutput(&builderObject);
        {
            gmx::TextWriter writer(&stream);
            writeKeyValueTreeAsMdp(&writer, builder.build());
        }
        stream.close();
    }

    /* Process options if necessary */
    for (m = 0; m < 2; m++)
    {
        for (i = 0; i < 2 * DIM; i++)
        {
            dumdub[m][i] = 0.0;
        }
        if (ir->epc)
        {
            switch (ir->epct)
            {
                case epctISOTROPIC:
                    if (sscanf(dumstr[m], "%lf", &(dumdub[m][XX])) != 1)
                    {
                        warning_error(
                                wi,
                                "Pressure coupling incorrect number of values (I need exactly 1)");
                    }
                    dumdub[m][YY] = dumdub[m][ZZ] = dumdub[m][XX];
                    break;
                case epctSEMIISOTROPIC:
                case epctSURFACETENSION:
                    if (sscanf(dumstr[m], "%lf%lf", &(dumdub[m][XX]), &(dumdub[m][ZZ])) != 2)
                    {
                        warning_error(
                                wi,
                                "Pressure coupling incorrect number of values (I need exactly 2)");
                    }
                    dumdub[m][YY] = dumdub[m][XX];
                    break;
                case epctANISOTROPIC:
                    if (sscanf(dumstr[m], "%lf%lf%lf%lf%lf%lf", &(dumdub[m][XX]), &(dumdub[m][YY]),
                               &(dumdub[m][ZZ]), &(dumdub[m][3]), &(dumdub[m][4]), &(dumdub[m][5]))
                        != 6)
                    {
                        warning_error(
                                wi,
                                "Pressure coupling incorrect number of values (I need exactly 6)");
                    }
                    break;
                default:
                    gmx_fatal(FARGS, "Pressure coupling type %s not implemented yet",
                              epcoupltype_names[ir->epct]);
            }
        }
    }
    clear_mat(ir->ref_p);
    clear_mat(ir->compress);
    for (i = 0; i < DIM; i++)
    {
        ir->ref_p[i][i]    = dumdub[1][i];
        ir->compress[i][i] = dumdub[0][i];
    }
    if (ir->epct == epctANISOTROPIC)
    {
        ir->ref_p[XX][YY] = dumdub[1][3];
        ir->ref_p[XX][ZZ] = dumdub[1][4];
        ir->ref_p[YY][ZZ] = dumdub[1][5];
        if (ir->ref_p[XX][YY] != 0 && ir->ref_p[XX][ZZ] != 0 && ir->ref_p[YY][ZZ] != 0)
        {
            warning(wi,
                    "All off-diagonal reference pressures are non-zero. Are you sure you want to "
                    "apply a threefold shear stress?\n");
        }
        ir->compress[XX][YY] = dumdub[0][3];
        ir->compress[XX][ZZ] = dumdub[0][4];
        ir->compress[YY][ZZ] = dumdub[0][5];
        for (i = 0; i < DIM; i++)
        {
            for (m = 0; m < i; m++)
            {
                ir->ref_p[i][m]    = ir->ref_p[m][i];
                ir->compress[i][m] = ir->compress[m][i];
            }
        }
    }

    if (ir->comm_mode == ecmNO)
    {
        ir->nstcomm = 0;
    }

    opts->couple_moltype = nullptr;
    if (strlen(inputrecStrings->couple_moltype) > 0)
    {
        if (ir->efep != efepNO)
        {
            opts->couple_moltype = gmx_strdup(inputrecStrings->couple_moltype);
            if (opts->couple_lam0 == opts->couple_lam1)
            {
                warning(wi, "The lambda=0 and lambda=1 states for coupling are identical");
            }
            if (ir->eI == eiMD && (opts->couple_lam0 == ecouplamNONE || opts->couple_lam1 == ecouplamNONE))
            {
                warning_note(
                        wi,
                        "For proper sampling of the (nearly) decoupled state, stochastic dynamics "
                        "should be used");
            }
        }
        else
        {
            warning_note(wi,
                         "Free energy is turned off, so we will not decouple the molecule listed "
                         "in your input.");
        }
    }
    /* FREE ENERGY AND EXPANDED ENSEMBLE OPTIONS */
    if (ir->efep != efepNO)
    {
        if (fep->delta_lambda > 0)
        {
            ir->efep = efepSLOWGROWTH;
        }
    }

    if (fep->edHdLPrintEnergy == edHdLPrintEnergyYES)
    {
        fep->edHdLPrintEnergy = edHdLPrintEnergyTOTAL;
        warning_note(wi,
                     "Old option for dhdl-print-energy given: "
                     "changing \"yes\" to \"total\"\n");
    }

    if (ir->bSimTemp && (fep->edHdLPrintEnergy == edHdLPrintEnergyNO))
    {
        /* always print out the energy to dhdl if we are doing
           expanded ensemble, since we need the total energy for
           analysis if the temperature is changing. In some
           conditions one may only want the potential energy, so
           we will allow that if the appropriate mdp setting has
           been enabled. Otherwise, total it is:
         */
        fep->edHdLPrintEnergy = edHdLPrintEnergyTOTAL;
    }

    if ((ir->efep != efepNO) || ir->bSimTemp)
    {
        ir->bExpanded = FALSE;
        if ((ir->efep == efepEXPANDED) || ir->bSimTemp)
        {
            ir->bExpanded = TRUE;
        }
        do_fep_params(ir, inputrecStrings->fep_lambda, inputrecStrings->lambda_weights, wi);
        if (ir->bSimTemp) /* done after fep params */
        {
            do_simtemp_params(ir);
        }

        /* Because sc-coul (=FALSE by default) only acts on the lambda state
         * setup and not on the old way of specifying the free-energy setup,
         * we should check for using soft-core when not needed, since that
         * can complicate the sampling significantly.
         * Note that we only check for the automated coupling setup.
         * If the (advanced) user does FEP through manual topology changes,
         * this check will not be triggered.
         */
        if (ir->efep != efepNO && ir->fepvals->n_lambda == 0 && ir->fepvals->sc_alpha != 0
            && (couple_lambda_has_vdw_on(opts->couple_lam0) && couple_lambda_has_vdw_on(opts->couple_lam1)))
        {
            warning(wi,
                    "You are using soft-core interactions while the Van der Waals interactions are "
                    "not decoupled (note that the sc-coul option is only active when using lambda "
                    "states). Although this will not lead to errors, you will need much more "
                    "sampling than without soft-core interactions. Consider using sc-alpha=0.");
        }
    }
    else
    {
        ir->fepvals->n_lambda = 0;
    }

    /* WALL PARAMETERS */

    do_wall_params(ir, inputrecStrings->wall_atomtype, inputrecStrings->wall_density, opts, wi);

    /* ORIENTATION RESTRAINT PARAMETERS */

    if (opts->bOrire && gmx::splitString(inputrecStrings->orirefitgrp).size() != 1)
    {
        warning_error(wi, "ERROR: Need one orientation restraint fit group\n");
    }

    /* DEFORMATION PARAMETERS */

    clear_mat(ir->deform);
    for (i = 0; i < 6; i++)
    {
        dumdub[0][i] = 0;
    }

    double gmx_unused canary;
    int ndeform = sscanf(inputrecStrings->deform, "%lf %lf %lf %lf %lf %lf %lf", &(dumdub[0][0]),
                         &(dumdub[0][1]), &(dumdub[0][2]), &(dumdub[0][3]), &(dumdub[0][4]),
                         &(dumdub[0][5]), &canary);

    if (strlen(inputrecStrings->deform) > 0 && ndeform != 6)
    {
        warning_error(wi,
                      gmx::formatString(
                              "Cannot parse exactly 6 box deformation velocities from string '%s'",
                              inputrecStrings->deform)
                              .c_str());
    }
    for (i = 0; i < 3; i++)
    {
        ir->deform[i][i] = dumdub[0][i];
    }
    ir->deform[YY][XX] = dumdub[0][3];
    ir->deform[ZZ][XX] = dumdub[0][4];
    ir->deform[ZZ][YY] = dumdub[0][5];
    if (ir->epc != epcNO)
    {
        for (i = 0; i < 3; i++)
        {
            for (j = 0; j <= i; j++)
            {
                if (ir->deform[i][j] != 0 && ir->compress[i][j] != 0)
                {
                    warning_error(wi, "A box element has deform set and compressibility > 0");
                }
            }
        }
        for (i = 0; i < 3; i++)
        {
            for (j = 0; j < i; j++)
            {
                if (ir->deform[i][j] != 0)
                {
                    for (m = j; m < DIM; m++)
                    {
                        if (ir->compress[m][j] != 0)
                        {
                            sprintf(warn_buf,
                                    "An off-diagonal box element has deform set while "
                                    "compressibility > 0 for the same component of another box "
                                    "vector, this might lead to spurious periodicity effects.");
                            warning(wi, warn_buf);
                        }
                    }
                }
            }
        }
    }

    /* Ion/water position swapping checks */
    if (ir->eSwapCoords != eswapNO)
    {
        if (ir->swap->nstswap < 1)
        {
            warning_error(wi, "swap_frequency must be 1 or larger when ion swapping is requested");
        }
        if (ir->swap->nAverage < 1)
        {
            warning_error(wi, "coupl_steps must be 1 or larger.\n");
        }
        if (ir->swap->threshold < 1.0)
        {
            warning_error(wi, "Ion count threshold must be at least 1.\n");
        }
    }

    if (ir->bDoAwh)
    {
        gmx::checkAwhParams(ir->awhParams, ir, wi);
    }

    sfree(dumstr[0]);
    sfree(dumstr[1]);
}

/* We would like gn to be const as well, but C doesn't allow this */
/* TODO this is utility functionality (search for the index of a
   string in a collection), so should be refactored and located more
   centrally. */
int search_string(const char* s, int ng, char* gn[])
{
    int i;

    for (i = 0; (i < ng); i++)
    {
        if (gmx_strcasecmp(s, gn[i]) == 0)
        {
            return i;
        }
    }

    gmx_fatal(FARGS,
              "Group %s referenced in the .mdp file was not found in the index file.\n"
              "Group names must match either [moleculetype] names or custom index group\n"
              "names, in which case you must supply an index file to the '-n' option\n"
              "of grompp.",
              s);
}

static void do_numbering(int                        natoms,
                         SimulationGroups*          groups,
                         gmx::ArrayRef<std::string> groupsFromMdpFile,
                         t_blocka*                  block,
                         char*                      gnames[],
                         SimulationAtomGroupType    gtype,
                         int                        restnm,
                         int                        grptp,
                         bool                       bVerbose,
                         warninp_t                  wi)
{
    unsigned short*   cbuf;
    AtomGroupIndices* grps = &(groups->groups[gtype]);
    int               j, gid, aj, ognr, ntot = 0;
    const char*       title;
    char              warn_buf[STRLEN];

    title = shortName(gtype);

    snew(cbuf, natoms);
    /* Mark all id's as not set */
    for (int i = 0; (i < natoms); i++)
    {
        cbuf[i] = NOGID;
    }

    for (int i = 0; i != groupsFromMdpFile.ssize(); ++i)
    {
        /* Lookup the group name in the block structure */
        gid = search_string(groupsFromMdpFile[i].c_str(), block->nr, gnames);
        if ((grptp != egrptpONE) || (i == 0))
        {
            grps->emplace_back(gid);
        }

        /* Now go over the atoms in the group */
        for (j = block->index[gid]; (j < block->index[gid + 1]); j++)
        {

            aj = block->a[j];

            /* Range checking */
            if ((aj < 0) || (aj >= natoms))
            {
                gmx_fatal(FARGS, "Invalid atom number %d in indexfile", aj + 1);
            }
            /* Lookup up the old group number */
            ognr = cbuf[aj];
            if (ognr != NOGID)
            {
                gmx_fatal(FARGS, "Atom %d in multiple %s groups (%d and %d)", aj + 1, title,
                          ognr + 1, i + 1);
            }
            else
            {
                /* Store the group number in buffer */
                if (grptp == egrptpONE)
                {
                    cbuf[aj] = 0;
                }
                else
                {
                    cbuf[aj] = i;
                }
                ntot++;
            }
        }
    }

    /* Now check whether we have done all atoms */
    if (ntot != natoms)
    {
        if (grptp == egrptpALL)
        {
            gmx_fatal(FARGS, "%d atoms are not part of any of the %s groups", natoms - ntot, title);
        }
        else if (grptp == egrptpPART)
        {
            sprintf(warn_buf, "%d atoms are not part of any of the %s groups", natoms - ntot, title);
            warning_note(wi, warn_buf);
        }
        /* Assign all atoms currently unassigned to a rest group */
        for (j = 0; (j < natoms); j++)
        {
            if (cbuf[j] == NOGID)
            {
                cbuf[j] = grps->size();
            }
        }
        if (grptp != egrptpPART)
        {
            if (bVerbose)
            {
                fprintf(stderr, "Making dummy/rest group for %s containing %d elements\n", title,
                        natoms - ntot);
            }
            /* Add group name "rest" */
            grps->emplace_back(restnm);

            /* Assign the rest name to all atoms not currently assigned to a group */
            for (j = 0; (j < natoms); j++)
            {
                if (cbuf[j] == NOGID)
                {
                    // group size was not updated before this here, so need to use -1.
                    cbuf[j] = grps->size() - 1;
                }
            }
        }
    }

    if (grps->size() == 1 && (ntot == 0 || ntot == natoms))
    {
        /* All atoms are part of one (or no) group, no index required */
        groups->groupNumbers[gtype].clear();
    }
    else
    {
        for (int j = 0; (j < natoms); j++)
        {
            groups->groupNumbers[gtype].emplace_back(cbuf[j]);
        }
    }

    sfree(cbuf);
}

static void calc_nrdf(const gmx_mtop_t* mtop, t_inputrec* ir, char** gnames)
{
    t_grpopts*     opts;
    pull_params_t* pull;
    int            natoms, imin, jmin;
    int *          nrdf2, *na_vcm, na_tot;
    double *       nrdf_tc, *nrdf_vcm, nrdf_uc, *nrdf_vcm_sub;
    ivec*          dof_vcm;
    int            as;

    /* Calculate nrdf.
     * First calc 3xnr-atoms for each group
     * then subtract half a degree of freedom for each constraint
     *
     * Only atoms and nuclei contribute to the degrees of freedom...
     */

    opts = &ir->opts;

    const SimulationGroups& groups = mtop->groups;
    natoms                         = mtop->natoms;

    /* Allocate one more for a possible rest group */
    /* We need to sum degrees of freedom into doubles,
     * since floats give too low nrdf's above 3 million atoms.
     */
    snew(nrdf_tc, groups.groups[SimulationAtomGroupType::TemperatureCoupling].size() + 1);
    snew(nrdf_vcm, groups.groups[SimulationAtomGroupType::MassCenterVelocityRemoval].size() + 1);
    snew(dof_vcm, groups.groups[SimulationAtomGroupType::MassCenterVelocityRemoval].size() + 1);
    snew(na_vcm, groups.groups[SimulationAtomGroupType::MassCenterVelocityRemoval].size() + 1);
    snew(nrdf_vcm_sub, groups.groups[SimulationAtomGroupType::MassCenterVelocityRemoval].size() + 1);

    for (gmx::index i = 0; i < gmx::ssize(groups.groups[SimulationAtomGroupType::TemperatureCoupling]); i++)
    {
        nrdf_tc[i] = 0;
    }
    for (gmx::index i = 0;
         i < gmx::ssize(groups.groups[SimulationAtomGroupType::MassCenterVelocityRemoval]) + 1; i++)
    {
        nrdf_vcm[i] = 0;
        clear_ivec(dof_vcm[i]);
        na_vcm[i]       = 0;
        nrdf_vcm_sub[i] = 0;
    }
    snew(nrdf2, natoms);
    for (const AtomProxy atomP : AtomRange(*mtop))
    {
        const t_atom& local = atomP.atom();
        int           i     = atomP.globalAtomNumber();
        nrdf2[i]            = 0;
        if (local.ptype == eptAtom || local.ptype == eptNucleus)
        {
            int g = getGroupType(groups, SimulationAtomGroupType::Freeze, i);
            for (int d = 0; d < DIM; d++)
            {
                if (opts->nFreeze[g][d] == 0)
                {
                    /* Add one DOF for particle i (counted as 2*1) */
                    nrdf2[i] += 2;
                    /* VCM group i has dim d as a DOF */
                    dof_vcm[getGroupType(groups, SimulationAtomGroupType::MassCenterVelocityRemoval, i)][d] =
                            1;
                }
            }
            nrdf_tc[getGroupType(groups, SimulationAtomGroupType::TemperatureCoupling, i)] +=
                    0.5 * nrdf2[i];
            nrdf_vcm[getGroupType(groups, SimulationAtomGroupType::MassCenterVelocityRemoval, i)] +=
                    0.5 * nrdf2[i];
        }
    }

    as = 0;
    for (const gmx_molblock_t& molb : mtop->molblock)
    {
        const gmx_moltype_t& molt = mtop->moltype[molb.type];
        const t_atom*        atom = molt.atoms.atom;
        for (int mol = 0; mol < molb.nmol; mol++)
        {
            for (int ftype = F_CONSTR; ftype <= F_CONSTRNC; ftype++)
            {
                gmx::ArrayRef<const int> ia = molt.ilist[ftype].iatoms;
                for (int i = 0; i < molt.ilist[ftype].size();)
                {
                    /* Subtract degrees of freedom for the constraints,
                     * if the particles still have degrees of freedom left.
                     * If one of the particles is a vsite or a shell, then all
                     * constraint motion will go there, but since they do not
                     * contribute to the constraints the degrees of freedom do not
                     * change.
                     */
                    int ai = as + ia[i + 1];
                    int aj = as + ia[i + 2];
                    if (((atom[ia[i + 1]].ptype == eptNucleus) || (atom[ia[i + 1]].ptype == eptAtom))
                        && ((atom[ia[i + 2]].ptype == eptNucleus) || (atom[ia[i + 2]].ptype == eptAtom)))
                    {
                        if (nrdf2[ai] > 0)
                        {
                            jmin = 1;
                        }
                        else
                        {
                            jmin = 2;
                        }
                        if (nrdf2[aj] > 0)
                        {
                            imin = 1;
                        }
                        else
                        {
                            imin = 2;
                        }
                        imin = std::min(imin, nrdf2[ai]);
                        jmin = std::min(jmin, nrdf2[aj]);
                        nrdf2[ai] -= imin;
                        nrdf2[aj] -= jmin;
                        nrdf_tc[getGroupType(groups, SimulationAtomGroupType::TemperatureCoupling, ai)] -=
                                0.5 * imin;
                        nrdf_tc[getGroupType(groups, SimulationAtomGroupType::TemperatureCoupling, aj)] -=
                                0.5 * jmin;
                        nrdf_vcm[getGroupType(groups, SimulationAtomGroupType::MassCenterVelocityRemoval, ai)] -=
                                0.5 * imin;
                        nrdf_vcm[getGroupType(groups, SimulationAtomGroupType::MassCenterVelocityRemoval, aj)] -=
                                0.5 * jmin;
                    }
                    i += interaction_function[ftype].nratoms + 1;
                }
            }
            gmx::ArrayRef<const int> ia = molt.ilist[F_SETTLE].iatoms;
            for (int i = 0; i < molt.ilist[F_SETTLE].size();)
            {
                /* Subtract 1 dof from every atom in the SETTLE */
                for (int j = 0; j < 3; j++)
                {
                    int ai = as + ia[i + 1 + j];
                    imin   = std::min(2, nrdf2[ai]);
                    nrdf2[ai] -= imin;
                    nrdf_tc[getGroupType(groups, SimulationAtomGroupType::TemperatureCoupling, ai)] -=
                            0.5 * imin;
                    nrdf_vcm[getGroupType(groups, SimulationAtomGroupType::MassCenterVelocityRemoval, ai)] -=
                            0.5 * imin;
                }
                i += 4;
            }
            as += molt.atoms.nr;
        }
    }

    if (ir->bPull)
    {
        /* Correct nrdf for the COM constraints.
         * We correct using the TC and VCM group of the first atom
         * in the reference and pull group. If atoms in one pull group
         * belong to different TC or VCM groups it is anyhow difficult
         * to determine the optimal nrdf assignment.
         */
        pull = ir->pull;

        for (int i = 0; i < pull->ncoord; i++)
        {
            if (pull->coord[i].eType != epullCONSTRAINT)
            {
                continue;
            }

            imin = 1;

            for (int j = 0; j < 2; j++)
            {
                const t_pull_group* pgrp;

                pgrp = &pull->group[pull->coord[i].group[j]];

                if (pgrp->nat > 0)
                {
                    /* Subtract 1/2 dof from each group */
                    int ai = pgrp->ind[0];
                    nrdf_tc[getGroupType(groups, SimulationAtomGroupType::TemperatureCoupling, ai)] -=
                            0.5 * imin;
                    nrdf_vcm[getGroupType(groups, SimulationAtomGroupType::MassCenterVelocityRemoval, ai)] -=
                            0.5 * imin;
                    if (nrdf_tc[getGroupType(groups, SimulationAtomGroupType::TemperatureCoupling, ai)] < 0)
                    {
                        gmx_fatal(FARGS,
                                  "Center of mass pulling constraints caused the number of degrees "
                                  "of freedom for temperature coupling group %s to be negative",
                                  gnames[groups.groups[SimulationAtomGroupType::TemperatureCoupling][getGroupType(
                                          groups, SimulationAtomGroupType::TemperatureCoupling, ai)]]);
                    }
                }
                else
                {
                    /* We need to subtract the whole DOF from group j=1 */
                    imin += 1;
                }
            }
        }
    }

    if (ir->nstcomm != 0)
    {
        GMX_RELEASE_ASSERT(!groups.groups[SimulationAtomGroupType::MassCenterVelocityRemoval].empty(),
                           "Expect at least one group when removing COM motion");

        /* We remove COM motion up to dim ndof_com() */
        const int ndim_rm_vcm = ndof_com(ir);

        /* Subtract ndim_rm_vcm (or less with frozen dimensions) from
         * the number of degrees of freedom in each vcm group when COM
         * translation is removed and 6 when rotation is removed as well.
         * Note that we do not and should not include the rest group here.
         */
        for (gmx::index j = 0;
             j < gmx::ssize(groups.groups[SimulationAtomGroupType::MassCenterVelocityRemoval]); j++)
        {
            switch (ir->comm_mode)
            {
                case ecmLINEAR:
                case ecmLINEAR_ACCELERATION_CORRECTION:
                    nrdf_vcm_sub[j] = 0;
                    for (int d = 0; d < ndim_rm_vcm; d++)
                    {
                        if (dof_vcm[j][d])
                        {
                            nrdf_vcm_sub[j]++;
                        }
                    }
                    break;
                case ecmANGULAR: nrdf_vcm_sub[j] = 6; break;
                default: gmx_incons("Checking comm_mode");
            }
        }

        for (gmx::index i = 0;
             i < gmx::ssize(groups.groups[SimulationAtomGroupType::TemperatureCoupling]); i++)
        {
            /* Count the number of atoms of TC group i for every VCM group */
            for (gmx::index j = 0;
                 j < gmx::ssize(groups.groups[SimulationAtomGroupType::MassCenterVelocityRemoval]) + 1; j++)
            {
                na_vcm[j] = 0;
            }
            na_tot = 0;
            for (int ai = 0; ai < natoms; ai++)
            {
                if (getGroupType(groups, SimulationAtomGroupType::TemperatureCoupling, ai) == i)
                {
                    na_vcm[getGroupType(groups, SimulationAtomGroupType::MassCenterVelocityRemoval, ai)]++;
                    na_tot++;
                }
            }
            /* Correct for VCM removal according to the fraction of each VCM
             * group present in this TC group.
             */
            nrdf_uc    = nrdf_tc[i];
            nrdf_tc[i] = 0;
            for (gmx::index j = 0;
                 j < gmx::ssize(groups.groups[SimulationAtomGroupType::MassCenterVelocityRemoval]) + 1; j++)
            {
                if (nrdf_vcm[j] > nrdf_vcm_sub[j])
                {
                    nrdf_tc[i] += nrdf_uc * (static_cast<double>(na_vcm[j]) / static_cast<double>(na_tot))
                                  * (nrdf_vcm[j] - nrdf_vcm_sub[j]) / nrdf_vcm[j];
                }
            }
        }
    }
    for (int i = 0; (i < gmx::ssize(groups.groups[SimulationAtomGroupType::TemperatureCoupling])); i++)
    {
        opts->nrdf[i] = nrdf_tc[i];
        if (opts->nrdf[i] < 0)
        {
            opts->nrdf[i] = 0;
        }
        fprintf(stderr, "Number of degrees of freedom in T-Coupling group %s is %.2f\n",
                gnames[groups.groups[SimulationAtomGroupType::TemperatureCoupling][i]], opts->nrdf[i]);
    }

    sfree(nrdf2);
    sfree(nrdf_tc);
    sfree(nrdf_vcm);
    sfree(dof_vcm);
    sfree(na_vcm);
    sfree(nrdf_vcm_sub);
}

static bool do_egp_flag(t_inputrec* ir, SimulationGroups* groups, const char* option, const char* val, int flag)
{
    /* The maximum number of energy group pairs would be MAXPTR*(MAXPTR+1)/2.
     * But since this is much larger than STRLEN, such a line can not be parsed.
     * The real maximum is the number of names that fit in a string: STRLEN/2.
     */
#define EGP_MAX (STRLEN / 2)
    int  j, k, nr;
    bool bSet;

    auto names = gmx::splitString(val);
    if (names.size() % 2 != 0)
    {
        gmx_fatal(FARGS, "The number of groups for %s is odd", option);
    }
    nr   = groups->groups[SimulationAtomGroupType::EnergyOutput].size();
    bSet = FALSE;
    for (size_t i = 0; i < names.size() / 2; i++)
    {
        // TODO this needs to be replaced by a solution using std::find_if
        j = 0;
        while ((j < nr)
               && gmx_strcasecmp(
                          names[2 * i].c_str(),
                          *(groups->groupNames[groups->groups[SimulationAtomGroupType::EnergyOutput][j]])))
        {
            j++;
        }
        if (j == nr)
        {
            gmx_fatal(FARGS, "%s in %s is not an energy group\n", names[2 * i].c_str(), option);
        }
        k = 0;
        while ((k < nr)
               && gmx_strcasecmp(
                          names[2 * i + 1].c_str(),
                          *(groups->groupNames[groups->groups[SimulationAtomGroupType::EnergyOutput][k]])))
        {
            k++;
        }
        if (k == nr)
        {
            gmx_fatal(FARGS, "%s in %s is not an energy group\n", names[2 * i + 1].c_str(), option);
        }
        if ((j < nr) && (k < nr))
        {
            ir->opts.egp_flags[nr * j + k] |= flag;
            ir->opts.egp_flags[nr * k + j] |= flag;
            bSet = TRUE;
        }
    }

    return bSet;
}


static void make_swap_groups(t_swapcoords* swap, t_blocka* grps, char** gnames)
{
    int          ig = -1, i = 0, gind;
    t_swapGroup* swapg;


    /* Just a quick check here, more thorough checks are in mdrun */
    if (strcmp(swap->grp[eGrpSplit0].molname, swap->grp[eGrpSplit1].molname) == 0)
    {
        gmx_fatal(FARGS, "The split groups can not both be '%s'.", swap->grp[eGrpSplit0].molname);
    }

    /* Get the index atoms of the split0, split1, solvent, and swap groups */
    for (ig = 0; ig < swap->ngrp; ig++)
    {
        swapg      = &swap->grp[ig];
        gind       = search_string(swap->grp[ig].molname, grps->nr, gnames);
        swapg->nat = grps->index[gind + 1] - grps->index[gind];

        if (swapg->nat > 0)
        {
            fprintf(stderr, "%s group '%s' contains %d atoms.\n",
                    ig < 3 ? eSwapFixedGrp_names[ig] : "Swap", swap->grp[ig].molname, swapg->nat);
            snew(swapg->ind, swapg->nat);
            for (i = 0; i < swapg->nat; i++)
            {
                swapg->ind[i] = grps->a[grps->index[gind] + i];
            }
        }
        else
        {
            gmx_fatal(FARGS, "Swap group %s does not contain any atoms.", swap->grp[ig].molname);
        }
    }
}


static void make_IMD_group(t_IMD* IMDgroup, char* IMDgname, t_blocka* grps, char** gnames)
{
    int ig, i;


    ig            = search_string(IMDgname, grps->nr, gnames);
    IMDgroup->nat = grps->index[ig + 1] - grps->index[ig];

    if (IMDgroup->nat > 0)
    {
        fprintf(stderr,
                "Group '%s' with %d atoms can be activated for interactive molecular dynamics "
                "(IMD).\n",
                IMDgname, IMDgroup->nat);
        snew(IMDgroup->ind, IMDgroup->nat);
        for (i = 0; i < IMDgroup->nat; i++)
        {
            IMDgroup->ind[i] = grps->a[grps->index[ig] + i];
        }
    }
}

/* Checks whether atoms are both part of a COM removal group and frozen.
 * If a fully frozen atom is part of a COM removal group, it is removed
 * from the COM removal group. A note is issued if such atoms are present.
 * A warning is issued for atom with one or two dimensions frozen that
 * are part of a COM removal group (mdrun would need to compute COM mass
 * per dimension to handle this correctly).
 * Also issues a warning when non-frozen atoms are not part of a COM
 * removal group while COM removal is active.
 */
static void checkAndUpdateVcmFreezeGroupConsistency(SimulationGroups* groups,
                                                    const int         numAtoms,
                                                    const t_grpopts&  opts,
                                                    warninp_t         wi)
{
    const int vcmRestGroup =
            std::max(int(groups->groups[SimulationAtomGroupType::MassCenterVelocityRemoval].size()), 1);

    int numFullyFrozenVcmAtoms     = 0;
    int numPartiallyFrozenVcmAtoms = 0;
    int numNonVcmAtoms             = 0;
    for (int a = 0; a < numAtoms; a++)
    {
        const int freezeGroup   = getGroupType(*groups, SimulationAtomGroupType::Freeze, a);
        int       numFrozenDims = 0;
        for (int d = 0; d < DIM; d++)
        {
            numFrozenDims += opts.nFreeze[freezeGroup][d];
        }

        const int vcmGroup = getGroupType(*groups, SimulationAtomGroupType::MassCenterVelocityRemoval, a);
        if (vcmGroup < vcmRestGroup)
        {
            if (numFrozenDims == DIM)
            {
                /* Do not remove COM motion for this fully frozen atom */
                if (groups->groups[SimulationAtomGroupType::MassCenterVelocityRemoval].empty())
                {
                    groups->groups[SimulationAtomGroupType::MassCenterVelocityRemoval].resize(numAtoms, 0);
                }
                groups->groups[SimulationAtomGroupType::MassCenterVelocityRemoval][a] = vcmRestGroup;
                numFullyFrozenVcmAtoms++;
            }
            else if (numFrozenDims > 0)
            {
                numPartiallyFrozenVcmAtoms++;
            }
        }
        else if (numFrozenDims < DIM)
        {
            numNonVcmAtoms++;
        }
    }

    if (numFullyFrozenVcmAtoms > 0)
    {
        std::string warningText = gmx::formatString(
                "There are %d atoms that are fully frozen and part of COMM removal group(s), "
                "removing these atoms from the COMM removal group(s)",
                numFullyFrozenVcmAtoms);
        warning_note(wi, warningText.c_str());
    }
    if (numPartiallyFrozenVcmAtoms > 0 && numPartiallyFrozenVcmAtoms < numAtoms)
    {
        std::string warningText = gmx::formatString(
                "There are %d atoms that are frozen along less then %d dimensions and part of COMM "
                "removal group(s), due to limitations in the code these still contribute to the "
                "mass of the COM along frozen dimensions and therefore the COMM correction will be "
                "too small.",
                numPartiallyFrozenVcmAtoms, DIM);
        warning(wi, warningText.c_str());
    }
    if (numNonVcmAtoms > 0)
    {
        std::string warningText = gmx::formatString(
                "%d atoms are not part of any center of mass motion removal group.\n"
                "This may lead to artifacts.\n"
                "In most cases one should use one group for the whole system.",
                numNonVcmAtoms);
        warning(wi, warningText.c_str());
    }
}

void do_index(const char*                   mdparin,
              const char*                   ndx,
              gmx_mtop_t*                   mtop,
              bool                          bVerbose,
              const gmx::MdModulesNotifier& notifier,
              t_inputrec*                   ir,
              warninp_t                     wi)
{
    t_blocka* defaultIndexGroups;
    int       natoms;
    t_symtab* symtab;
    t_atoms   atoms_all;
    char**    gnames;
    int       nr;
    real      tau_min;
    int       nstcmin;
    int       i, j, k, restnm;
    bool      bExcl, bTable, bAnneal;
    char      warn_buf[STRLEN];

    if (bVerbose)
    {
        fprintf(stderr, "processing index file...\n");
    }
    if (ndx == nullptr)
    {
        snew(defaultIndexGroups, 1);
        snew(defaultIndexGroups->index, 1);
        snew(gnames, 1);
        atoms_all = gmx_mtop_global_atoms(mtop);
        analyse(&atoms_all, defaultIndexGroups, &gnames, FALSE, TRUE);
        done_atom(&atoms_all);
    }
    else
    {
        defaultIndexGroups = init_index(ndx, &gnames);
    }

    SimulationGroups* groups = &mtop->groups;
    natoms                   = mtop->natoms;
    symtab                   = &mtop->symtab;

    for (int i = 0; (i < defaultIndexGroups->nr); i++)
    {
        groups->groupNames.emplace_back(put_symtab(symtab, gnames[i]));
    }
    groups->groupNames.emplace_back(put_symtab(symtab, "rest"));
    restnm = groups->groupNames.size() - 1;
    GMX_RELEASE_ASSERT(restnm == defaultIndexGroups->nr, "Size of allocations must match");
    srenew(gnames, defaultIndexGroups->nr + 1);
    gnames[restnm] = *(groups->groupNames.back());

    set_warning_line(wi, mdparin, -1);

    auto temperatureCouplingTauValues       = gmx::splitString(inputrecStrings->tau_t);
    auto temperatureCouplingReferenceValues = gmx::splitString(inputrecStrings->ref_t);
    auto temperatureCouplingGroupNames      = gmx::splitString(inputrecStrings->tcgrps);
    if (temperatureCouplingTauValues.size() != temperatureCouplingGroupNames.size()
        || temperatureCouplingReferenceValues.size() != temperatureCouplingGroupNames.size())
    {
        gmx_fatal(FARGS,
                  "Invalid T coupling input: %zu groups, %zu ref-t values and "
                  "%zu tau-t values",
                  temperatureCouplingGroupNames.size(), temperatureCouplingReferenceValues.size(),
                  temperatureCouplingTauValues.size());
    }

    const bool useReferenceTemperature = integratorHasReferenceTemperature(ir);
    do_numbering(natoms, groups, temperatureCouplingGroupNames, defaultIndexGroups, gnames,
                 SimulationAtomGroupType::TemperatureCoupling, restnm,
                 useReferenceTemperature ? egrptpALL : egrptpALL_GENREST, bVerbose, wi);
    nr            = groups->groups[SimulationAtomGroupType::TemperatureCoupling].size();
    ir->opts.ngtc = nr;
    snew(ir->opts.nrdf, nr);
    snew(ir->opts.tau_t, nr);
    snew(ir->opts.ref_t, nr);
    if (ir->eI == eiBD && ir->bd_fric == 0)
    {
        fprintf(stderr, "bd-fric=0, so tau-t will be used as the inverse friction constant(s)\n");
    }

    if (useReferenceTemperature)
    {
        if (size_t(nr) != temperatureCouplingReferenceValues.size())
        {
            gmx_fatal(FARGS, "Not enough ref-t and tau-t values!");
        }

        tau_min = 1e20;
        convertReals(wi, temperatureCouplingTauValues, "tau-t", ir->opts.tau_t);
        for (i = 0; (i < nr); i++)
        {
            if ((ir->eI == eiBD) && ir->opts.tau_t[i] <= 0)
            {
                sprintf(warn_buf, "With integrator %s tau-t should be larger than 0", ei_names[ir->eI]);
                warning_error(wi, warn_buf);
            }

            if (ir->etc != etcVRESCALE && ir->opts.tau_t[i] == 0)
            {
                warning_note(
                        wi,
                        "tau-t = -1 is the value to signal that a group should not have "
                        "temperature coupling. Treating your use of tau-t = 0 as if you used -1.");
            }

            if (ir->opts.tau_t[i] >= 0)
            {
                tau_min = std::min(tau_min, ir->opts.tau_t[i]);
            }
        }
        if (ir->etc != etcNO && ir->nsttcouple == -1)
        {
            ir->nsttcouple = ir_optimal_nsttcouple(ir);
        }

        if (EI_VV(ir->eI))
        {
            if ((ir->etc == etcNOSEHOOVER) && (ir->epc == epcBERENDSEN))
            {
                gmx_fatal(FARGS,
                          "Cannot do Nose-Hoover temperature with Berendsen pressure control with "
                          "md-vv; use either vrescale temperature with berendsen pressure or "
                          "Nose-Hoover temperature with MTTK pressure");
            }
            if (ir->epc == epcMTTK)
            {
                if (ir->etc != etcNOSEHOOVER)
                {
                    gmx_fatal(FARGS,
                              "Cannot do MTTK pressure coupling without Nose-Hoover temperature "
                              "control");
                }
                else
                {
                    if (ir->nstpcouple != ir->nsttcouple)
                    {
                        int mincouple  = std::min(ir->nstpcouple, ir->nsttcouple);
                        ir->nstpcouple = ir->nsttcouple = mincouple;
                        sprintf(warn_buf,
                                "for current Trotter decomposition methods with vv, nsttcouple and "
                                "nstpcouple must be equal.  Both have been reset to "
                                "min(nsttcouple,nstpcouple) = %d",
                                mincouple);
                        warning_note(wi, warn_buf);
                    }
                }
            }
        }
        /* velocity verlet with averaged kinetic energy KE = 0.5*(v(t+1/2) - v(t-1/2)) is implemented
           primarily for testing purposes, and does not work with temperature coupling other than 1 */

        if (ETC_ANDERSEN(ir->etc))
        {
            if (ir->nsttcouple != 1)
            {
                ir->nsttcouple = 1;
                sprintf(warn_buf,
                        "Andersen temperature control methods assume nsttcouple = 1; there is no "
                        "need for larger nsttcouple > 1, since no global parameters are computed. "
                        "nsttcouple has been reset to 1");
                warning_note(wi, warn_buf);
            }
        }
        nstcmin = tcouple_min_integration_steps(ir->etc);
        if (nstcmin > 1)
        {
            if (tau_min / (ir->delta_t * ir->nsttcouple) < nstcmin - 10 * GMX_REAL_EPS)
            {
                sprintf(warn_buf,
                        "For proper integration of the %s thermostat, tau-t (%g) should be at "
                        "least %d times larger than nsttcouple*dt (%g)",
                        ETCOUPLTYPE(ir->etc), tau_min, nstcmin, ir->nsttcouple * ir->delta_t);
                warning(wi, warn_buf);
            }
        }
        convertReals(wi, temperatureCouplingReferenceValues, "ref-t", ir->opts.ref_t);
        for (i = 0; (i < nr); i++)
        {
            if (ir->opts.ref_t[i] < 0)
            {
                gmx_fatal(FARGS, "ref-t for group %d negative", i);
            }
        }
        /* set the lambda mc temperature to the md integrator temperature (which should be defined
           if we are in this conditional) if mc_temp is negative */
        if (ir->expandedvals->mc_temp < 0)
        {
            ir->expandedvals->mc_temp = ir->opts.ref_t[0]; /*for now, set to the first reft */
        }
    }

    /* Simulated annealing for each group. There are nr groups */
    auto simulatedAnnealingGroupNames = gmx::splitString(inputrecStrings->anneal);
    if (simulatedAnnealingGroupNames.size() == 1
        && gmx::equalCaseInsensitive(simulatedAnnealingGroupNames[0], "N", 1))
    {
        simulatedAnnealingGroupNames.resize(0);
    }
    if (!simulatedAnnealingGroupNames.empty() && gmx::ssize(simulatedAnnealingGroupNames) != nr)
    {
        gmx_fatal(FARGS, "Wrong number of annealing values: %zu (for %d groups)\n",
                  simulatedAnnealingGroupNames.size(), nr);
    }
    else
    {
        snew(ir->opts.annealing, nr);
        snew(ir->opts.anneal_npoints, nr);
        snew(ir->opts.anneal_time, nr);
        snew(ir->opts.anneal_temp, nr);
        for (i = 0; i < nr; i++)
        {
            ir->opts.annealing[i]      = eannNO;
            ir->opts.anneal_npoints[i] = 0;
            ir->opts.anneal_time[i]    = nullptr;
            ir->opts.anneal_temp[i]    = nullptr;
        }
        if (!simulatedAnnealingGroupNames.empty())
        {
            bAnneal = FALSE;
            for (i = 0; i < nr; i++)
            {
                if (gmx::equalCaseInsensitive(simulatedAnnealingGroupNames[i], "N", 1))
                {
                    ir->opts.annealing[i] = eannNO;
                }
                else if (gmx::equalCaseInsensitive(simulatedAnnealingGroupNames[i], "S", 1))
                {
                    ir->opts.annealing[i] = eannSINGLE;
                    bAnneal               = TRUE;
                }
                else if (gmx::equalCaseInsensitive(simulatedAnnealingGroupNames[i], "P", 1))
                {
                    ir->opts.annealing[i] = eannPERIODIC;
                    bAnneal               = TRUE;
                }
            }
            if (bAnneal)
            {
                /* Read the other fields too */
                auto simulatedAnnealingPoints = gmx::splitString(inputrecStrings->anneal_npoints);
                if (simulatedAnnealingPoints.size() != simulatedAnnealingGroupNames.size())
                {
                    gmx_fatal(FARGS, "Found %zu annealing-npoints values for %zu groups\n",
                              simulatedAnnealingPoints.size(), simulatedAnnealingGroupNames.size());
                }
                convertInts(wi, simulatedAnnealingPoints, "annealing points", ir->opts.anneal_npoints);
                size_t numSimulatedAnnealingFields = 0;
                for (i = 0; i < nr; i++)
                {
                    if (ir->opts.anneal_npoints[i] == 1)
                    {
                        gmx_fatal(
                                FARGS,
                                "Please specify at least a start and an end point for annealing\n");
                    }
                    snew(ir->opts.anneal_time[i], ir->opts.anneal_npoints[i]);
                    snew(ir->opts.anneal_temp[i], ir->opts.anneal_npoints[i]);
                    numSimulatedAnnealingFields += ir->opts.anneal_npoints[i];
                }

                auto simulatedAnnealingTimes = gmx::splitString(inputrecStrings->anneal_time);

                if (simulatedAnnealingTimes.size() != numSimulatedAnnealingFields)
                {
                    gmx_fatal(FARGS, "Found %zu annealing-time values, wanted %zu\n",
                              simulatedAnnealingTimes.size(), numSimulatedAnnealingFields);
                }
                auto simulatedAnnealingTemperatures = gmx::splitString(inputrecStrings->anneal_temp);
                if (simulatedAnnealingTemperatures.size() != numSimulatedAnnealingFields)
                {
                    gmx_fatal(FARGS, "Found %zu annealing-temp values, wanted %zu\n",
                              simulatedAnnealingTemperatures.size(), numSimulatedAnnealingFields);
                }

                std::vector<real> allSimulatedAnnealingTimes(numSimulatedAnnealingFields);
                std::vector<real> allSimulatedAnnealingTemperatures(numSimulatedAnnealingFields);
                convertReals(wi, simulatedAnnealingTimes, "anneal-time",
                             allSimulatedAnnealingTimes.data());
                convertReals(wi, simulatedAnnealingTemperatures, "anneal-temp",
                             allSimulatedAnnealingTemperatures.data());
                for (i = 0, k = 0; i < nr; i++)
                {
                    for (j = 0; j < ir->opts.anneal_npoints[i]; j++)
                    {
                        ir->opts.anneal_time[i][j] = allSimulatedAnnealingTimes[k];
                        ir->opts.anneal_temp[i][j] = allSimulatedAnnealingTemperatures[k];
                        if (j == 0)
                        {
                            if (ir->opts.anneal_time[i][0] > (ir->init_t + GMX_REAL_EPS))
                            {
                                gmx_fatal(FARGS, "First time point for annealing > init_t.\n");
                            }
                        }
                        else
                        {
                            /* j>0 */
                            if (ir->opts.anneal_time[i][j] < ir->opts.anneal_time[i][j - 1])
                            {
                                gmx_fatal(FARGS,
                                          "Annealing timepoints out of order: t=%f comes after "
                                          "t=%f\n",
                                          ir->opts.anneal_time[i][j], ir->opts.anneal_time[i][j - 1]);
                            }
                        }
                        if (ir->opts.anneal_temp[i][j] < 0)
                        {
                            gmx_fatal(FARGS, "Found negative temperature in annealing: %f\n",
                                      ir->opts.anneal_temp[i][j]);
                        }
                        k++;
                    }
                }
                /* Print out some summary information, to make sure we got it right */
                for (i = 0; i < nr; i++)
                {
                    if (ir->opts.annealing[i] != eannNO)
                    {
                        j = groups->groups[SimulationAtomGroupType::TemperatureCoupling][i];
                        fprintf(stderr, "Simulated annealing for group %s: %s, %d timepoints\n",
                                *(groups->groupNames[j]), eann_names[ir->opts.annealing[i]],
                                ir->opts.anneal_npoints[i]);
                        fprintf(stderr, "Time (ps)   Temperature (K)\n");
                        /* All terms except the last one */
                        for (j = 0; j < (ir->opts.anneal_npoints[i] - 1); j++)
                        {
                            fprintf(stderr, "%9.1f      %5.1f\n", ir->opts.anneal_time[i][j],
                                    ir->opts.anneal_temp[i][j]);
                        }

                        /* Finally the last one */
                        j = ir->opts.anneal_npoints[i] - 1;
                        if (ir->opts.annealing[i] == eannSINGLE)
                        {
                            fprintf(stderr, "%9.1f-     %5.1f\n", ir->opts.anneal_time[i][j],
                                    ir->opts.anneal_temp[i][j]);
                        }
                        else
                        {
                            fprintf(stderr, "%9.1f      %5.1f\n", ir->opts.anneal_time[i][j],
                                    ir->opts.anneal_temp[i][j]);
                            if (std::fabs(ir->opts.anneal_temp[i][j] - ir->opts.anneal_temp[i][0]) > GMX_REAL_EPS)
                            {
                                warning_note(wi,
                                             "There is a temperature jump when your annealing "
                                             "loops back.\n");
                            }
                        }
                    }
                }
            }
        }
    }

    if (ir->bPull)
    {
        make_pull_groups(ir->pull, inputrecStrings->pullGroupNames, defaultIndexGroups, gnames);

        make_pull_coords(ir->pull);
    }

    if (ir->bRot)
    {
        make_rotation_groups(ir->rot, inputrecStrings->rotateGroupNames, defaultIndexGroups, gnames);
    }

    if (ir->eSwapCoords != eswapNO)
    {
        make_swap_groups(ir->swap, defaultIndexGroups, gnames);
    }

    /* Make indices for IMD session */
    if (ir->bIMD)
    {
        make_IMD_group(ir->imd, inputrecStrings->imd_grp, defaultIndexGroups, gnames);
    }

    gmx::IndexGroupsAndNames defaultIndexGroupsAndNames(
            *defaultIndexGroups, gmx::arrayRefFromArray(gnames, defaultIndexGroups->nr));
    notifier.preProcessingNotifications_.notify(defaultIndexGroupsAndNames);

    auto accelerations          = gmx::splitString(inputrecStrings->acc);
    auto accelerationGroupNames = gmx::splitString(inputrecStrings->accgrps);
    if (accelerationGroupNames.size() * DIM != accelerations.size())
    {
        gmx_fatal(FARGS, "Invalid Acceleration input: %zu groups and %zu acc. values",
                  accelerationGroupNames.size(), accelerations.size());
    }
    do_numbering(natoms, groups, accelerationGroupNames, defaultIndexGroups, gnames,
                 SimulationAtomGroupType::Acceleration, restnm, egrptpALL_GENREST, bVerbose, wi);
    nr = groups->groups[SimulationAtomGroupType::Acceleration].size();
    snew(ir->opts.acc, nr);
    ir->opts.ngacc = nr;

    convertRvecs(wi, accelerations, "anneal-time", ir->opts.acc);

    auto freezeDims       = gmx::splitString(inputrecStrings->frdim);
    auto freezeGroupNames = gmx::splitString(inputrecStrings->freeze);
    if (freezeDims.size() != DIM * freezeGroupNames.size())
    {
        gmx_fatal(FARGS, "Invalid Freezing input: %zu groups and %zu freeze values",
                  freezeGroupNames.size(), freezeDims.size());
    }
    do_numbering(natoms, groups, freezeGroupNames, defaultIndexGroups, gnames,
                 SimulationAtomGroupType::Freeze, restnm, egrptpALL_GENREST, bVerbose, wi);
    nr             = groups->groups[SimulationAtomGroupType::Freeze].size();
    ir->opts.ngfrz = nr;
    snew(ir->opts.nFreeze, nr);
    for (i = k = 0; (size_t(i) < freezeGroupNames.size()); i++)
    {
        for (j = 0; (j < DIM); j++, k++)
        {
            ir->opts.nFreeze[i][j] = static_cast<int>(gmx::equalCaseInsensitive(freezeDims[k], "Y", 1));
            if (!ir->opts.nFreeze[i][j])
            {
                if (!gmx::equalCaseInsensitive(freezeDims[k], "N", 1))
                {
                    sprintf(warn_buf,
                            "Please use Y(ES) or N(O) for freezedim only "
                            "(not %s)",
                            freezeDims[k].c_str());
                    warning(wi, warn_buf);
                }
            }
        }
    }
    for (; (i < nr); i++)
    {
        for (j = 0; (j < DIM); j++)
        {
            ir->opts.nFreeze[i][j] = 0;
        }
    }

    auto energyGroupNames = gmx::splitString(inputrecStrings->energy);
    do_numbering(natoms, groups, energyGroupNames, defaultIndexGroups, gnames,
                 SimulationAtomGroupType::EnergyOutput, restnm, egrptpALL_GENREST, bVerbose, wi);
    add_wall_energrps(groups, ir->nwall, symtab);
    ir->opts.ngener    = groups->groups[SimulationAtomGroupType::EnergyOutput].size();
    auto vcmGroupNames = gmx::splitString(inputrecStrings->vcm);
    do_numbering(natoms, groups, vcmGroupNames, defaultIndexGroups, gnames,
                 SimulationAtomGroupType::MassCenterVelocityRemoval, restnm,
                 vcmGroupNames.empty() ? egrptpALL_GENREST : egrptpPART, bVerbose, wi);

    if (ir->comm_mode != ecmNO)
    {
        checkAndUpdateVcmFreezeGroupConsistency(groups, natoms, ir->opts, wi);
    }

    /* Now we have filled the freeze struct, so we can calculate NRDF */
    calc_nrdf(mtop, ir, gnames);

    auto user1GroupNames = gmx::splitString(inputrecStrings->user1);
    do_numbering(natoms, groups, user1GroupNames, defaultIndexGroups, gnames,
                 SimulationAtomGroupType::User1, restnm, egrptpALL_GENREST, bVerbose, wi);
    auto user2GroupNames = gmx::splitString(inputrecStrings->user2);
    do_numbering(natoms, groups, user2GroupNames, defaultIndexGroups, gnames,
                 SimulationAtomGroupType::User2, restnm, egrptpALL_GENREST, bVerbose, wi);
    auto compressedXGroupNames = gmx::splitString(inputrecStrings->x_compressed_groups);
    do_numbering(natoms, groups, compressedXGroupNames, defaultIndexGroups, gnames,
                 SimulationAtomGroupType::CompressedPositionOutput, restnm, egrptpONE, bVerbose, wi);
    auto orirefFitGroupNames = gmx::splitString(inputrecStrings->orirefitgrp);
    do_numbering(natoms, groups, orirefFitGroupNames, defaultIndexGroups, gnames,
                 SimulationAtomGroupType::OrientationRestraintsFit, restnm, egrptpALL_GENREST,
                 bVerbose, wi);

    /* MiMiC QMMM input processing */
    auto qmGroupNames = gmx::splitString(inputrecStrings->QMMM);
    if (qmGroupNames.size() > 1)
    {
        gmx_fatal(FARGS, "Currently, having more than one QM group in MiMiC is not supported");
    }
    /* group rest, if any, is always MM! */
    do_numbering(natoms, groups, qmGroupNames, defaultIndexGroups, gnames,
                 SimulationAtomGroupType::QuantumMechanics, restnm, egrptpALL_GENREST, bVerbose, wi);
    ir->opts.ngQM = qmGroupNames.size();

    /* end of MiMiC QMMM input */

    if (bVerbose)
    {
        for (auto group : gmx::keysOf(groups->groups))
        {
            fprintf(stderr, "%-16s has %zu element(s):", shortName(group), groups->groups[group].size());
            for (const auto& entry : groups->groups[group])
            {
                fprintf(stderr, " %s", *(groups->groupNames[entry]));
            }
            fprintf(stderr, "\n");
        }
    }

    nr = groups->groups[SimulationAtomGroupType::EnergyOutput].size();
    snew(ir->opts.egp_flags, nr * nr);

    bExcl = do_egp_flag(ir, groups, "energygrp-excl", inputrecStrings->egpexcl, EGP_EXCL);
    if (bExcl && ir->cutoff_scheme == ecutsVERLET)
    {
        warning_error(wi, "Energy group exclusions are currently not supported");
    }
    if (bExcl && EEL_FULL(ir->coulombtype))
    {
        warning(wi, "Can not exclude the lattice Coulomb energy between energy groups");
    }

    bTable = do_egp_flag(ir, groups, "energygrp-table", inputrecStrings->egptable, EGP_TABLE);
    if (bTable && !(ir->vdwtype == evdwUSER) && !(ir->coulombtype == eelUSER)
        && !(ir->coulombtype == eelPMEUSER) && !(ir->coulombtype == eelPMEUSERSWITCH))
    {
        gmx_fatal(FARGS,
                  "Can only have energy group pair tables in combination with user tables for VdW "
                  "and/or Coulomb");
    }

    /* final check before going out of scope if simulated tempering variables
     * need to be set to default values.
     */
    if ((ir->expandedvals->nstexpanded < 0) && ir->bSimTemp)
    {
        ir->expandedvals->nstexpanded = 2 * static_cast<int>(ir->opts.tau_t[0] / ir->delta_t);
        warning(wi, gmx::formatString(
                            "the value for nstexpanded was not specified for "
                            " expanded ensemble simulated tempering. It is set to 2*tau_t (%d) "
                            "by default, but it is recommended to set it to an explicit value!",
                            ir->expandedvals->nstexpanded));
    }
    for (i = 0; (i < defaultIndexGroups->nr); i++)
    {
        sfree(gnames[i]);
    }
    sfree(gnames);
    done_blocka(defaultIndexGroups);
    sfree(defaultIndexGroups);
}


static void check_disre(const gmx_mtop_t* mtop)
{
    if (gmx_mtop_ftype_count(mtop, F_DISRES) > 0)
    {
        const gmx_ffparams_t& ffparams  = mtop->ffparams;
        int                   ndouble   = 0;
        int                   old_label = -1;
        for (int i = 0; i < ffparams.numTypes(); i++)
        {
            int ftype = ffparams.functype[i];
            if (ftype == F_DISRES)
            {
                int label = ffparams.iparams[i].disres.label;
                if (label == old_label)
                {
                    fprintf(stderr, "Distance restraint index %d occurs twice\n", label);
                    ndouble++;
                }
                old_label = label;
            }
        }
        if (ndouble > 0)
        {
            gmx_fatal(FARGS,
                      "Found %d double distance restraint indices,\n"
                      "probably the parameters for multiple pairs in one restraint "
                      "are not identical\n",
                      ndouble);
        }
    }
}

static bool absolute_reference(const t_inputrec* ir, const gmx_mtop_t* sys, const bool posres_only, ivec AbsRef)
{
    int                  d, g, i;
    gmx_mtop_ilistloop_t iloop;
    int                  nmol;
    const t_iparams*     pr;

    clear_ivec(AbsRef);

    if (!posres_only)
    {
        /* Check the COM */
        for (d = 0; d < DIM; d++)
        {
            AbsRef[d] = (d < ndof_com(ir) ? 0 : 1);
        }
        /* Check for freeze groups */
        for (g = 0; g < ir->opts.ngfrz; g++)
        {
            for (d = 0; d < DIM; d++)
            {
                if (ir->opts.nFreeze[g][d] != 0)
                {
                    AbsRef[d] = 1;
                }
            }
        }
    }

    /* Check for position restraints */
    iloop = gmx_mtop_ilistloop_init(sys);
    while (const InteractionLists* ilist = gmx_mtop_ilistloop_next(iloop, &nmol))
    {
        if (nmol > 0 && (AbsRef[XX] == 0 || AbsRef[YY] == 0 || AbsRef[ZZ] == 0))
        {
            for (i = 0; i < (*ilist)[F_POSRES].size(); i += 2)
            {
                pr = &sys->ffparams.iparams[(*ilist)[F_POSRES].iatoms[i]];
                for (d = 0; d < DIM; d++)
                {
                    if (pr->posres.fcA[d] != 0)
                    {
                        AbsRef[d] = 1;
                    }
                }
            }
            for (i = 0; i < (*ilist)[F_FBPOSRES].size(); i += 2)
            {
                /* Check for flat-bottom posres */
                pr = &sys->ffparams.iparams[(*ilist)[F_FBPOSRES].iatoms[i]];
                if (pr->fbposres.k != 0)
                {
                    switch (pr->fbposres.geom)
                    {
                        case efbposresSPHERE: AbsRef[XX] = AbsRef[YY] = AbsRef[ZZ] = 1; break;
                        case efbposresCYLINDERX: AbsRef[YY] = AbsRef[ZZ] = 1; break;
                        case efbposresCYLINDERY: AbsRef[XX] = AbsRef[ZZ] = 1; break;
                        case efbposresCYLINDER:
                        /* efbposres is a synonym for efbposresCYLINDERZ for backwards compatibility */
                        case efbposresCYLINDERZ: AbsRef[XX] = AbsRef[YY] = 1; break;
                        case efbposresX: /* d=XX */
                        case efbposresY: /* d=YY */
                        case efbposresZ: /* d=ZZ */
                            d         = pr->fbposres.geom - efbposresX;
                            AbsRef[d] = 1;
                            break;
                        default:
                            gmx_fatal(FARGS,
                                      " Invalid geometry for flat-bottom position restraint.\n"
                                      "Expected nr between 1 and %d. Found %d\n",
                                      efbposresNR - 1, pr->fbposres.geom);
                    }
                }
            }
        }
    }

    return (AbsRef[XX] != 0 && AbsRef[YY] != 0 && AbsRef[ZZ] != 0);
}

static void check_combination_rule_differences(const gmx_mtop_t* mtop,
                                               int               state,
                                               bool* bC6ParametersWorkWithGeometricRules,
                                               bool* bC6ParametersWorkWithLBRules,
                                               bool* bLBRulesPossible)
{
    int         ntypes, tpi, tpj;
    int*        typecount;
    real        tol;
    double      c6i, c6j, c12i, c12j;
    double      c6, c6_geometric, c6_LB;
    double      sigmai, sigmaj, epsi, epsj;
    bool        bCanDoLBRules, bCanDoGeometricRules;
    const char* ptr;

    /* A tolerance of 1e-5 seems reasonable for (possibly hand-typed)
     * force-field floating point parameters.
     */
    tol = 1e-5;
    ptr = getenv("GMX_LJCOMB_TOL");
    if (ptr != nullptr)
    {
        double dbl;
        double gmx_unused canary;

        if (sscanf(ptr, "%lf%lf", &dbl, &canary) != 1)
        {
            gmx_fatal(FARGS,
                      "Could not parse a single floating-point number from GMX_LJCOMB_TOL (%s)", ptr);
        }
        tol = dbl;
    }

    *bC6ParametersWorkWithLBRules        = TRUE;
    *bC6ParametersWorkWithGeometricRules = TRUE;
    bCanDoLBRules                        = TRUE;
    ntypes                               = mtop->ffparams.atnr;
    snew(typecount, ntypes);
    gmx_mtop_count_atomtypes(mtop, state, typecount);
    *bLBRulesPossible = TRUE;
    for (tpi = 0; tpi < ntypes; ++tpi)
    {
        c6i  = mtop->ffparams.iparams[(ntypes + 1) * tpi].lj.c6;
        c12i = mtop->ffparams.iparams[(ntypes + 1) * tpi].lj.c12;
        for (tpj = tpi; tpj < ntypes; ++tpj)
        {
            c6j          = mtop->ffparams.iparams[(ntypes + 1) * tpj].lj.c6;
            c12j         = mtop->ffparams.iparams[(ntypes + 1) * tpj].lj.c12;
            c6           = mtop->ffparams.iparams[ntypes * tpi + tpj].lj.c6;
            c6_geometric = std::sqrt(c6i * c6j);
            if (!gmx_numzero(c6_geometric))
            {
                if (!gmx_numzero(c12i) && !gmx_numzero(c12j))
                {
                    sigmai = gmx::sixthroot(c12i / c6i);
                    sigmaj = gmx::sixthroot(c12j / c6j);
                    epsi   = c6i * c6i / (4.0 * c12i);
                    epsj   = c6j * c6j / (4.0 * c12j);
                    c6_LB  = 4.0 * std::sqrt(epsi * epsj) * gmx::power6(0.5 * (sigmai + sigmaj));
                }
                else
                {
                    *bLBRulesPossible = FALSE;
                    c6_LB             = c6_geometric;
                }
                bCanDoLBRules = gmx_within_tol(c6_LB, c6, tol);
            }

            if (!bCanDoLBRules)
            {
                *bC6ParametersWorkWithLBRules = FALSE;
            }

            bCanDoGeometricRules = gmx_within_tol(c6_geometric, c6, tol);

            if (!bCanDoGeometricRules)
            {
                *bC6ParametersWorkWithGeometricRules = FALSE;
            }
        }
    }
    sfree(typecount);
}

static void check_combination_rules(const t_inputrec* ir, const gmx_mtop_t* mtop, warninp_t wi)
{
    bool bLBRulesPossible, bC6ParametersWorkWithGeometricRules, bC6ParametersWorkWithLBRules;

    check_combination_rule_differences(mtop, 0, &bC6ParametersWorkWithGeometricRules,
                                       &bC6ParametersWorkWithLBRules, &bLBRulesPossible);
    if (ir->ljpme_combination_rule == eljpmeLB)
    {
        if (!bC6ParametersWorkWithLBRules || !bLBRulesPossible)
        {
            warning(wi,
                    "You are using arithmetic-geometric combination rules "
                    "in LJ-PME, but your non-bonded C6 parameters do not "
                    "follow these rules.");
        }
    }
    else
    {
        if (!bC6ParametersWorkWithGeometricRules)
        {
            if (ir->eDispCorr != edispcNO)
            {
                warning_note(wi,
                             "You are using geometric combination rules in "
                             "LJ-PME, but your non-bonded C6 parameters do "
                             "not follow these rules. "
                             "This will introduce very small errors in the forces and energies in "
                             "your simulations. Dispersion correction will correct total energy "
                             "and/or pressure for isotropic systems, but not forces or surface "
                             "tensions.");
            }
            else
            {
                warning_note(wi,
                             "You are using geometric combination rules in "
                             "LJ-PME, but your non-bonded C6 parameters do "
                             "not follow these rules. "
                             "This will introduce very small errors in the forces and energies in "
                             "your simulations. If your system is homogeneous, consider using "
                             "dispersion correction "
                             "for the total energy and pressure.");
            }
        }
    }
}

void triple_check(const char* mdparin, t_inputrec* ir, gmx_mtop_t* sys, warninp_t wi)
{
    char                      err_buf[STRLEN];
    int                       i, m, c, nmol;
    bool                      bCharge, bAcc;
    real *                    mgrp, mt;
    rvec                      acc;
    gmx_mtop_atomloop_block_t aloopb;
    ivec                      AbsRef;
    char                      warn_buf[STRLEN];

    set_warning_line(wi, mdparin, -1);

    if (absolute_reference(ir, sys, false, AbsRef))
    {
        warning_note(wi,
                     "Removing center of mass motion in the presence of position restraints might "
                     "cause artifacts. When you are using position restraints to equilibrate a "
                     "macro-molecule, the artifacts are usually negligible.");
    }

    if (ir->cutoff_scheme == ecutsVERLET && ir->verletbuf_tol > 0 && ir->nstlist > 1
        && ((EI_MD(ir->eI) || EI_SD(ir->eI)) && (ir->etc == etcVRESCALE || ir->etc == etcBERENDSEN)))
    {
        /* Check if a too small Verlet buffer might potentially
         * cause more drift than the thermostat can couple off.
         */
        /* Temperature error fraction for warning and suggestion */
        const real T_error_warn    = 0.002;
        const real T_error_suggest = 0.001;
        /* For safety: 2 DOF per atom (typical with constraints) */
        const real nrdf_at = 2;
        real       T, tau, max_T_error;
        int        i;

        T   = 0;
        tau = 0;
        for (i = 0; i < ir->opts.ngtc; i++)
        {
            T   = std::max(T, ir->opts.ref_t[i]);
            tau = std::max(tau, ir->opts.tau_t[i]);
        }
        if (T > 0)
        {
            /* This is a worst case estimate of the temperature error,
             * assuming perfect buffer estimation and no cancelation
             * of errors. The factor 0.5 is because energy distributes
             * equally over Ekin and Epot.
             */
            max_T_error = 0.5 * tau * ir->verletbuf_tol / (nrdf_at * BOLTZ * T);
            if (max_T_error > T_error_warn)
            {
                sprintf(warn_buf,
                        "With a verlet-buffer-tolerance of %g kJ/mol/ps, a reference temperature "
                        "of %g and a tau_t of %g, your temperature might be off by up to %.1f%%. "
                        "To ensure the error is below %.1f%%, decrease verlet-buffer-tolerance to "
                        "%.0e or decrease tau_t.",
                        ir->verletbuf_tol, T, tau, 100 * max_T_error, 100 * T_error_suggest,
                        ir->verletbuf_tol * T_error_suggest / max_T_error);
                warning(wi, warn_buf);
            }
        }
    }

    if (ETC_ANDERSEN(ir->etc))
    {
        int i;

        for (i = 0; i < ir->opts.ngtc; i++)
        {
            sprintf(err_buf,
                    "all tau_t must currently be equal using Andersen temperature control, "
                    "violated for group %d",
                    i);
            CHECK(ir->opts.tau_t[0] != ir->opts.tau_t[i]);
            sprintf(err_buf,
                    "all tau_t must be positive using Andersen temperature control, "
                    "tau_t[%d]=%10.6f",
                    i, ir->opts.tau_t[i]);
            CHECK(ir->opts.tau_t[i] < 0);
        }

        if (ir->etc == etcANDERSENMASSIVE && ir->comm_mode != ecmNO)
        {
            for (i = 0; i < ir->opts.ngtc; i++)
            {
                int nsteps = gmx::roundToInt(ir->opts.tau_t[i] / ir->delta_t);
                sprintf(err_buf,
                        "tau_t/delta_t for group %d for temperature control method %s must be a "
                        "multiple of nstcomm (%d), as velocities of atoms in coupled groups are "
                        "randomized every time step. The input tau_t (%8.3f) leads to %d steps per "
                        "randomization",
                        i, etcoupl_names[ir->etc], ir->nstcomm, ir->opts.tau_t[i], nsteps);
                CHECK(nsteps % ir->nstcomm != 0);
            }
        }
    }

    if (EI_DYNAMICS(ir->eI) && !EI_SD(ir->eI) && ir->eI != eiBD && ir->comm_mode == ecmNO
        && !(absolute_reference(ir, sys, FALSE, AbsRef) || ir->nsteps <= 10) && !ETC_ANDERSEN(ir->etc))
    {
        warning(wi,
                "You are not using center of mass motion removal (mdp option comm-mode), numerical "
                "rounding errors can lead to build up of kinetic energy of the center of mass");
    }

    if (ir->epc == epcPARRINELLORAHMAN && ir->etc == etcNOSEHOOVER)
    {
        real tau_t_max = 0;
        for (int g = 0; g < ir->opts.ngtc; g++)
        {
            tau_t_max = std::max(tau_t_max, ir->opts.tau_t[g]);
        }
        if (ir->tau_p < 1.9 * tau_t_max)
        {
            std::string message = gmx::formatString(
                    "With %s T-coupling and %s p-coupling, "
                    "%s (%g) should be at least twice as large as %s (%g) to avoid resonances",
                    etcoupl_names[ir->etc], epcoupl_names[ir->epc], "tau-p", ir->tau_p, "tau-t",
                    tau_t_max);
            warning(wi, message.c_str());
        }
    }

    /* Check for pressure coupling with absolute position restraints */
    if (ir->epc != epcNO && ir->refcoord_scaling == erscNO)
    {
        absolute_reference(ir, sys, TRUE, AbsRef);
        {
            for (m = 0; m < DIM; m++)
            {
                if (AbsRef[m] && norm2(ir->compress[m]) > 0)
                {
                    warning(wi,
                            "You are using pressure coupling with absolute position restraints, "
                            "this will give artifacts. Use the refcoord_scaling option.");
                    break;
                }
            }
        }
    }

    bCharge = FALSE;
    aloopb  = gmx_mtop_atomloop_block_init(sys);
    const t_atom* atom;
    while (gmx_mtop_atomloop_block_next(aloopb, &atom, &nmol))
    {
        if (atom->q != 0 || atom->qB != 0)
        {
            bCharge = TRUE;
        }
    }

    if (!bCharge)
    {
        if (EEL_FULL(ir->coulombtype))
        {
            sprintf(err_buf,
                    "You are using full electrostatics treatment %s for a system without charges.\n"
                    "This costs a lot of performance for just processing zeros, consider using %s "
                    "instead.\n",
                    EELTYPE(ir->coulombtype), EELTYPE(eelCUT));
            warning(wi, err_buf);
        }
    }
    else
    {
        if (ir->coulombtype == eelCUT && ir->rcoulomb > 0)
        {
            sprintf(err_buf,
                    "You are using a plain Coulomb cut-off, which might produce artifacts.\n"
                    "You might want to consider using %s electrostatics.\n",
                    EELTYPE(eelPME));
            warning_note(wi, err_buf);
        }
    }

    /* Check if combination rules used in LJ-PME are the same as in the force field */
    if (EVDW_PME(ir->vdwtype))
    {
        check_combination_rules(ir, sys, wi);
    }

    /* Generalized reaction field */
    if (ir->coulombtype == eelGRF_NOTUSED)
    {
        warning_error(wi,
                      "Generalized reaction-field electrostatics is no longer supported. "
                      "You can use normal reaction-field instead and compute the reaction-field "
                      "constant by hand.");
    }

    bAcc = FALSE;
    for (int i = 0; (i < gmx::ssize(sys->groups.groups[SimulationAtomGroupType::Acceleration])); i++)
    {
        for (m = 0; (m < DIM); m++)
        {
            if (fabs(ir->opts.acc[i][m]) > 1e-6)
            {
                bAcc = TRUE;
            }
        }
    }
    if (bAcc)
    {
        clear_rvec(acc);
        snew(mgrp, sys->groups.groups[SimulationAtomGroupType::Acceleration].size());
        for (const AtomProxy atomP : AtomRange(*sys))
        {
            const t_atom& local = atomP.atom();
            int           i     = atomP.globalAtomNumber();
            mgrp[getGroupType(sys->groups, SimulationAtomGroupType::Acceleration, i)] += local.m;
        }
        mt = 0.0;
        for (i = 0; (i < gmx::ssize(sys->groups.groups[SimulationAtomGroupType::Acceleration])); i++)
        {
            for (m = 0; (m < DIM); m++)
            {
                acc[m] += ir->opts.acc[i][m] * mgrp[i];
            }
            mt += mgrp[i];
        }
        for (m = 0; (m < DIM); m++)
        {
            if (fabs(acc[m]) > 1e-6)
            {
                const char* dim[DIM] = { "X", "Y", "Z" };
                fprintf(stderr, "Net Acceleration in %s direction, will %s be corrected\n", dim[m],
                        ir->nstcomm != 0 ? "" : "not");
                if (ir->nstcomm != 0 && m < ndof_com(ir))
                {
                    acc[m] /= mt;
                    for (i = 0;
                         (i < gmx::ssize(sys->groups.groups[SimulationAtomGroupType::Acceleration])); i++)
                    {
                        ir->opts.acc[i][m] -= acc[m];
                    }
                }
            }
        }
        sfree(mgrp);
    }

    if (ir->efep != efepNO && ir->fepvals->sc_alpha != 0
        && !gmx_within_tol(sys->ffparams.reppow, 12.0, 10 * GMX_DOUBLE_EPS))
    {
        gmx_fatal(FARGS, "Soft-core interactions are only supported with VdW repulsion power 12");
    }

    if (ir->bPull)
    {
        bool bWarned;

        bWarned = FALSE;
        for (i = 0; i < ir->pull->ncoord && !bWarned; i++)
        {
            if (ir->pull->coord[i].group[0] == 0 || ir->pull->coord[i].group[1] == 0)
            {
                absolute_reference(ir, sys, FALSE, AbsRef);
                for (m = 0; m < DIM; m++)
                {
                    if (ir->pull->coord[i].dim[m] && !AbsRef[m])
                    {
                        warning(wi,
                                "You are using an absolute reference for pulling, but the rest of "
                                "the system does not have an absolute reference. This will lead to "
                                "artifacts.");
                        bWarned = TRUE;
                        break;
                    }
                }
            }
        }

        for (i = 0; i < 3; i++)
        {
            for (m = 0; m <= i; m++)
            {
                if ((ir->epc != epcNO && ir->compress[i][m] != 0) || ir->deform[i][m] != 0)
                {
                    for (c = 0; c < ir->pull->ncoord; c++)
                    {
                        if (ir->pull->coord[c].eGeom == epullgDIRPBC && ir->pull->coord[c].vec[m] != 0)
                        {
                            gmx_fatal(FARGS,
                                      "Can not have dynamic box while using pull geometry '%s' "
                                      "(dim %c)",
                                      EPULLGEOM(ir->pull->coord[c].eGeom), 'x' + m);
                        }
                    }
                }
            }
        }
    }

    check_disre(sys);
}

void double_check(t_inputrec* ir, matrix box, bool bHasNormalConstraints, bool bHasAnyConstraints, warninp_t wi)
{
    char        warn_buf[STRLEN];
    const char* ptr;

    ptr = check_box(ir->pbcType, box);
    if (ptr)
    {
        warning_error(wi, ptr);
    }

    if (bHasNormalConstraints && ir->eConstrAlg == econtSHAKE)
    {
        if (ir->shake_tol <= 0.0)
        {
            sprintf(warn_buf, "ERROR: shake-tol must be > 0 instead of %g\n", ir->shake_tol);
            warning_error(wi, warn_buf);
        }
    }

    if ((ir->eConstrAlg == econtLINCS) && bHasNormalConstraints)
    {
        /* If we have Lincs constraints: */
        if (ir->eI == eiMD && ir->etc == etcNO && ir->eConstrAlg == econtLINCS && ir->nLincsIter == 1)
        {
            sprintf(warn_buf,
                    "For energy conservation with LINCS, lincs_iter should be 2 or larger.\n");
            warning_note(wi, warn_buf);
        }

        if ((ir->eI == eiCG || ir->eI == eiLBFGS) && (ir->nProjOrder < 8))
        {
            sprintf(warn_buf,
                    "For accurate %s with LINCS constraints, lincs-order should be 8 or more.",
                    ei_names[ir->eI]);
            warning_note(wi, warn_buf);
        }
        if (ir->epc == epcMTTK)
        {
            warning_error(wi, "MTTK not compatible with lincs -- use shake instead.");
        }
    }

    if (bHasAnyConstraints && ir->epc == epcMTTK)
    {
        warning_error(wi, "Constraints are not implemented with MTTK pressure control.");
    }

    if (ir->LincsWarnAngle > 90.0)
    {
        sprintf(warn_buf, "lincs-warnangle can not be larger than 90 degrees, setting it to 90.\n");
        warning(wi, warn_buf);
        ir->LincsWarnAngle = 90.0;
    }

    if (ir->pbcType != PbcType::No)
    {
        if (ir->nstlist == 0)
        {
            warning(wi,
                    "With nstlist=0 atoms are only put into the box at step 0, therefore drifting "
                    "atoms might cause the simulation to crash.");
        }
        if (gmx::square(ir->rlist) >= max_cutoff2(ir->pbcType, box))
        {
            sprintf(warn_buf,
                    "ERROR: The cut-off length is longer than half the shortest box vector or "
                    "longer than the smallest box diagonal element. Increase the box size or "
                    "decrease rlist.\n");
            warning_error(wi, warn_buf);
        }
    }
}<|MERGE_RESOLUTION|>--- conflicted
+++ resolved
@@ -104,22 +104,12 @@
             x_compressed_groups[STRLEN], couple_moltype[STRLEN], orirefitgrp[STRLEN],
             egptable[STRLEN], egpexcl[STRLEN], wall_atomtype[STRLEN], wall_density[STRLEN],
             deform[STRLEN], QMMM[STRLEN], imd_grp[STRLEN];
-<<<<<<< HEAD
-    char   fep_lambda[efptNR][STRLEN];
-    char   lambda_weights[STRLEN];
-    char** pull_grp;
-    char** rot_grp;
-    char   anneal[STRLEN], anneal_npoints[STRLEN], anneal_time[STRLEN], anneal_temp[STRLEN];
-=======
     char                     fep_lambda[efptNR][STRLEN];
     char                     lambda_weights[STRLEN];
     std::vector<std::string> pullGroupNames;
     std::vector<std::string> rotateGroupNames;
     char anneal[STRLEN], anneal_npoints[STRLEN], anneal_time[STRLEN], anneal_temp[STRLEN];
-    char QMmethod[STRLEN], QMbasis[STRLEN], QMcharge[STRLEN], QMmult[STRLEN], bSH[STRLEN],
-            CASorbitals[STRLEN], CASelectrons[STRLEN], SAon[STRLEN], SAoff[STRLEN], SAsteps[STRLEN];
 };
->>>>>>> f9b5d386
 
 static gmx_inputrec_strings* inputrecStrings = nullptr;
 
@@ -2031,34 +2021,8 @@
     /* QMMM */
     printStringNewline(&inp, "OPTIONS FOR QMMM calculations");
     ir->bQMMM = (get_eeenum(&inp, "QMMM", yesno_names, wi) != 0);
-<<<<<<< HEAD
     printStringNoNewline(&inp, "Groups treated with MiMic");
-    setStringEntry(&inp, "QMMM-grps", is->QMMM, nullptr);
-=======
-    printStringNoNewline(&inp, "Groups treated Quantum Mechanically");
     setStringEntry(&inp, "QMMM-grps", inputrecStrings->QMMM, nullptr);
-    printStringNoNewline(&inp, "QM method");
-    setStringEntry(&inp, "QMmethod", inputrecStrings->QMmethod, nullptr);
-    printStringNoNewline(&inp, "QMMM scheme");
-    const char* noQMMMSchemeName = "normal";
-    get_eeenum(&inp, "QMMMscheme", &noQMMMSchemeName, wi);
-    printStringNoNewline(&inp, "QM basisset");
-    setStringEntry(&inp, "QMbasis", inputrecStrings->QMbasis, nullptr);
-    printStringNoNewline(&inp, "QM charge");
-    setStringEntry(&inp, "QMcharge", inputrecStrings->QMcharge, nullptr);
-    printStringNoNewline(&inp, "QM multiplicity");
-    setStringEntry(&inp, "QMmult", inputrecStrings->QMmult, nullptr);
-    printStringNoNewline(&inp, "Surface Hopping");
-    setStringEntry(&inp, "SH", inputrecStrings->bSH, nullptr);
-    printStringNoNewline(&inp, "CAS space options");
-    setStringEntry(&inp, "CASorbitals", inputrecStrings->CASorbitals, nullptr);
-    setStringEntry(&inp, "CASelectrons", inputrecStrings->CASelectrons, nullptr);
-    setStringEntry(&inp, "SAon", inputrecStrings->SAon, nullptr);
-    setStringEntry(&inp, "SAoff", inputrecStrings->SAoff, nullptr);
-    setStringEntry(&inp, "SAsteps", inputrecStrings->SAsteps, nullptr);
-    printStringNoNewline(&inp, "Scale factor for MM charges");
-    get_ereal(&inp, "MMChargeScaleFactor", 1.0, wi);
->>>>>>> f9b5d386
 
     /* Simulated annealing */
     printStringNewline(&inp, "SIMULATED ANNEALING");
