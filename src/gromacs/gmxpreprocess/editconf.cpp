--- conflicted
+++ resolved
@@ -1120,15 +1120,10 @@
     {
         /* Rotate */
         printf("Rotating %g, %g, %g degrees around the X, Y and Z axis respectively\n",
-<<<<<<< HEAD
-               rotangles[XX], rotangles[YY], rotangles[ZZ]);
-        for (i = 0; i < gmx::c_dim; i++)
-=======
                rotangles[XX],
                rotangles[YY],
                rotangles[ZZ]);
-        for (i = 0; i < DIM; i++)
->>>>>>> 33f4333d
+        for (i = 0; i < gmx::c_dim; i++)
         {
             rotangles[i] *= DEG2RAD;
         }
