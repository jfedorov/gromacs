/*
 * This file is part of the GROMACS molecular simulation package.
 *
 * Copyright (c) 1991-2000, University of Groningen, The Netherlands.
 * Copyright (c) 2001-2004, The GROMACS development team.
 * Copyright (c) 2013,2014, by the GROMACS development team, led by
 * Mark Abraham, David van der Spoel, Berk Hess, and Erik Lindahl,
 * and including many others, as listed in the AUTHORS file in the
 * top-level source directory and at http://www.gromacs.org.
 *
 * GROMACS is free software; you can redistribute it and/or
 * modify it under the terms of the GNU Lesser General Public License
 * as published by the Free Software Foundation; either version 2.1
 * of the License, or (at your option) any later version.
 *
 * GROMACS is distributed in the hope that it will be useful,
 * but WITHOUT ANY WARRANTY; without even the implied warranty of
 * MERCHANTABILITY or FITNESS FOR A PARTICULAR PURPOSE.  See the GNU
 * Lesser General Public License for more details.
 *
 * You should have received a copy of the GNU Lesser General Public
 * License along with GROMACS; if not, see
 * http://www.gnu.org/licenses, or write to the Free Software Foundation,
 * Inc., 51 Franklin Street, Fifth Floor, Boston, MA  02110-1301  USA.
 *
 * If you want to redistribute modifications to GROMACS, please
 * consider that scientific software is very special. Version
 * control is crucial - bugs must be traceable. We will be happy to
 * consider code for inclusion in the official distribution, but
 * derived work must not be called official GROMACS. Details are found
 * in the README & COPYING files - if they are missing, get the
 * official version at http://www.gromacs.org.
 *
 * To help us fund GROMACS development, we humbly ask that you cite
 * the research papers on the package. Check out http://www.gromacs.org.
 */
/* This file is completely threadsafe - keep it that way! */
#ifdef HAVE_CONFIG_H
#include <config.h>
#endif

#include <ctype.h>
#include <math.h>
#include <stdlib.h>
#include <string.h>

#include "macros.h"
#include "gromacs/utility/smalloc.h"
#include "gromacs/utility/cstringutil.h"
#include "gromacs/fileio/confio.h"
#include "gromacs/math/vec.h"
#include "toputil.h"
#include "topio.h"
#include "gpp_nextnb.h"
#include "macros.h"
#include "gromacs/utility/fatalerror.h"
#include "pgutil.h"
#include "resall.h"
#include "gen_ad.h"

static gmx_bool is_hydro(t_atoms *atoms, int ai)
{
    return ((*(atoms->atomname[ai]))[0] == 'H');
}

static gmx_bool is_d(t_atoms *atoms, int ai)
{
    return ((*(atoms->atomname[ai]))[0] == 'D');
}

static gmx_bool is_lp(t_atoms *atoms, int ai)
{
    return ((*(atoms->atomname[ai]))[0] == 'L');
}

#define DIHEDRAL_WAS_SET_IN_RTP 0
static gmx_bool was_dihedral_set_in_rtp(t_param *dih)
{
    return dih->c[MAXFORCEPARAM-1] == DIHEDRAL_WAS_SET_IN_RTP;
}

typedef gmx_bool (*peq)(t_param *p1, t_param *p2);

static int acomp(const void *a1, const void *a2)
{
    t_param *p1, *p2;
    int      ac;

    p1 = (t_param *)a1;
    p2 = (t_param *)a2;
    if ((ac = (p1->AJ-p2->AJ)) != 0)
    {
        return ac;
    }
    else if ((ac = (p1->AI-p2->AI)) != 0)
    {
        return ac;
    }
    else
    {
        return (p1->AK-p2->AK);
    }
}

static int pcomp(const void *a1, const void *a2)
{
    t_param *p1, *p2;
    int      pc;

    p1 = (t_param *)a1;
    p2 = (t_param *)a2;
    if ((pc = (p1->AI-p2->AI)) != 0)
    {
        return pc;
    }
    else
    {
        return (p1->AJ-p2->AJ);
    }
}

static int dcomp(const void *d1, const void *d2)
{
    t_param *p1, *p2;
    int      dc;

    p1 = (t_param *)d1;
    p2 = (t_param *)d2;
    /* First sort by J & K (the two central) atoms */
    if ((dc = (p1->AJ-p2->AJ)) != 0)
    {
        return dc;
    }
    else if ((dc = (p1->AK-p2->AK)) != 0)
    {
        return dc;
    }
    /* Then make sure to put rtp dihedrals before generated ones */
    else if (was_dihedral_set_in_rtp(p1) &&
             !was_dihedral_set_in_rtp(p2))
    {
        return -1;
    }
    else if (!was_dihedral_set_in_rtp(p1) &&
             was_dihedral_set_in_rtp(p2))
    {
        return 1;
    }
    /* Finally, sort by I and J (two outer) atoms */
    else if ((dc = (p1->AI-p2->AI)) != 0)
    {
        return dc;
    }
    else
    {
        return (p1->AL-p2->AL);
    }
}


static gmx_bool is_dihedral_on_same_bond(t_param *p1, t_param *p2)
{
    if (((p1->AJ == p2->AJ) && (p1->AK == p2->AK)) ||
        ((p1->AJ == p2->AK) && (p1->AK == p2->AJ)))
    {
        return TRUE;
    }
    else
    {
        return FALSE;
    }
}


static gmx_bool preq(t_param *p1, t_param *p2)
{
    if ((p1->AI == p2->AI) && (p1->AJ == p2->AJ))
    {
        return TRUE;
    }
    else
    {
        return FALSE;
    }
}

static void rm2par(t_param p[], int *np, peq eq)
{
    int *index, nind;
    int  i, j;

    if ((*np) == 0)
    {
        return;
    }

    snew(index, *np);
    nind          = 0;
    index[nind++] = 0;
    for (i = 1; (i < (*np)); i++)
    {
        if (!eq(&p[i], &p[i-1]))
        {
            index[nind++] = i;
        }
    }
    /* Index now holds pointers to all the non-equal params,
     * this only works when p is sorted of course
     */
    for (i = 0; (i < nind); i++)
    {
        for (j = 0; (j < MAXATOMLIST); j++)
        {
            p[i].a[j] = p[index[i]].a[j];
        }
        for (j = 0; (j < MAXFORCEPARAM); j++)
        {
            p[i].c[j] = p[index[i]].c[j];
        }
        if (p[index[i]].a[0] == p[index[i]].a[1])
        {
            if (debug)
            {
                fprintf(debug,
                        "Something VERY strange is going on in rm2par (gen_ad.c)\n"
                        "a[0] %d a[1] %d a[2] %d a[3] %d\n",
                        p[i].a[0], p[i].a[1], p[i].a[2], p[i].a[3]);
            }
            strcpy(p[i].s, "");
        }
        else if (index[i] > i)
        {
            /* Copy the string only if it comes from somewhere else
             * otherwise we will end up copying a random (newly freed) pointer.
             * Since the index is sorted we only have to test for index[i] > i.
             */
            strcpy(p[i].s, p[index[i]].s);
        }
    }
    (*np) = nind;

    sfree(index);
}

static void cppar(t_param p[], int np, t_params plist[], int ftype)
{
    int       i, j, nral, nrfp;
    t_params *ps;

    ps   = &plist[ftype];
    nral = NRAL(ftype);
    nrfp = NRFP(ftype);

    /* Keep old stuff */
    pr_alloc(np, ps);
    for (i = 0; (i < np); i++)
    {
        for (j = 0; (j < nral); j++)
        {
            ps->param[ps->nr].a[j] = p[i].a[j];
        }
        for (j = 0; (j < nrfp); j++)
        {
            ps->param[ps->nr].c[j] = p[i].c[j];
        }
        for (j = 0; (j < MAXSLEN); j++)
        {
            ps->param[ps->nr].s[j] = p[i].s[j];
        }
        ps->nr++;
    }
}

static void cpparam(t_param *dest, t_param *src)
{
    int j;

    for (j = 0; (j < MAXATOMLIST); j++)
    {
        dest->a[j] = src->a[j];
    }
    for (j = 0; (j < MAXFORCEPARAM); j++)
    {
        dest->c[j] = src->c[j];
    }
    for (j = 0; (j < MAXSLEN); j++)
    {
        dest->s[j] = src->s[j];
    }
}

static void set_p(t_param *p, atom_id ai[4], real *c, char *s)
{
    int j;

    for (j = 0; (j < 4); j++)
    {
        p->a[j] = ai[j];
    }
    for (j = 0; (j < MAXFORCEPARAM); j++)
    {
        if (c)
        {
            p->c[j] = c[j];
        }
        else
        {
            p->c[j] = NOTSET;
        }
    }

    set_p_string(p, s);
}

/* generalized version of set_p() for other bonded interactions */
static void set_p_tdb(t_param *p, atom_id ai[MAXATOMLIST], real *c, char *s, int n)
{
    int j;

    for (j = 0; (j < n); j++)
    {
        if (debug)
        {
            fprintf(debug, "In set_p_tdb: j = %d, ai[j] = %d\n", j, ai[j]);
        }
        p->a[j] = ai[j];
    }
    for (j = 0; (j < MAXFORCEPARAM); j++)
    {
        if (c)
        {
            p->c[j] = c[j];
        }
        else
        {
            p->c[j] = NOTSET;
        }
    }

    set_p_string(p, s);
}

static int int_comp(const void *a, const void *b)
{
    return (*(int *)a) - (*(int *)b);
}

static int atom_id_comp(const void *a, const void *b)
{
    return (*(atom_id *)a) - (*(atom_id *)b);
}

static int eq_imp(atom_id a1[], atom_id a2[])
{
    int b1[4], b2[4];
    int j;

    for (j = 0; (j < 4); j++)
    {
        b1[j] = a1[j];
        b2[j] = a2[j];
    }
    qsort(b1, 4, (size_t)sizeof(b1[0]), int_comp);
    qsort(b2, 4, (size_t)sizeof(b2[0]), int_comp);

    for (j = 0; (j < 4); j++)
    {
        if (b1[j] != b2[j])
        {
            return FALSE;
        }
    }

    return TRUE;
}

static int idcomp(const void *a, const void *b)
{
    t_param *pa, *pb;
    int      d;

    pa = (t_param *)a;
    pb = (t_param *)b;
    if ((d = (pa->a[0]-pb->a[0])) != 0)
    {
        return d;
    }
    else if ((d = (pa->a[3]-pb->a[3])) != 0)
    {
        return d;
    }
    else if ((d = (pa->a[1]-pb->a[1])) != 0)
    {
        return d;
    }
    else
    {
        return (int) (pa->a[2]-pb->a[2]);
    }
}

static void sort_id(int nr, t_param ps[])
{
    int i, tmp;

    /* First swap order of atoms around if necessary */
    for (i = 0; (i < nr); i++)
    {
        if (ps[i].a[3] < ps[i].a[0])
        {
            tmp = ps[i].a[3]; ps[i].a[3] = ps[i].a[0]; ps[i].a[0] = tmp;
            tmp = ps[i].a[2]; ps[i].a[2] = ps[i].a[1]; ps[i].a[1] = tmp;
        }
    }
    /* Now sort it */
    if (nr > 1)
    {
        qsort(ps, nr, (size_t)sizeof(ps[0]), idcomp);
    }
}

static int n_hydro(atom_id a[], char ***atomname)
{
    int  i, nh = 0;
    char c0, c1, *aname;

    for (i = 0; (i < 4); i += 3)
    {
        aname = *atomname[a[i]];
        c0    = toupper(aname[0]);
        if (c0 == 'H')
        {
            nh++;
        }
        else if (((int)strlen(aname) > 1) && (c0 >= '0') && (c0 <= '9'))
        {
            c1 = toupper(aname[1]);
            if (c1 == 'H')
            {
                nh++;
            }
        }
    }
    return nh;
}

/* Clean up angles - only really necessary for Drude FF */
static void clean_ang(t_param *ang, int *nang, t_atoms *atoms)
{

    int i, j;
    int *index, nind;

    /* construct list of angle indices */
    snew(index, *nang+1);
    nind = *nang;
    for (i = 0; i < nind; i++)
    {
        index[i] = i;
    }
    index[nind] = *nang;

    /* loop over angles and remove any we don't want to keep,
     * i.e. those with a Drude or LP at atom ai or ak */
    j = 0;
    for (i = 0; i < nind; i++)
    {
        gmx_bool    bKeep = TRUE;

        if (is_d(atoms, ang[index[i]].AI) || is_d(atoms, ang[index[i]].AK) ||
            is_lp(atoms, ang[index[i]].AI) || is_lp(atoms, ang[index[i]].AK))
        {
            bKeep = FALSE;
        }

        if (bKeep)
        {
            cpparam(&ang[j], &ang[index[i]]);
            j++;
        }
    }

    for (i = j; i < *nang; i++)
    {
        strcpy(ang[i].s, "");
    }
    *nang = j;

    sfree(index);
}

/* Clean up pairs - only really necessary for Drude FF */
static void clean_pairs(t_param *pai, int *npai, t_atoms *atoms)
{

    int i, j;
    int *index, nind;

    /* construct list of pair indices */
    snew(index, *npai+1);
    nind = *npai;
    for (i = 0; i < nind; i++)
    {
        index[i] = i;
    }
    index[nind] = *npai;

    /* loop over pairs and remove any we don't want to keep,
     * i.e. those with a Drude or LP at atom ai or aj */
    j = 0;
    for (i = 0; i < nind; i++)
    {
        gmx_bool    bKeep = TRUE;

        if (is_d(atoms, pai[index[i]].AI) || is_d(atoms, pai[index[i]].AJ) ||
            is_lp(atoms, pai[index[i]].AI) || is_lp(atoms, pai[index[i]].AJ))
        {
            bKeep = FALSE;
        }

        if (bKeep)
        {
            cpparam(&pai[j], &pai[index[i]]);
            j++;
        }
    }

    for (i = j; i < *npai; i++)
    {
        strcpy(pai[i].s, "");
    }
    *npai = j;

    sfree(index);
}

/* Clean up the dihedrals (both generated and read from the .rtp
 * file). */
static void clean_dih(t_param *dih, int *ndih, t_param improper[], int nimproper,
                      t_atoms *atoms, gmx_bool bKeepAllGeneratedDihedrals,
                      gmx_bool bRemoveDihedralIfWithImproper)
{
    int   i, j, k, l;
    int  *index, nind;

    /* Construct the list of the indices of the dihedrals
     * (i.e. generated or read) that might be kept. */
    snew(index, *ndih+1);
    if (bKeepAllGeneratedDihedrals)
    {
        fprintf(stderr, "Keeping all generated dihedrals\n");
        nind = *ndih;
        for (i = 0; i < nind; i++)
        {
            index[i] = i;
        }
        index[nind] = *ndih;
    }
    else
    {
        nind = 0;
        /* Check if generated dihedral i should be removed. The
         * dihedrals have been sorted by dcomp() above, so all those
         * on the same two central atoms are together, with those from
         * the .rtp file preceding those that were automatically
         * generated. We remove the latter if the former exist. */
        for (i = 0; i < *ndih; i++)
        {
            /* Keep the dihedrals that were defined in the .rtp file,
             * and the dihedrals that were generated and different
             * from the last one (whether it was generated or not). */
            if (was_dihedral_set_in_rtp(&dih[i]) ||
                0 == i ||
                !is_dihedral_on_same_bond(&dih[i], &dih[i-1]))
            {
                index[nind++] = i;
            }
        }
        index[nind] = *ndih;
    }

    k = 0;
    for (i = 0; i < nind; i++)
    {
        gmx_bool bWasSetInRTP = was_dihedral_set_in_rtp(&dih[index[i]]);
        gmx_bool bKeep        = TRUE;
        if (!bWasSetInRTP && bRemoveDihedralIfWithImproper)
        {
            /* Remove the dihedral if there is an improper on the same
             * bond. */
            for (j = 0; j < nimproper && bKeep; j++)
            {
                bKeep = !is_dihedral_on_same_bond(&dih[index[i]], &improper[j]);
            }
        }

        /* remove dihedral if ai or al is a Drude or LP */
        if (is_d(atoms, dih[index[i]].AI) || is_d(atoms, dih[index[i]].AL) ||
            is_lp(atoms, dih[index[i]].AI) || is_lp(atoms, dih[index[i]].AL))
        {
            bKeep = FALSE;
        }

        if (bKeep)
        {
            /* If we don't want all dihedrals, we want to select the
             * ones with the fewest hydrogens. Note that any generated
             * dihedrals on the same bond as an .rtp dihedral may have
             * been already pruned above in the construction of
             * index[]. However, their parameters are still present,
             * and l is looping over this dihedral and all of its
             * pruned siblings. */
            int bestl = index[i];
            if (!bKeepAllGeneratedDihedrals && !bWasSetInRTP)
            {
                /* Minimum number of hydrogens for i and l atoms */
                int minh = 2;
                for (l = index[i];
                     (l < index[i+1] &&
                      is_dihedral_on_same_bond(&dih[index[i]], &dih[l]));
                     l++)
                {
                    int nh = n_hydro(dih[l].a, atoms->atomname);
                    if (nh < minh)
                    {
                        minh  = nh;
                        bestl = l;
                    }
                    if (0 == minh)
                    {
                        break;
                    }
                }
            }
            if (k != bestl)
            {
                cpparam(&dih[k], &dih[bestl]);
            }
            k++;
        }
    }

    for (i = k; i < *ndih; i++)
    {
        strcpy(dih[i].s, "");
    }
    *ndih = k;

    sfree(index);
}

/* In reality, this could probably be merged with get_impropers, but most people
 * probably aren't using polarizable FF, so to keep things separate and clean, I
 * added this as a separate function - jal */
static int get_tdb_bonded(t_atoms *atoms, t_hackblock hb[], t_param **p, int ftype)
{

    char       *a0;
    const char *ptr;
    int         nbonded, i, j, k, r, start, ninc, nalloc;
    int         btype;
    int         natoms;
    t_rbondeds *bondeds;
    atom_id     ai[MAXATOMLIST];
    gmx_bool    bStop;

    ninc = 100;     /* There should usually be very few of these to deal with */
    nalloc = ninc;
    snew(*p, nalloc);

    nbonded = 0;
    start = 0;

    /* determine how many atoms to look for in each of the possible bonded types */
    switch (ftype)
    {
        case F_THOLE_POL:
            natoms = 2;
            btype = ebtsTHOLE;
            ptr = "thole polarization";
            break;
        case F_ANISO_POL:
            natoms = 5;
            btype = ebtsANISO;
            ptr = "anisotropic polarization";
            break;
        case F_POLARIZATION:
            natoms = 2;
            btype = ebtsPOL;
            ptr = "polarization";
            break;
        case F_VSITE3:
            natoms = 4;
            btype = ebtsVSITE3;
            ptr = "virtual sites";
            break;
        default:
            gmx_fatal(FARGS, "Unknown function type passed to get_tdb_bonded().\n");
    }

    if (debug)
    {
        ptr = ptr;
    }
    else
    {
        ptr = "check";
    }

    if (hb != NULL)
    {
        for (i = 0; (i < atoms->nres); i++)
        {
            bondeds = &hb[i].rb[btype];
            for (j = 0; (j < bondeds->nb); j++)
            {
                bStop = FALSE;
                for (k = 0; (k < natoms) && !bStop; k++)
                {
                    /* allow for missing atoms */
                    ai[k] = search_atom(bondeds->b[j].a[k], start, atoms, ptr, TRUE);
                    if (ai[k] == NO_ATID)
                    {
                        bStop = TRUE;
                    }
                    if (debug)
                    {
                        if (!bStop)
                        {
                            fprintf(debug, "Atom found in get_tdb_bonded: k = %d, ai[k] = %d\n", k, ai[k]);
                        }
                    }
                }
                if (!bStop)
                {
                    if (nbonded == nalloc)
                    {
                        nalloc += ninc;
                        srenew(*p, nalloc);
                    }
                    set_p_tdb(&((*p)[nbonded]), ai, NULL, bondeds->b[j].s, natoms);
                    nbonded++;
                }
            }
            while ((start < atoms->nr) && (atoms->atom[start].resind == i))
            {
                start++;
            }
        }
    }

    return(nbonded);
}

static int get_impropers(t_atoms *atoms, t_hackblock hb[], t_param **improper,
                         gmx_bool bAllowMissing)
{
    char         *a0;
    t_rbondeds   *impropers;
    t_rbonded    *hbimproper;
    int           nimproper, i, j, k, r, start, ninc, nalloc;
    atom_id       ai[MAXATOMLIST];
    gmx_bool      bStop;

    ninc   = 500;
    nalloc = ninc;
    snew(*improper, nalloc);

    /* Add all the impropers from the residue database to the list. */
    nimproper = 0;
    start     = 0;
    if (hb != NULL)
    {
        for (i = 0; (i < atoms->nres); i++)
        {
            impropers = &hb[i].rb[ebtsIDIHS];
            for (j = 0; (j < impropers->nb); j++)
            {
                bStop = FALSE;
                for (k = 0; (k < 4) && !bStop; k++)
                {
                    ai[k] = search_atom(impropers->b[j].a[k], start,
                                        atoms,
                                        "improper", bAllowMissing);
                    if (ai[k] == NO_ATID)
                    {
                        bStop = TRUE;
                    }
                }
                if (!bStop)
                {
                    if (nimproper == nalloc)
                    {
                        nalloc += ninc;
                        srenew(*improper, nalloc);
                    }
                    /* Not broken out */
                    set_p(&((*improper)[nimproper]), ai, NULL, impropers->b[j].s);
                    nimproper++;
                }
            }
            while ((start < atoms->nr) && (atoms->atom[start].resind == i))
            {
                start++;
            }
        }
    }

    return nimproper;
}

static int nb_dist(t_nextnb *nnb, int ai, int aj)
{
    int  nre, nrx, NRE;
    int *nrexcl;
    int *a;

    if (ai == aj)
    {
        return 0;
    }

    NRE    = -1;
    nrexcl = nnb->nrexcl[ai];
    for (nre = 1; (nre < nnb->nrex); nre++)
    {
        a = nnb->a[ai][nre];
        for (nrx = 0; (nrx < nrexcl[nre]); nrx++)
        {
            if ((aj == a[nrx]) && (NRE == -1))
            {
                NRE = nre;
            }
        }
    }
    return NRE;
}

static void get_atomnames_min(int n, char **anm,
                              int resind, t_atoms *atoms, atom_id *a)
{
    int m;

    /* Assume ascending residue numbering */
    for (m = 0; m < n; m++)
    {
        if (atoms->atom[a[m]].resind < resind)
        {
            strcpy(anm[m], "-");
        }
        else if (atoms->atom[a[m]].resind > resind)
        {
            strcpy(anm[m], "+");
        }
        else
        {
            strcpy(anm[m], "");
        }
        strcat(anm[m], *(atoms->atomname[a[m]]));
    }
}

static void gen_excls(t_atoms *atoms, t_excls *excls, t_hackblock hb[],
                      gmx_bool bAllowMissing, gmx_bool bDrude)
{

    int         r;
    atom_id     a, astart, i1, i2, itmp;
    t_rbondeds *hbexcl;
    int         e;
    char       *anm;
    const char *ptr;

    /* need to allow for missing atoms due to the complexity of the bonded
     * interactions specified in both the .rtp and .tdb files */
    if (bDrude)
    {
        bAllowMissing = TRUE;
    }

    if (debug)
    {
        ptr = "exclusions";
    }
    else
    {
        ptr = "check";
    }

    astart = 0;
    for (a = 0; a < atoms->nr; a++)
    {
        r = atoms->atom[a].resind;
        if (a == atoms->nr-1 || atoms->atom[a+1].resind != r)
        {
            hbexcl = &hb[r].rb[ebtsEXCLS];

            for (e = 0; e < hbexcl->nb; e++)
            {
                anm = hbexcl->b[e].a[0];
                i1  = search_atom(anm, astart, atoms,
                                  ptr, bAllowMissing);
                anm = hbexcl->b[e].a[1];
                i2  = search_atom(anm, astart, atoms,
                                  ptr, bAllowMissing);
                if (i1 != NO_ATID && i2 != NO_ATID)
                {
                    if (i1 > i2)
                    {
                        itmp = i1;
                        i1   = i2;
                        i2   = itmp;
                    }
                    srenew(excls[i1].e, excls[i1].nr+1);
                    excls[i1].e[excls[i1].nr] = i2;
                    excls[i1].nr++;
                }
            }

            astart = a+1;
        }
    }

    for (a = 0; a < atoms->nr; a++)
    {
        if (excls[a].nr > 1)
        {
            qsort(excls[a].e, excls[a].nr, (size_t)sizeof(atom_id), atom_id_comp);
        }
    }
}

static void remove_excl(t_excls *excls, int remove)
{
    int i;

    for (i = remove+1; i < excls->nr; i++)
    {
        excls->e[i-1] = excls->e[i];
    }

    excls->nr--;
}

void clean_excls(t_nextnb *nnb, int nrexcl, t_excls excls[])
{
    int      i, j, j1, k, k1, l, l1, m, n, e;
    t_excls *excl;

    if (nrexcl >= 1)
    {
        /* extract all i-j-k-l neighbours from nnb struct */
        for (i = 0; (i < nnb->nr); i++)
        {
            /* For all particles */
            excl = &excls[i];

            for (j = 0; (j < nnb->nrexcl[i][1]); j++)
            {
                /* For all first neighbours */
                j1 = nnb->a[i][1][j];

                for (e = 0; e < excl->nr; e++)
                {
                    if (excl->e[e] == j1)
                    {
                        remove_excl(excl, e);
                    }
                }

                if (nrexcl >= 2)
                {
                    for (k = 0; (k < nnb->nrexcl[j1][1]); k++)
                    {
                        /* For all first neighbours of j1 */
                        k1 = nnb->a[j1][1][k];

                        for (e = 0; e < excl->nr; e++)
                        {
                            if (excl->e[e] == k1)
                            {
                                remove_excl(excl, e);
                            }
                        }

                        if (nrexcl >= 3)
                        {
                            for (l = 0; (l < nnb->nrexcl[k1][1]); l++)
                            {
                                /* For all first neighbours of k1 */
                                l1 = nnb->a[k1][1][l];

                                for (e = 0; e < excl->nr; e++)
                                {
                                    if (excl->e[e] == l1)
                                    {
                                        remove_excl(excl, e);
                                    }
                                }
                            }
                        }
                    }
                }
            }
        }
    }
}

void generate_excls(t_nextnb *nnb, int nrexcl, t_excls excls[])
{
    int      i, j, j1, k, k1, l, l1, m, n, e, N;
    t_excls *excl;

    for (N = 1; (N < min(nrexcl, nnb->nrex)); N++)
    {
        /* extract all i-j-k-l neighbours from nnb struct */
        for (i = 0; (i < nnb->nr); i++)
        {
            /* For all particles */
            excl      = &excls[i];
            n         = excl->nr;
            excl->nr += nnb->nrexcl[i][N];
            srenew(excl->e, excl->nr);
            for (j = 0; (j < nnb->nrexcl[i][N]); j++)
            {
                /* For all first neighbours */
                if (nnb->a[i][N][j] != i)
                {
                    excl->e[n++] = nnb->a[i][N][j];
                }
            }
        }
    }
}

/* Generate pairs, angles and dihedrals from .rtp settings */
void gen_pad(t_nextnb *nnb, t_atoms *atoms, t_restp rtp[],
             t_params plist[], t_excls excls[], t_hackblock hb[],
             gmx_bool bAllowMissing, gmx_bool bDrude)
{
    t_param    *ang, *dih, *pai, *improper;
    t_param    *thole, *aniso, *pol, *vsites;   /* these are only needed with Drude FF */
    t_rbondeds *hbang, *hbdih;
    char      **anm;
    const char *p;
    int         res, minres, maxres;
    int         i, j, j1, k, k1, l, l1, m, n, i1, i2;
    int         ninc, maxang, maxdih, maxpai;
    int         nang, ndih, npai, nimproper, nbd;
    int         nthole, naniso, npol, nvsites = 0;
    int         nFound;
    gmx_bool    bFound, bExcl;

    /* These are the angles, dihedrals and pairs that we generate
     * from the bonds. The ones that are already there from the rtp file
     * will be retained.
     */
    nang   = 0;
    npai   = 0;
    ndih   = 0;
    ninc   = 500;
    maxang = maxdih = maxpai = ninc;
    snew(ang, maxang);
    snew(dih, maxdih);
    snew(pai, maxpai);

    /* only allocate memory for these structures if needed */
    if (bDrude)
    {
        snew(thole, ninc);
        snew(aniso, ninc);
        snew(pol, ninc);
        snew(vsites, ninc);
    }

    snew(anm, 4);
    for (i = 0; i < 4; i++)
    {
        snew(anm[i], 12);
    }

    if (hb)
    {
<<<<<<< HEAD
        gen_excls(atoms, excls, hb, bAllowMissing, bDrude);
=======
        gen_excls(atoms, excls, hb, bAllowMissing);
        /* mark all entries as not matched yet */
        for (i = 0; i < atoms->nres; i++)
        {
            for (j = 0; j < ebtsNR; j++)
            {
                for (k = 0; k < hb[i].rb[j].nb; k++)
                {
                    hb[i].rb[j].b[k].match = FALSE;
                }
            }
        }
>>>>>>> f9820250
    }

    /* Extract all i-j-k-l neighbours from nnb struct to generate all
     * angles and dihedrals. */
    for (i = 0; (i < nnb->nr); i++)
    {
        /* For all particles */
        for (j = 0; (j < nnb->nrexcl[i][1]); j++)
        {
            /* For all first neighbours */
            j1 = nnb->a[i][1][j];
            for (k = 0; (k < nnb->nrexcl[j1][1]); k++)
            {
                /* For all first neighbours of j1 */
                k1 = nnb->a[j1][1][k];
                if (k1 != i)
                {
                    /* Generate every angle only once */
                    if (i < k1)
                    {
                        if (nang == maxang)
                        {
                            maxang += ninc;
                            srenew(ang, maxang);
                        }
                        ang[nang].AI = i;
                        ang[nang].AJ = j1;
                        ang[nang].AK = k1;
                        ang[nang].C0 = NOTSET;
                        ang[nang].C1 = NOTSET;
                        set_p_string(&(ang[nang]), "");
                        if (hb)
                        {
                            minres = atoms->atom[ang[nang].a[0]].resind;
                            maxres = minres;
                            for (m = 1; m < 3; m++)
                            {
                                minres = min(minres, atoms->atom[ang[nang].a[m]].resind);
                                maxres = max(maxres, atoms->atom[ang[nang].a[m]].resind);
                            }
                            res = 2*minres-maxres;
                            do
                            {
                                res += maxres-minres;
                                get_atomnames_min(3, anm, res, atoms, ang[nang].a);
                                hbang = &hb[res].rb[ebtsANGLES];
                                for (l = 0; (l < hbang->nb); l++)
                                {
                                    if (strcmp(anm[1], hbang->b[l].AJ) == 0)
                                    {
                                        bFound = FALSE;
                                        for (m = 0; m < 3; m += 2)
                                        {
                                            bFound = (bFound ||
                                                      ((strcmp(anm[m], hbang->b[l].AI) == 0) &&
                                                       (strcmp(anm[2-m], hbang->b[l].AK) == 0)));
                                        }
                                        if (bFound)
                                        {
                                            set_p_string(&(ang[nang]), hbang->b[l].s);
                                            /* Mark that we found a match for this entry */
                                            hbang->b[l].match = TRUE;
                                        }
                                    }
                                }
                            }
                            while (res < maxres);
                        }
                        nang++;
                    }
                    /* Generate every dihedral, 1-4 exclusion and 1-4 interaction
                       only once */
                    if (j1 < k1)
                    {
                        for (l = 0; (l < nnb->nrexcl[k1][1]); l++)
                        {
                            /* For all first neighbours of k1 */
                            l1 = nnb->a[k1][1][l];
                            if ((l1 != i) && (l1 != j1))
                            {
                                if (ndih == maxdih)
                                {
                                    maxdih += ninc;
                                    srenew(dih, maxdih);
                                }
                                dih[ndih].AI = i;
                                dih[ndih].AJ = j1;
                                dih[ndih].AK = k1;
                                dih[ndih].AL = l1;
                                for (m = 0; m < MAXFORCEPARAM; m++)
                                {
                                    dih[ndih].c[m] = NOTSET;
                                }
                                set_p_string(&(dih[ndih]), "");
                                nFound = 0;
                                if (hb)
                                {
                                    minres = atoms->atom[dih[ndih].a[0]].resind;
                                    maxres = minres;
                                    for (m = 1; m < 4; m++)
                                    {
                                        minres = min(minres, atoms->atom[dih[ndih].a[m]].resind);
                                        maxres = max(maxres, atoms->atom[dih[ndih].a[m]].resind);
                                    }
                                    res = 2*minres-maxres;
                                    do
                                    {
                                        res += maxres-minres;
                                        get_atomnames_min(4, anm, res, atoms, dih[ndih].a);
                                        hbdih = &hb[res].rb[ebtsPDIHS];
                                        for (n = 0; (n < hbdih->nb); n++)
                                        {
                                            bFound = FALSE;
                                            for (m = 0; m < 2; m++)
                                            {
                                                bFound = (bFound ||
                                                          ((strcmp(anm[3*m],  hbdih->b[n].AI) == 0) &&
                                                           (strcmp(anm[1+m],  hbdih->b[n].AJ) == 0) &&
                                                           (strcmp(anm[2-m],  hbdih->b[n].AK) == 0) &&
                                                           (strcmp(anm[3-3*m], hbdih->b[n].AL) == 0)));
                                            }
                                            if (bFound)
                                            {
                                                set_p_string(&dih[ndih], hbdih->b[n].s);
                                                /* Mark that we found a match for this entry */
                                                hbdih->b[n].match = TRUE;

                                                /* Set the last parameter to be able to see
                                                   if the dihedral was in the rtp list.
                                                 */
                                                dih[ndih].c[MAXFORCEPARAM-1] = DIHEDRAL_WAS_SET_IN_RTP;
                                                nFound++;
                                                ndih++;
                                                /* Set the next direct in case the rtp contains
                                                   multiple entries for this dihedral.
                                                 */
                                                if (ndih == maxdih)
                                                {
                                                    maxdih += ninc;
                                                    srenew(dih, maxdih);
                                                }
                                                dih[ndih].AI = i;
                                                dih[ndih].AJ = j1;
                                                dih[ndih].AK = k1;
                                                dih[ndih].AL = l1;
                                                for (m = 0; m < MAXFORCEPARAM; m++)
                                                {
                                                    dih[ndih].c[m] = NOTSET;
                                                }
                                            }
                                        }
                                    }
                                    while (res < maxres);
                                }
                                if (nFound == 0)
                                {
                                    if (ndih == maxdih)
                                    {
                                        maxdih += ninc;
                                        srenew(dih, maxdih);
                                    }
                                    dih[ndih].AI = i;
                                    dih[ndih].AJ = j1;
                                    dih[ndih].AK = k1;
                                    dih[ndih].AL = l1;
                                    for (m = 0; m < MAXFORCEPARAM; m++)
                                    {
                                        dih[ndih].c[m] = NOTSET;
                                    }
                                    set_p_string(&(dih[ndih]), "");
                                    ndih++;
                                }

                                nbd = nb_dist(nnb, i, l1);
                                if (debug)
                                {
                                    fprintf(debug, "Distance (%d-%d) = %d\n", i+1, l1+1, nbd);
                                }
                                if (nbd == 3)
                                {
                                    i1    = min(i, l1);
                                    i2    = max(i, l1);
                                    bExcl = FALSE;
                                    for (m = 0; m < excls[i1].nr; m++)
                                    {
                                        bExcl = bExcl || excls[i1].e[m] == i2;
                                    }
                                    if (!bExcl)
                                    {
                                        if (rtp[0].bGenerateHH14Interactions ||
                                            !(is_hydro(atoms, i1) && is_hydro(atoms, i2)))
                                        {
                                            if (npai == maxpai)
                                            {
                                                maxpai += ninc;
                                                srenew(pai, maxpai);
                                            }
                                            pai[npai].AI = i1;
                                            pai[npai].AJ = i2;
                                            pai[npai].C0 = NOTSET;
                                            pai[npai].C1 = NOTSET;
                                            set_p_string(&(pai[npai]), "");
                                            npai++;
                                        }
                                    }
                                }
                            }
                        }
                    }
                }
            }
        }
    }

    /* The above approach is great in that we double-check that e.g. an angle
     * really corresponds to three atoms connected by bonds, but this is not
     * generally true. Go through the angle and dihedral hackblocks to add
     * entries that we have not yet marked as matched when going through bonds.
     */
    for (i = 0; i < atoms->nres; i++)
    {
        /* Add remaining angles from hackblock */
        hbang = &hb[i].rb[ebtsANGLES];
        for (j = 0; j < hbang->nb; j++)
        {
            if (hbang->b[j].match == TRUE)
            {
                /* We already used this entry, continue to the next */
                continue;
            }
            /* Hm - entry not used, let's see if we can find all atoms */
            if (nang == maxang)
            {
                maxang += ninc;
                srenew(ang, maxang);
            }
            bFound = TRUE;
            for (k = 0; k < 3 && bFound; k++)
            {
                p   = hbang->b[j].a[k];
                res = i;
                if (p[0] == '-')
                {
                    p++;
                    res--;
                }
                else if (p[0] == '+')
                {
                    p++;
                    res++;
                }
                ang[nang].a[k] = search_res_atom(p, res, atoms, "angle", TRUE);
                bFound         = (ang[nang].a[k] != NO_ATID);
            }
            ang[nang].C0 = NOTSET;
            ang[nang].C1 = NOTSET;

            if (bFound)
            {
                set_p_string(&(ang[nang]), hbang->b[j].s);
                hbang->b[j].match = TRUE;
                /* Incrementing nang means we save this angle */
                nang++;
            }
        }

        /* Add remaining dihedrals from hackblock */
        hbdih = &hb[i].rb[ebtsPDIHS];
        for (j = 0; j < hbdih->nb; j++)
        {
            if (hbdih->b[j].match == TRUE)
            {
                /* We already used this entry, continue to the next */
                continue;
            }
            /* Hm - entry not used, let's see if we can find all atoms */
            if (ndih == maxdih)
            {
                maxdih += ninc;
                srenew(dih, maxdih);
            }
            bFound = TRUE;
            for (k = 0; k < 4 && bFound; k++)
            {
                p   = hbdih->b[j].a[k];
                res = i;
                if (p[0] == '-')
                {
                    p++;
                    res--;
                }
                else if (p[0] == '+')
                {
                    p++;
                    res++;
                }
                dih[ndih].a[k] = search_res_atom(p, res, atoms, "dihedral", TRUE);
                bFound         = (dih[ndih].a[k] != NO_ATID);
            }
            for (m = 0; m < MAXFORCEPARAM; m++)
            {
                dih[ndih].c[m] = NOTSET;
            }

            if (bFound)
            {
                set_p_string(&(dih[ndih]), hbdih->b[j].s);
                hbdih->b[j].match = TRUE;
                /* Incrementing ndih means we save this dihedral */
                ndih++;
            }
        }
    }

    /* Sort angles with respect to j-i-k (middle atom first) */
    if (nang > 1)
    {
        qsort(ang, nang, (size_t)sizeof(ang[0]), acomp);
    }

    /* Sort dihedrals with respect to j-k-i-l (middle atoms first) */
    if (ndih > 1)
    {
        qsort(dih, ndih, (size_t)sizeof(dih[0]), dcomp);
    }

    /* Sort the pairs */
    if (npai > 1)
    {
        qsort(pai, npai, (size_t)sizeof(pai[0]), pcomp);
    }
    if (npai > 0)
    {
        /* Remove doubles, could occur in 6-rings, such as phenyls,
           maybe one does not want this when fudgeQQ < 1.
         */
        fprintf(stderr, "Before cleaning: %d pairs\n", npai);
        rm2par(pai, &npai, preq);

        /* removes pairs with Drudes or LP */
        clean_pairs(pai, &npai, atoms);
    }

    /* Get the impropers from the database */
    nimproper = get_impropers(atoms, hb, &improper, bAllowMissing);

    /* Sort the impropers */
    sort_id(nimproper, improper);

    if (ndih > 0)
    {
        fprintf(stderr, "Before cleaning: %d dihedrals\n", ndih);
        clean_dih(dih, &ndih, improper, nimproper, atoms,
                  rtp[0].bKeepAllGeneratedDihedrals,
                  rtp[0].bRemoveDihedralIfWithImproper);
    }

    /* clean angles - used only for Drude FF */
    if (nang > 1)
    {
        fprintf(stderr, "Before cleaning: %d angles\n", nang);
        clean_ang(ang, &nang, atoms);
    }

    /* get bondeds that are present in the .tdb files and
     * add them to plist */
    if (bDrude)
    {
        /* call a generalized routine here to get bondeds from hackblocks */
        fprintf(stderr, "Generating Thole pairs...");
        nthole = get_tdb_bonded(atoms, hb, &thole, F_THOLE_POL);
        fprintf(stderr, "wrote %d pairs.\n", nthole);

        fprintf(stderr, "Generating anisotropic polarization...");
        naniso = get_tdb_bonded(atoms, hb, &aniso, F_ANISO_POL);
        fprintf(stderr, "wrote %d entries.\n", naniso);
        
        fprintf(stderr, "Generating isotropic polarization...");
        npol = get_tdb_bonded(atoms, hb, &pol, F_POLARIZATION);
        fprintf(stderr, "wrote %d entries.\n", npol);

        fprintf(stderr, "Generating virtual sites from lone pairs...");
        nvsites = get_tdb_bonded(atoms, hb, &vsites, F_VSITE3);
        fprintf(stderr, "wrote %d virtual sites.\n", nvsites);

        cppar(thole, nthole, plist, F_THOLE_POL);
        cppar(aniso, naniso, plist, F_ANISO_POL);
        cppar(pol, npol, plist, F_POLARIZATION);
        cppar(vsites, nvsites, plist, F_VSITE3);
    }

    /* Now we have unique lists of angles and dihedrals
     * Copy them into the destination struct
     */
    cppar(ang, nang, plist, F_ANGLES);
    cppar(dih, ndih, plist, F_PDIHS);
    cppar(improper, nimproper, plist, F_IDIHS);
    cppar(pai, npai, plist, F_LJ14);

    /* Remove all exclusions which are within nrexcl */
    clean_excls(nnb, rtp[0].nrexcl, excls);

    sfree(ang);
    sfree(dih);
    sfree(improper);
    sfree(pai);
}<|MERGE_RESOLUTION|>--- conflicted
+++ resolved
@@ -1081,10 +1081,7 @@
 
     if (hb)
     {
-<<<<<<< HEAD
         gen_excls(atoms, excls, hb, bAllowMissing, bDrude);
-=======
-        gen_excls(atoms, excls, hb, bAllowMissing);
         /* mark all entries as not matched yet */
         for (i = 0; i < atoms->nres; i++)
         {
@@ -1096,7 +1093,6 @@
                 }
             }
         }
->>>>>>> f9820250
     }
 
     /* Extract all i-j-k-l neighbours from nnb struct to generate all
