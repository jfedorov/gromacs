--- conflicted
+++ resolved
@@ -383,11 +383,9 @@
     cpu_set_t mask_current;
     int       i, ret, cpu_count, cpu_set;
     gmx_bool  bAllSet;
-<<<<<<< HEAD
-=======
+#endif
 #ifdef GMX_LIB_MPI
     gmx_bool  bAllSet_All;
->>>>>>> d57d91a9
 #endif
 
     assert(hw_opt);
