--- conflicted
+++ resolved
@@ -567,19 +567,16 @@
           "An efficient and extensible format, library, and API for binary trajectory data from molecular simulations",
           "J. Comput. Chem.",
           35, 2014, "260-269"},
-<<<<<<< HEAD
+        { "Goga2012",
+          "N. Goga and A. J. Rzepiela and A. H. de Vries and S. J. Marrink and H. J. C. Berendsen",
+          "Efficient Algorithms for Langevin and DPD Dynamics",
+          "J. Chem. Theory Comput.",
+          8, 2012, "3637--3649"},
         { "Lamoureux2003",
           "G. Lamoureux and B. Roux",
           "Modeling induced polarization with classical Drude oscillators: Theory and molecular dynamics simulation algorithm",
           "J. Chem. Phys.",
           119, 2003, "3025-3039"}
-=======
-        { "Goga2012",
-          "N. Goga and A. J. Rzepiela and A. H. de Vries and S. J. Marrink and H. J. C. Berendsen",
-          "Efficient Algorithms for Langevin and DPD Dynamics",
-          "J. Chem. Theory Comput.",
-          8, 2012, "3637--3649"}
->>>>>>> f9820250
     };
 #define NSTR (int)asize(citedb)
 
