--- conflicted
+++ resolved
@@ -416,15 +416,11 @@
                         /* We don't need the non-perturbed interactions */
                         continue;
                     }
-<<<<<<< HEAD
-                    (*kernelptr)(&(nlist[i]), x, f, A, phi, fr, mdatoms, &kernel_data, nrnb);
-=======
                     /* Neighborlists whose kernelptr==NULL will always be empty */
                     if (kernelptr != NULL)
                     {
-                        (*kernelptr)(&(nlist[i]), x, f, fr, mdatoms, &kernel_data, nrnb);
+                        (*kernelptr)(&(nlist[i]), x, f, A, phi, fr, mdatoms, &kernel_data, nrnb);
                     }
->>>>>>> a7251dfa
                 }
             }
         }
