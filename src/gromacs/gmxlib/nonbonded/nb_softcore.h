/*
 * This file is part of the GROMACS molecular simulation package.
 *
 * Copyright (c) 2012,2013,2014,2016,2017 by the GROMACS development team.
 * Copyright (c) 2018,2019,2020, by the GROMACS development team, led by
 * Mark Abraham, David van der Spoel, Berk Hess, and Erik Lindahl,
 * and including many others, as listed in the AUTHORS file in the
 * top-level source directory and at http://www.gromacs.org.
 *
 * GROMACS is free software; you can redistribute it and/or
 * modify it under the terms of the GNU Lesser General Public License
 * as published by the Free Software Foundation; either version 2.1
 * of the License, or (at your option) any later version.
 *
 * GROMACS is distributed in the hope that it will be useful,
 * but WITHOUT ANY WARRANTY; without even the implied warranty of
 * MERCHANTABILITY or FITNESS FOR A PARTICULAR PURPOSE.  See the GNU
 * Lesser General Public License for more details.
 *
 * You should have received a copy of the GNU Lesser General Public
 * License along with GROMACS; if not, see
 * http://www.gnu.org/licenses, or write to the Free Software Foundation,
 * Inc., 51 Franklin Street, Fifth Floor, Boston, MA  02110-1301  USA.
 *
 * If you want to redistribute modifications to GROMACS, please
 * consider that scientific software is very special. Version
 * control is crucial - bugs must be traceable. We will be happy to
 * consider code for inclusion in the official distribution, but
 * derived work must not be called official GROMACS. Details are found
 * in the README & COPYING files - if they are missing, get the
 * official version at http://www.gromacs.org.
 *
 * To help us fund GROMACS development, we humbly ask that you cite
 * the research papers on the package. Check out http://www.gromacs.org.
 */
#ifndef GMX_GMXLIB_NONBONDED_SOFTCORE_H
#define GMX_GMXLIB_NONBONDED_SOFTCORE_H

#include "config.h"

#include "gromacs/math/functions.h"
#include "gromacs/simd/simd.h"
#include "gromacs/simd/simd_math.h"

/* linearized electrostatics */
template<class RealType, class BoolType>
static inline void quadraticApproximationCoulomb(const RealType qq,
                                                 const RealType rInvQ,
                                                 const RealType r,
                                                 const real lambdaFac,
                                                 const real dLambdaFac,
                                                 RealType*      force,
                                                 RealType*      potential,
                                                 RealType*      dvdl,
                                                 BoolType       mask)
{
    RealType quadrFac, linFac, constFac;
    constFac = qq * rInvQ;
    linFac   = constFac * r * rInvQ;
    quadrFac = linFac * r * rInvQ;

    /* Computing Coulomb force and potential energy */
    *force = -2. * quadrFac + 3. * linFac;

    *potential = quadrFac - 3. * (linFac - constFac);

    *dvdl = gmx::selectByMask(
            dLambdaFac * 0.5 * (lambdaFac / (1. - lambdaFac)) * (quadrFac - 2. * linFac + constFac), mask);
}

/* reaction-field linearized electrostatics */
template<class RealType, class BoolType>
static inline void reactionFieldQuadraticPotential(const RealType qq,
                                                   const RealType facel,
                                                   const RealType r,
<<<<<<< HEAD
                                                   const real lambdaFac,
                                                   const real dLambdaFac,
                                                   const RealType sigma6,
=======
                                                   const RealType lambdaFac,
                                                   const RealType dLambdaFac,
>>>>>>> 78d71331
                                                   const RealType alphaEff,
                                                   const real krf,
                                                   const real potentialShift,
                                                   RealType*      force,
                                                   RealType*      potential,
                                                   RealType*      dvdl,
                                                   BoolType       mask)
{
    /* check if we have to use the hardcore values */
    BoolType computeValues = mask && (lambdaFac < 1 && 0 < alphaEff);
    if (gmx::anyTrue(computeValues))
    {
<<<<<<< HEAD
        constexpr real c_twentySixSeventh = 26.0 / 7.0;
        RealType       rQ;

        RealType lambdaFacRev = gmx::selectByMask(1.0 - lambdaFac, computeValues);
=======
        RealType           rQ;

        rQ = gmx::sixthroot(1.-lambdaFac) * (1. + fabs(qq/facel));
        rQ *= alphaEff;
>>>>>>> 78d71331

        rQ = gmx::cbrt(c_twentySixSeventh * sigma6 * lambdaFacRev);
        rQ = gmx::sqrt(rQ);
        rQ = rQ * alphaEff;

        computeValues = (computeValues && r < rQ);
        if (gmx::anyTrue(computeValues))
        {
            RealType rInvQ, forceOut, potentialOut, dvdlOut;

            rInvQ = gmx::maskzInv(rQ, computeValues);
            quadraticApproximationCoulomb(
                    qq, rInvQ, r, lambdaFac, dLambdaFac, &forceOut, &potentialOut, &dvdlOut, computeValues);

            *force     = gmx::selectByMask(forceOut - (qq * 2.0 * krf * r * r), computeValues);
            *potential = gmx::selectByMask(potentialOut + (qq * (krf * r * r - potentialShift)),
                                           computeValues);
            *dvdl = *dvdl + dvdlOut;
        }
    }
}

/* ewald linearized electrostatics */
template<class RealType, class BoolType>
static inline void ewaldQuadraticPotential(const RealType qq,
                                           const RealType facel,
                                           const RealType r,
<<<<<<< HEAD
                                           const real lambdaFac,
                                           const real dLambdaFac,
                                           const RealType sigma6,
=======
                                           const RealType lambdaFac,
                                           const RealType dLambdaFac,
>>>>>>> 78d71331
                                           const RealType alphaEff,
                                           const real potentialShift,
                                           RealType*      force,
                                           RealType*      potential,
                                           RealType*      dvdl,
                                           BoolType       mask)
{

    /* check if we have to use the hardcore values */
    BoolType computeValues = mask && (lambdaFac < 1 && 0 < alphaEff);
    if (gmx::anyTrue(computeValues))
    {
<<<<<<< HEAD
        constexpr real c_twentySixSeventh = 26.0 / 7.0;
        RealType       rQ;

        RealType lambdaFacRev = gmx::selectByMask(1.0 - lambdaFac, computeValues);
=======
        RealType           rQ;

        rQ = gmx::sixthroot(1.-lambdaFac) * (1. + fabs(qq/facel));
        rQ *= alphaEff;
>>>>>>> 78d71331

        rQ = gmx::cbrt(c_twentySixSeventh * sigma6 * lambdaFacRev);
        rQ = gmx::sqrt(rQ);
        rQ = rQ * alphaEff;

        computeValues = (computeValues && r < rQ);
        if (gmx::anyTrue(computeValues))
        {
            RealType rInvQ, forceOut, potentialOut, dvdlOut;

            rInvQ = gmx::maskzInv(rQ, computeValues);
            quadraticApproximationCoulomb(
                    qq, rInvQ, r, lambdaFac, dLambdaFac, &forceOut, &potentialOut, &dvdlOut, computeValues);

            *force     = gmx::selectByMask(forceOut, computeValues);
            *potential = gmx::selectByMask(potentialOut - (qq * potentialShift), computeValues);
            *dvdl = *dvdl + gmx::selectByMask(dvdlOut, computeValues);
        }
    }


}

/* cutoff LJ with quadratic appximation of lj-potential */
template<class RealType, class BoolType>
static inline void lennardJonesQuadraticPotential(const RealType c6,
                                                  const RealType c12,
                                                  const RealType r,
                                                  const RealType rsq,
                                                  const real lambdaFac,
                                                  const real dLambdaFac,
                                                  const RealType sigma6,
                                                  const RealType alphaEff,
                                                  const real repulsionShift,
                                                  const real dispersionShift,
                                                  RealType*      force,
                                                  RealType*      potential,
                                                  RealType*      dvdl,
                                                  BoolType       mask)
{
    constexpr real c_twentySixSeventh = 26.0 / 7.0;
    constexpr real c_oneSixth         = 1.0 / 6.0;
    constexpr real c_oneTwelth        = 1.0 / 12.0;

    /* check if we have to use the hardcore values */
    BoolType computeValues = mask && (lambdaFac < 1 && 0 < alphaEff);
    if (gmx::anyTrue(computeValues))
    {
        RealType       rQ;

        RealType lambdaFacRev = gmx::selectByMask(1.0 - lambdaFac, computeValues);

        rQ = gmx::cbrt(c_twentySixSeventh * sigma6 * lambdaFacRev);
        rQ = gmx::sqrt(rQ);
        rQ = rQ * alphaEff;

        computeValues = (computeValues && r < rQ);
        if (gmx::anyTrue(computeValues))
        {
            // scaled values for c6 and c12
            RealType c6s, c12s;
            c6s  = c_oneSixth * c6;
            c12s = c_oneTwelth * c12;
            /* Temporary variables for inverted values */
            RealType rInvQ = gmx::maskzInv(rQ, computeValues);
            RealType rInv14C, rInv13C, rInv12C;
            RealType rInv8C, rInv7C, rInv6C;
            rInv6C  = rInvQ * rInvQ * rInvQ;
            rInv6C  = rInv6C * rInv6C;
            rInv7C  = rInv6C * rInvQ;
            rInv8C  = rInv7C * rInvQ;
            rInv14C = c12s * rInv7C * rInv7C * rsq;
            rInv13C = c12s * rInv7C * rInv6C * r;
            rInv12C = c12s * rInv6C * rInv6C;
            rInv8C  = rInv8C * c6s * rsq;
            rInv7C  = rInv7C * c6s * r;
            rInv6C  = rInv6C * c6s;

            /* Temporary variables for A and B */
            RealType quadrFac, linearFac, constFac;
            quadrFac  = 156. * rInv14C - 42. * rInv8C;
            linearFac = 168. * rInv13C - 48. * rInv7C;
            constFac  = 91. * rInv12C - 28. * rInv6C;

            /* Computing LJ force and potential energy*/
            *force = gmx::selectByMask(-quadrFac + linearFac, computeValues);

            *potential = gmx::selectByMask(0.5 * quadrFac - linearFac + constFac, computeValues);

            *dvdl = *dvdl + gmx::selectByMask(dLambdaFac * 28. * (lambdaFac / (1. - lambdaFac))
                        * ((6.5 * rInv14C - rInv8C) - (13. * rInv13C - 2. * rInv7C)
                           + (6.5 * rInv12C - rInv6C)), computeValues);

            *potential = *potential + gmx::selectByMask(((c12s * repulsionShift) - (c6s * dispersionShift)), computeValues);
        }
    }
}

#endif<|MERGE_RESOLUTION|>--- conflicted
+++ resolved
@@ -73,14 +73,8 @@
 static inline void reactionFieldQuadraticPotential(const RealType qq,
                                                    const RealType facel,
                                                    const RealType r,
-<<<<<<< HEAD
-                                                   const real lambdaFac,
-                                                   const real dLambdaFac,
-                                                   const RealType sigma6,
-=======
                                                    const RealType lambdaFac,
                                                    const RealType dLambdaFac,
->>>>>>> 78d71331
                                                    const RealType alphaEff,
                                                    const real krf,
                                                    const real potentialShift,
@@ -93,20 +87,12 @@
     BoolType computeValues = mask && (lambdaFac < 1 && 0 < alphaEff);
     if (gmx::anyTrue(computeValues))
     {
-<<<<<<< HEAD
-        constexpr real c_twentySixSeventh = 26.0 / 7.0;
         RealType       rQ;
 
         RealType lambdaFacRev = gmx::selectByMask(1.0 - lambdaFac, computeValues);
-=======
-        RealType           rQ;
-
-        rQ = gmx::sixthroot(1.-lambdaFac) * (1. + fabs(qq/facel));
-        rQ *= alphaEff;
->>>>>>> 78d71331
-
-        rQ = gmx::cbrt(c_twentySixSeventh * sigma6 * lambdaFacRev);
-        rQ = gmx::sqrt(rQ);
+
+        rQ = gmx::cbrt(lambdaFacRev);
+        rQ = gmx::sqrt(rQ) * (1. + fabs(qq/facel));
         rQ = rQ * alphaEff;
 
         computeValues = (computeValues && r < rQ);
@@ -131,14 +117,8 @@
 static inline void ewaldQuadraticPotential(const RealType qq,
                                            const RealType facel,
                                            const RealType r,
-<<<<<<< HEAD
-                                           const real lambdaFac,
-                                           const real dLambdaFac,
-                                           const RealType sigma6,
-=======
                                            const RealType lambdaFac,
                                            const RealType dLambdaFac,
->>>>>>> 78d71331
                                            const RealType alphaEff,
                                            const real potentialShift,
                                            RealType*      force,
@@ -151,20 +131,12 @@
     BoolType computeValues = mask && (lambdaFac < 1 && 0 < alphaEff);
     if (gmx::anyTrue(computeValues))
     {
-<<<<<<< HEAD
-        constexpr real c_twentySixSeventh = 26.0 / 7.0;
         RealType       rQ;
 
         RealType lambdaFacRev = gmx::selectByMask(1.0 - lambdaFac, computeValues);
-=======
-        RealType           rQ;
-
-        rQ = gmx::sixthroot(1.-lambdaFac) * (1. + fabs(qq/facel));
-        rQ *= alphaEff;
->>>>>>> 78d71331
-
-        rQ = gmx::cbrt(c_twentySixSeventh * sigma6 * lambdaFacRev);
-        rQ = gmx::sqrt(rQ);
+
+        rQ = gmx::cbrt(lambdaFacRev);
+        rQ = gmx::sqrt(rQ) * (1. + fabs(qq/facel));
         rQ = rQ * alphaEff;
 
         computeValues = (computeValues && r < rQ);
