/*
 * This file is part of the GROMACS molecular simulation package.
 *
 * Copyright (c) 1991-2000, University of Groningen, The Netherlands.
 * Copyright (c) 2001-2004, The GROMACS development team.
 * Copyright (c) 2013,2014,2015,2016,2017 by the GROMACS development team.
 * Copyright (c) 2018,2019,2020, by the GROMACS development team, led by
 * Mark Abraham, David van der Spoel, Berk Hess, and Erik Lindahl,
 * and including many others, as listed in the AUTHORS file in the
 * top-level source directory and at http://www.gromacs.org.
 *
 * GROMACS is free software; you can redistribute it and/or
 * modify it under the terms of the GNU Lesser General Public License
 * as published by the Free Software Foundation; either version 2.1
 * of the License, or (at your option) any later version.
 *
 * GROMACS is distributed in the hope that it will be useful,
 * but WITHOUT ANY WARRANTY; without even the implied warranty of
 * MERCHANTABILITY or FITNESS FOR A PARTICULAR PURPOSE.  See the GNU
 * Lesser General Public License for more details.
 *
 * You should have received a copy of the GNU Lesser General Public
 * License along with GROMACS; if not, see
 * http://www.gnu.org/licenses, or write to the Free Software Foundation,
 * Inc., 51 Franklin Street, Fifth Floor, Boston, MA  02110-1301  USA.
 *
 * If you want to redistribute modifications to GROMACS, please
 * consider that scientific software is very special. Version
 * control is crucial - bugs must be traceable. We will be happy to
 * consider code for inclusion in the official distribution, but
 * derived work must not be called official GROMACS. Details are found
 * in the README & COPYING files - if they are missing, get the
 * official version at http://www.gromacs.org.
 *
 * To help us fund GROMACS development, we humbly ask that you cite
 * the research papers on the package. Check out http://www.gromacs.org.
 */
#ifndef GMX_MDLIB_UPDATE_H
#define GMX_MDLIB_UPDATE_H

#include "gromacs/math/paddedvector.h"
#include "gromacs/math/vectypes.h"
#include "gromacs/mdtypes/md_enums.h"
#include "gromacs/timing/wallcycle.h"
#include "gromacs/utility/arrayref.h"
#include "gromacs/utility/basedefinitions.h"
#include "gromacs/utility/classhelpers.h"
#include "gromacs/utility/real.h"

class ekinstate_t;
struct gmx_ekindata_t;
struct gmx_enerdata_t;
enum class PbcType;
struct t_extmass;
struct t_fcdata;
struct t_graph;
struct t_grpopts;
struct t_inputrec;
struct t_mdatoms;
struct t_nrnb;
class t_state;

namespace gmx
{
class BoxDeformation;
class Constraints;


/*! \libinternal
 * \brief Contains data for update phase */
class Update
{
public:
    /*! \brief Constructor
     *
     * \param[in] inputRecord     Input record, local copy will be saved.
     * \param[in] boxDeformation  Periodic box deformation object.
     */
    Update(const t_inputrec& inputRecord, BoxDeformation* boxDeformation);
    //! Destructor
    ~Update();
    /*! \brief Get the pointer to updated coordinates
     *
     * Update saves the updated coordinates into separate buffer, so that constraints will have
     * access to both updated and not update coordinates. For that, update owns a separate buffer.
     * See finish_update(...) for details.
     *
     * \returns The pointer to the intermediate coordinates buffer.
     */
    PaddedVector<gmx::RVec>* xp();
    /*!\brief Getter to local copy of box deformation class.
     *
     * \returns handle to box deformation class
     */
    BoxDeformation* deform() const;
    /*! \brief Resizes buffer that stores intermediate coordinates.
     *
     * \param[in] numAtoms  Updated number of atoms.
     */
    void setNumAtoms(int numAtoms);

    /*! \brief Perform numerical integration step.
     *
     * Selects the appropriate integrator, based on the input record and performs a numerical integration step.
     *
     * \param[in]  step             Current timestep.
     * \param[in]  md               MD atoms data.
     * \param[in]  state            System state object.
     * \param[in]  f                Buffer with atomic forces for home particles.
     * \param[in]  fcd              Force calculation data to update distance and orientation restraints.
     * \param[in]  ekind            Kinetic energy data (for temperature coupling, energy groups, etc.).
     * \param[in]  M                Parrinello-Rahman velocity scaling matrix.
     * \param[in]  updatePart       What should be updated, coordinates or velocities. This enum only used in VV integrator.
     * \param[in]  cr               Comunication record  (Old comment: these shouldn't be here -- need to think about it).
     * \param[in]  haveConstraints  If the system has constraints.
     */
    void update_coords(int64_t                                          step,
                       const t_mdatoms*                                 md,
                       t_state*                                         state,
                       const gmx::ArrayRefWithPadding<const gmx::RVec>& f,
                       const t_fcdata*                                  fcd,
                       const gmx_ekindata_t*                            ekind,
                       const matrix                                     M,
                       int                                              updatePart,
                       const t_commrec*                                 cr,
                       bool                                             haveConstraints);

    /*! \brief Finalize the coordinate update.
     *
     * Copy the updated coordinates to the main coordinates buffer for the atoms that are not frozen.
     *
     * \param[in]  md               MD atoms data.
     * \param[in]  state            System state object.
     * \param[in]  wcycle           Wall-clock cycle counter.
     * \param[in]  haveConstraints  If the system has constraints.
     */
    void finish_update(const t_mdatoms* md, t_state* state, gmx_wallcycle_t wcycle, bool haveConstraints);

    /*! \brief Secong part of the SD integrator.
     *
     * The first part of integration is performed in the update_coords(...) method.
     *
     * \param[in]  step       Current timestep.
     * \param[in]  dvdlambda  Free energy derivative.
     * \param[in]  md         MD atoms data.
     * \param[in]  state      System state object.
     * \param[in]  cr         Comunication record.
     * \param[in]  nrnb       Cycle counters.
     * \param[in]  wcycle     Wall-clock cycle counter.
     * \param[in]  constr     Constraints object. The constraints are applied on coordinates after update.
     * \param[in]  do_log     If this is logging step.
     * \param[in]  do_ene     If this is an energy evaluation step.
     */
    void update_sd_second_half(int64_t           step,
                               real*             dvdlambda,
                               const t_mdatoms*  md,
                               t_state*          state,
                               const t_commrec*  cr,
                               t_nrnb*           nrnb,
                               gmx_wallcycle_t   wcycle,
                               gmx::Constraints* constr,
                               bool              do_log,
                               bool              do_ene);
    /*! \brief Update pre-computed constants that depend on the reference temperature for coupling.
     *
     * This could change e.g. in simulated annealing.
     */
    void update_temperature_constants();

    /*!\brief Getter for the list of the randomize groups.
     *
     *  Needed for Andersen temperature control.
     *
     * \returns Reference to the groups from the SD data object.
     */
    const std::vector<bool>& getAndersenRandomizeGroup() const;
    /*!\brief Getter for the list of the Boltzmann factors.
     *
     *  Needed for Andersen temperature control.
     *
     * \returns Reference to the Boltzmann factors from the SD data object.
     */
    const std::vector<real>& getBoltzmanFactor() const;

private:
    //! Implementation type.
    class Impl;
    //! Implementation object.
    PrivateImplPointer<Impl> impl_;
};

}; // namespace gmx


/* Update the size of per-atom arrays (e.g. after DD re-partitioning,
   which might increase the number of home atoms). */

void update_tcouple(int64_t           step,
                    const t_inputrec* inputrec,
                    t_state*          state,
                    gmx_ekindata_t*   ekind,
                    const t_extmass*  MassQ,
                    const t_mdatoms*  md);

/* Update Parrinello-Rahman, to be called before the coordinate update */
void update_pcouple_before_coordinates(FILE*             fplog,
                                       int64_t           step,
                                       const t_inputrec* inputrec,
                                       t_state*          state,
                                       matrix            parrinellorahmanMu,
                                       matrix            M,
                                       gmx_bool          bInitStep);

/* Update the box, to be called after the coordinate update.
 * For Berendsen P-coupling, also calculates the scaling factor
 * and scales the coordinates.
 * When the deform option is used, scales coordinates and box here.
 */
void update_pcouple_after_coordinates(FILE*                fplog,
                                      int64_t              step,
                                      const t_inputrec*    inputrec,
                                      const t_mdatoms*     md,
                                      const matrix         pressure,
                                      const matrix         forceVirial,
                                      const matrix         constraintVirial,
                                      matrix               pressureCouplingMu,
                                      t_state*             state,
                                      t_nrnb*              nrnb,
                                      gmx::BoxDeformation* boxDeformation,
                                      bool                 scaleCoordinates);

/* Return TRUE if OK, FALSE in case of Shake Error */

extern gmx_bool update_randomize_velocities(const t_inputrec*        ir,
                                            int64_t                  step,
                                            const t_commrec*         cr,
                                            const t_mdatoms*         md,
                                            gmx::ArrayRef<gmx::RVec> v,
                                            const gmx::Update*       upd,
                                            const gmx::Constraints*  constr);

void constrain_velocities(int64_t step,
                          real* dvdlambda, /* the contribution to be added to the bonded interactions */
                          t_state*          state,
                          tensor            vir_part,
                          gmx::Constraints* constr,
                          gmx_bool          bCalcVir,
                          bool              do_log,
                          bool              do_ene);

void constrain_coordinates(int64_t step,
                           real* dvdlambda, /* the contribution to be added to the bonded interactions */
                           t_state*          state,
                           tensor            vir_part,
                           gmx::Update*      upd,
                           gmx::Constraints* constr,
                           gmx_bool          bCalcVir,
                           bool              do_log,
                           bool              do_ene);

<<<<<<< HEAD
/* Return TRUE if OK, FALSE in case of Shake Error */

void calc_ke_part(gmx::ArrayRef<const gmx::RVec> x,
                  gmx::ArrayRef<const gmx::RVec> v,
                  const matrix                   box,
                  const t_grpopts*               opts,
                  const t_mdatoms*               md,
                  gmx_ekindata_t*                ekind,
                  t_nrnb*                        nrnb,
                  gmx_bool                       bEkinAveVel);
=======
void update_sd_second_half(int64_t step,
                           real* dvdlambda, /* the contribution to be added to the bonded interactions */
                           const t_inputrec* inputrec, /* input record and box stuff */
                           const t_mdatoms*  md,
                           t_state*          state,
                           const t_commrec*  cr,
                           t_nrnb*           nrnb,
                           gmx_wallcycle_t   wcycle,
                           gmx::Update*      upd,
                           gmx::Constraints* constr,
                           bool              do_log,
                           bool              do_ene);

void finish_update(const t_inputrec*       inputrec,
                   const t_mdatoms*        md,
                   t_state*                state,
                   gmx_wallcycle_t         wcycle,
                   gmx::Update*            upd,
                   const gmx::Constraints* constr);

>>>>>>> 077fc66d
/*
 * Compute the partial kinetic energy for home particles;
 * will be accumulated in the calling routine.
 * The tensor is
 *
 * Ekin = SUM(i) 0.5 m[i] v[i] (x) v[i]
 *
 *     use v[i] = v[i] - u[i] when calculating temperature
 *
 * u must be accumulated already.
 *
 * Now also computes the contribution of the kinetic energy to the
 * free energy
 *
 */


void init_ekinstate(ekinstate_t* ekinstate, const t_inputrec* ir);

void update_ekinstate(ekinstate_t* ekinstate, const gmx_ekindata_t* ekind);

/*! \brief Restores data from \p ekinstate to \p ekind, then broadcasts it
   to the rest of the simulation */
void restore_ekinstate_from_state(const t_commrec* cr, gmx_ekindata_t* ekind, const ekinstate_t* ekinstate);

void berendsen_tcoupl(const t_inputrec*    ir,
                      gmx_ekindata_t*      ekind,
                      real                 dt,
                      std::vector<double>& therm_integral); //NOLINT(google-runtime-references)

void andersen_tcoupl(const t_inputrec*         ir,
                     int64_t                   step,
                     const t_commrec*          cr,
                     const t_mdatoms*          md,
                     gmx::ArrayRef<gmx::RVec>  v,
                     real                      rate,
                     const std::vector<bool>&  randomize,
                     gmx::ArrayRef<const real> boltzfac);

void nosehoover_tcoupl(const t_grpopts*      opts,
                       const gmx_ekindata_t* ekind,
                       real                  dt,
                       double                xi[],
                       double                vxi[],
                       const t_extmass*      MassQ);

void trotter_update(const t_inputrec*               ir,
                    int64_t                         step,
                    gmx_ekindata_t*                 ekind,
                    const gmx_enerdata_t*           enerd,
                    t_state*                        state,
                    const tensor                    vir,
                    const t_mdatoms*                md,
                    const t_extmass*                MassQ,
                    gmx::ArrayRef<std::vector<int>> trotter_seqlist,
                    int                             trotter_seqno);

std::array<std::vector<int>, ettTSEQMAX>
init_npt_vars(const t_inputrec* ir, t_state* state, t_extmass* Mass, gmx_bool bTrotter);

real NPT_energy(const t_inputrec* ir, const t_state* state, const t_extmass* MassQ);
/* computes all the pressure/tempertature control energy terms to get a conserved energy */

void vrescale_tcoupl(const t_inputrec* ir, int64_t step, gmx_ekindata_t* ekind, real dt, double therm_integral[]);
/* Compute temperature scaling. For V-rescale it is done in update. */

void rescale_velocities(const gmx_ekindata_t* ekind, const t_mdatoms* mdatoms, int start, int end, rvec v[]);
/* Rescale the velocities with the scaling factor in ekind */

//! Check whether we do simulated annealing.
bool doSimulatedAnnealing(const t_inputrec* ir);

//! Initialize simulated annealing.
bool initSimulatedAnnealing(t_inputrec* ir, gmx::Update* upd);

// TODO: This is the only function in update.h altering the inputrec
void update_annealing_target_temp(t_inputrec* ir, real t, gmx::Update* upd);
/* Set reference temp for simulated annealing at time t*/

real calc_temp(real ekin, real nrdf);
/* Calculate the temperature */

real calc_pres(PbcType pbcType, int nwall, const matrix box, const tensor ekin, const tensor vir, tensor pres);
/* Calculate the pressure tensor, returns the scalar pressure.
 * The unit of pressure is bar.
 */

void parrinellorahman_pcoupl(FILE*             fplog,
                             int64_t           step,
                             const t_inputrec* ir,
                             real              dt,
                             const tensor      pres,
                             const tensor      box,
                             tensor            box_rel,
                             tensor            boxv,
                             tensor            M,
                             matrix            mu,
                             gmx_bool          bFirstStep);

void berendsen_pcoupl(FILE*             fplog,
                      int64_t           step,
                      const t_inputrec* ir,
                      real              dt,
                      const tensor      pres,
                      const matrix      box,
                      const matrix      force_vir,
                      const matrix      constraint_vir,
                      matrix            mu,
                      double*           baros_integral);

void berendsen_pscale(const t_inputrec*    ir,
                      const matrix         mu,
                      matrix               box,
                      matrix               box_rel,
                      int                  start,
                      int                  nr_atoms,
                      rvec                 x[],
                      const unsigned short cFREEZE[],
                      t_nrnb*              nrnb,
                      bool                 scaleCoordinates);

void pleaseCiteCouplingAlgorithms(FILE* fplog, const t_inputrec& ir);

/*! \brief Computes the atom range for a thread to operate on, ensuring SIMD aligned ranges
 *
 * \param[in]  numThreads   The number of threads to divide atoms over
 * \param[in]  threadIndex  The thread to get the range for
 * \param[in]  numAtoms     The total number of atoms (on this rank)
 * \param[out] startAtom    The start of the atom range
 * \param[out] endAtom      The end of the atom range, note that this is in general not a multiple of the SIMD width
 */
void getThreadAtomRange(int numThreads, int threadIndex, int numAtoms, int* startAtom, int* endAtom);

/*! \brief Generate a new kinetic energy for the v-rescale thermostat
 *
 * Generates a new value for the kinetic energy, according to
 * Bussi et al JCP (2007), Eq. (A7)
 *
 * This is used by update_tcoupl(), and by the VRescaleThermostat of the modular
 * simulator.
 * TODO: Move this to the VRescaleThermostat once the modular simulator becomes
 *       the default code path.
 *
 * @param kk     present value of the kinetic energy of the atoms to be thermalized (in arbitrary units)
 * @param sigma  target average value of the kinetic energy (ndeg k_b T/2)  (in the same units as kk)
 * @param ndeg   number of degrees of freedom of the atoms to be thermalized
 * @param taut   relaxation time of the thermostat, in units of 'how often this routine is called'
 * @param step   the time step this routine is called on
 * @param seed   the random number generator seed
 * @return  the new kinetic energy
 */
real vrescale_resamplekin(real kk, real sigma, real ndeg, real taut, int64_t step, int64_t seed);

#endif<|MERGE_RESOLUTION|>--- conflicted
+++ resolved
@@ -258,39 +258,6 @@
                            bool              do_log,
                            bool              do_ene);
 
-<<<<<<< HEAD
-/* Return TRUE if OK, FALSE in case of Shake Error */
-
-void calc_ke_part(gmx::ArrayRef<const gmx::RVec> x,
-                  gmx::ArrayRef<const gmx::RVec> v,
-                  const matrix                   box,
-                  const t_grpopts*               opts,
-                  const t_mdatoms*               md,
-                  gmx_ekindata_t*                ekind,
-                  t_nrnb*                        nrnb,
-                  gmx_bool                       bEkinAveVel);
-=======
-void update_sd_second_half(int64_t step,
-                           real* dvdlambda, /* the contribution to be added to the bonded interactions */
-                           const t_inputrec* inputrec, /* input record and box stuff */
-                           const t_mdatoms*  md,
-                           t_state*          state,
-                           const t_commrec*  cr,
-                           t_nrnb*           nrnb,
-                           gmx_wallcycle_t   wcycle,
-                           gmx::Update*      upd,
-                           gmx::Constraints* constr,
-                           bool              do_log,
-                           bool              do_ene);
-
-void finish_update(const t_inputrec*       inputrec,
-                   const t_mdatoms*        md,
-                   t_state*                state,
-                   gmx_wallcycle_t         wcycle,
-                   gmx::Update*            upd,
-                   const gmx::Constraints* constr);
-
->>>>>>> 077fc66d
 /*
  * Compute the partial kinetic energy for home particles;
  * will be accumulated in the calling routine.
