/*
 * This file is part of the GROMACS molecular simulation package.
 *
 * Copyright (c) 1991-2000, University of Groningen, The Netherlands.
 * Copyright (c) 2001-2004, The GROMACS development team.
 * Copyright (c) 2013,2014,2015,2016,2017 by the GROMACS development team.
 * Copyright (c) 2018,2019,2020, by the GROMACS development team, led by
 * Mark Abraham, David van der Spoel, Berk Hess, and Erik Lindahl,
 * and including many others, as listed in the AUTHORS file in the
 * top-level source directory and at http://www.gromacs.org.
 *
 * GROMACS is free software; you can redistribute it and/or
 * modify it under the terms of the GNU Lesser General Public License
 * as published by the Free Software Foundation; either version 2.1
 * of the License, or (at your option) any later version.
 *
 * GROMACS is distributed in the hope that it will be useful,
 * but WITHOUT ANY WARRANTY; without even the implied warranty of
 * MERCHANTABILITY or FITNESS FOR A PARTICULAR PURPOSE.  See the GNU
 * Lesser General Public License for more details.
 *
 * You should have received a copy of the GNU Lesser General Public
 * License along with GROMACS; if not, see
 * http://www.gnu.org/licenses, or write to the Free Software Foundation,
 * Inc., 51 Franklin Street, Fifth Floor, Boston, MA  02110-1301  USA.
 *
 * If you want to redistribute modifications to GROMACS, please
 * consider that scientific software is very special. Version
 * control is crucial - bugs must be traceable. We will be happy to
 * consider code for inclusion in the official distribution, but
 * derived work must not be called official GROMACS. Details are found
 * in the README & COPYING files - if they are missing, get the
 * official version at http://www.gromacs.org.
 *
 * To help us fund GROMACS development, we humbly ask that you cite
 * the research papers on the package. Check out http://www.gromacs.org.
 */
#ifndef GMX_MDLIB_UPDATE_H
#define GMX_MDLIB_UPDATE_H

#include "gromacs/math/paddedvector.h"
#include "gromacs/math/vectypes.h"
#include "gromacs/mdtypes/md_enums.h"
#include "gromacs/timing/wallcycle.h"
#include "gromacs/utility/arrayref.h"
#include "gromacs/utility/basedefinitions.h"
#include "gromacs/utility/classhelpers.h"
#include "gromacs/utility/real.h"

class ekinstate_t;
struct gmx_ekindata_t;
struct gmx_enerdata_t;
enum class PbcType;
struct t_extmass;
struct t_fcdata;
struct t_graph;
struct t_grpopts;
struct t_inputrec;
struct t_mdatoms;
struct t_nrnb;
class t_state;

namespace gmx
{
class BoxDeformation;
class Constraints;


/*! \libinternal
 * \brief Contains data for update phase */
class Update
{
public:
    /*! \brief Constructor
     *
     * \param[in] inputRecord     Input record, used to construct SD object.
     * \param[in] boxDeformation  Periodic box deformation object.
     */
    Update(const t_inputrec& inputRecord, BoxDeformation* boxDeformation);
    //! Destructor
    ~Update();
    /*! \brief Get the pointer to updated coordinates
     *
     * Update saves the updated coordinates into separate buffer, so that constraints will have
     * access to both updated and not update coordinates. For that, update owns a separate buffer.
     * See finish_update(...) for details.
     *
     * \returns The pointer to the intermediate coordinates buffer.
     */
    PaddedVector<gmx::RVec>* xp();
    /*!\brief Getter to local copy of box deformation class.
     *
     * \returns handle to box deformation class
     */
    BoxDeformation* deform() const;
    /*! \brief Resizes buffer that stores intermediate coordinates.
     *
     * \param[in] numAtoms  Updated number of atoms.
     */
    void setNumAtoms(int numAtoms);

    /*! \brief Perform numerical integration step.
     *
     * Selects the appropriate integrator, based on the input record and performs a numerical integration step.
     *
     * \param[in]  inputRecord      Input record.
     * \param[in]  step             Current timestep.
     * \param[in]  md               MD atoms data.
     * \param[in]  state            System state object.
     * \param[in]  f                Buffer with atomic forces for home particles.
     * \param[in]  fcd              Force calculation data to update distance and orientation restraints.
     * \param[in]  ekind            Kinetic energy data (for temperature coupling, energy groups, etc.).
     * \param[in]  M                Parrinello-Rahman velocity scaling matrix.
     * \param[in]  updatePart       What should be updated, coordinates or velocities. This enum only used in VV integrator.
     * \param[in]  cr               Comunication record  (Old comment: these shouldn't be here -- need to think about it).
     * \param[in]  haveConstraints  If the system has constraints.
     */
    void update_coords(const t_inputrec&                                inputRecord,
                       int64_t                                          step,
                       const t_mdatoms*                                 md,
                       t_state*                                         state,
                       const gmx::ArrayRefWithPadding<const gmx::RVec>& f,
                       const t_fcdata*                                  fcd,
                       const gmx_ekindata_t*                            ekind,
                       const matrix                                     M,
                       int                                              updatePart,
                       const t_commrec*                                 cr,
                       bool                                             haveConstraints);

    /*! \brief Finalize the coordinate update.
     *
     * Copy the updated coordinates to the main coordinates buffer for the atoms that are not frozen.
     *
     * \param[in]  inputRecord      Input record.
     * \param[in]  md               MD atoms data.
     * \param[in]  state            System state object.
     * \param[in]  wcycle           Wall-clock cycle counter.
     * \param[in]  haveConstraints  If the system has constraints.
     */
    void finish_update(const t_inputrec& inputRecord,
                       const t_mdatoms*  md,
                       t_state*          state,
                       gmx_wallcycle_t   wcycle,
                       bool              haveConstraints);

    /*! \brief Secong part of the SD integrator.
     *
     * The first part of integration is performed in the update_coords(...) method.
     *
     * \param[in]  inputRecord  Input record.
     * \param[in]  step         Current timestep.
     * \param[in]  dvdlambda    Free energy derivative. Contribution to be added to the bonded
     * interactions. \param[in]  md           MD atoms data. \param[in]  state        System state
     * object. \param[in]  cr           Comunication record. \param[in]  nrnb         Cycle
     * counters. \param[in]  wcycle       Wall-clock cycle counter. \param[in]  constr Constraints
     * object. The constraints are applied on coordinates after update. \param[in]  do_log       If
     * this is logging step. \param[in]  do_ene       If this is an energy evaluation step.
     */
    void update_sd_second_half(const t_inputrec& inputRecord,
                               int64_t           step,
                               real*             dvdlambda,
                               const t_mdatoms*  md,
                               t_state*          state,
                               const t_commrec*  cr,
                               t_nrnb*           nrnb,
                               gmx_wallcycle_t   wcycle,
                               gmx::Constraints* constr,
                               bool              do_log,
                               bool              do_ene);
    /*! \brief Update pre-computed constants that depend on the reference temperature for coupling.
     *
     * This could change e.g. in simulated annealing.
     *
     * \param[in]  inputRecord  Input record.
     */
    void update_temperature_constants(const t_inputrec& inputRecord);

    /*!\brief Getter for the list of the randomize groups.
     *
     *  Needed for Andersen temperature control.
     *
     * \returns Reference to the groups from the SD data object.
     */
    const std::vector<bool>& getAndersenRandomizeGroup() const;
    /*!\brief Getter for the list of the Boltzmann factors.
     *
     *  Needed for Andersen temperature control.
     *
     * \returns Reference to the Boltzmann factors from the SD data object.
     */
    const std::vector<real>& getBoltzmanFactor() const;

private:
    //! Implementation type.
    class Impl;
    //! Implementation object.
    PrivateImplPointer<Impl> impl_;
};

}; // namespace gmx


/* Update the size of per-atom arrays (e.g. after DD re-partitioning,
   which might increase the number of home atoms). */

void update_tcouple(int64_t           step,
                    const t_inputrec* inputrec,
                    t_state*          state,
                    gmx_ekindata_t*   ekind,
                    const t_extmass*  MassQ,
                    const t_mdatoms*  md);

/* Update Parrinello-Rahman, to be called before the coordinate update */
void update_pcouple_before_coordinates(FILE*             fplog,
                                       int64_t           step,
                                       const t_inputrec* inputrec,
                                       t_state*          state,
                                       matrix            parrinellorahmanMu,
                                       matrix            M,
                                       gmx_bool          bInitStep);

/* Update the box, to be called after the coordinate update.
 * For Berendsen P-coupling, also calculates the scaling factor
 * and scales the coordinates.
 * When the deform option is used, scales coordinates and box here.
 */
void update_pcouple_after_coordinates(FILE*                fplog,
                                      int64_t              step,
                                      const t_inputrec*    inputrec,
                                      const t_mdatoms*     md,
                                      const matrix         pressure,
                                      const matrix         forceVirial,
                                      const matrix         constraintVirial,
                                      matrix               pressureCouplingMu,
                                      t_state*             state,
                                      t_nrnb*              nrnb,
                                      gmx::BoxDeformation* boxDeformation,
                                      bool                 scaleCoordinates);

/* Return TRUE if OK, FALSE in case of Shake Error */

extern gmx_bool update_randomize_velocities(const t_inputrec*        ir,
                                            int64_t                  step,
                                            const t_commrec*         cr,
                                            const t_mdatoms*         md,
                                            gmx::ArrayRef<gmx::RVec> v,
                                            const gmx::Update*       upd,
                                            const gmx::Constraints*  constr);

<<<<<<< HEAD
void constrain_velocities(int64_t step,
                          real* dvdlambda, /* the contribution to be added to the bonded interactions */
                          t_state*          state,
                          tensor            vir_part,
                          gmx::Constraints* constr,
                          gmx_bool          bCalcVir,
                          bool              do_log,
                          bool              do_ene);

void constrain_coordinates(int64_t step,
                           real* dvdlambda, /* the contribution to be added to the bonded interactions */
                           t_state*          state,
                           tensor            vir_part,
                           gmx::Update*      upd,
                           gmx::Constraints* constr,
                           gmx_bool          bCalcVir,
                           bool              do_log,
                           bool              do_ene);

=======
void update_sd_second_half(int64_t step,
                           real* dvdlambda, /* the contribution to be added to the bonded interactions */
                           const t_inputrec* inputrec, /* input record and box stuff */
                           const t_mdatoms*  md,
                           t_state*          state,
                           const t_commrec*  cr,
                           t_nrnb*           nrnb,
                           gmx_wallcycle_t   wcycle,
                           gmx::Update*      upd,
                           gmx::Constraints* constr,
                           bool              do_log,
                           bool              do_ene);

void finish_update(const t_inputrec*       inputrec,
                   const t_mdatoms*        md,
                   t_state*                state,
                   gmx_wallcycle_t         wcycle,
                   gmx::Update*            upd,
                   const gmx::Constraints* constr);

>>>>>>> bf3d921f
/*
 * Compute the partial kinetic energy for home particles;
 * will be accumulated in the calling routine.
 * The tensor is
 *
 * Ekin = SUM(i) 0.5 m[i] v[i] (x) v[i]
 *
 *     use v[i] = v[i] - u[i] when calculating temperature
 *
 * u must be accumulated already.
 *
 * Now also computes the contribution of the kinetic energy to the
 * free energy
 *
 */


void init_ekinstate(ekinstate_t* ekinstate, const t_inputrec* ir);

void update_ekinstate(ekinstate_t* ekinstate, const gmx_ekindata_t* ekind);

/*! \brief Restores data from \p ekinstate to \p ekind, then broadcasts it
   to the rest of the simulation */
void restore_ekinstate_from_state(const t_commrec* cr, gmx_ekindata_t* ekind, const ekinstate_t* ekinstate);

void berendsen_tcoupl(const t_inputrec*    ir,
                      gmx_ekindata_t*      ekind,
                      real                 dt,
                      std::vector<double>& therm_integral); //NOLINT(google-runtime-references)

void andersen_tcoupl(const t_inputrec*         ir,
                     int64_t                   step,
                     const t_commrec*          cr,
                     const t_mdatoms*          md,
                     gmx::ArrayRef<gmx::RVec>  v,
                     real                      rate,
                     const std::vector<bool>&  randomize,
                     gmx::ArrayRef<const real> boltzfac);

void nosehoover_tcoupl(const t_grpopts*      opts,
                       const gmx_ekindata_t* ekind,
                       real                  dt,
                       double                xi[],
                       double                vxi[],
                       const t_extmass*      MassQ);

void trotter_update(const t_inputrec*               ir,
                    int64_t                         step,
                    gmx_ekindata_t*                 ekind,
                    const gmx_enerdata_t*           enerd,
                    t_state*                        state,
                    const tensor                    vir,
                    const t_mdatoms*                md,
                    const t_extmass*                MassQ,
                    gmx::ArrayRef<std::vector<int>> trotter_seqlist,
                    int                             trotter_seqno);

std::array<std::vector<int>, ettTSEQMAX>
init_npt_vars(const t_inputrec* ir, t_state* state, t_extmass* Mass, gmx_bool bTrotter);

real NPT_energy(const t_inputrec* ir, const t_state* state, const t_extmass* MassQ);
/* computes all the pressure/tempertature control energy terms to get a conserved energy */

void vrescale_tcoupl(const t_inputrec* ir, int64_t step, gmx_ekindata_t* ekind, real dt, double therm_integral[]);
/* Compute temperature scaling. For V-rescale it is done in update. */

void rescale_velocities(const gmx_ekindata_t* ekind, const t_mdatoms* mdatoms, int start, int end, rvec v[]);
/* Rescale the velocities with the scaling factor in ekind */

//! Check whether we do simulated annealing.
bool doSimulatedAnnealing(const t_inputrec* ir);

//! Initialize simulated annealing.
bool initSimulatedAnnealing(t_inputrec* ir, gmx::Update* upd);

// TODO: This is the only function in update.h altering the inputrec
void update_annealing_target_temp(t_inputrec* ir, real t, gmx::Update* upd);
/* Set reference temp for simulated annealing at time t*/

real calc_temp(real ekin, real nrdf);
/* Calculate the temperature */

real calc_pres(PbcType pbcType, int nwall, const matrix box, const tensor ekin, const tensor vir, tensor pres);
/* Calculate the pressure tensor, returns the scalar pressure.
 * The unit of pressure is bar.
 */

void parrinellorahman_pcoupl(FILE*             fplog,
                             int64_t           step,
                             const t_inputrec* ir,
                             real              dt,
                             const tensor      pres,
                             const tensor      box,
                             tensor            box_rel,
                             tensor            boxv,
                             tensor            M,
                             matrix            mu,
                             gmx_bool          bFirstStep);

void berendsen_pcoupl(FILE*             fplog,
                      int64_t           step,
                      const t_inputrec* ir,
                      real              dt,
                      const tensor      pres,
                      const matrix      box,
                      const matrix      force_vir,
                      const matrix      constraint_vir,
                      matrix            mu,
                      double*           baros_integral);

void berendsen_pscale(const t_inputrec*    ir,
                      const matrix         mu,
                      matrix               box,
                      matrix               box_rel,
                      int                  start,
                      int                  nr_atoms,
                      rvec                 x[],
                      const unsigned short cFREEZE[],
                      t_nrnb*              nrnb,
                      bool                 scaleCoordinates);

void pleaseCiteCouplingAlgorithms(FILE* fplog, const t_inputrec& ir);

/*! \brief Computes the atom range for a thread to operate on, ensuring SIMD aligned ranges
 *
 * \param[in]  numThreads   The number of threads to divide atoms over
 * \param[in]  threadIndex  The thread to get the range for
 * \param[in]  numAtoms     The total number of atoms (on this rank)
 * \param[out] startAtom    The start of the atom range
 * \param[out] endAtom      The end of the atom range, note that this is in general not a multiple of the SIMD width
 */
void getThreadAtomRange(int numThreads, int threadIndex, int numAtoms, int* startAtom, int* endAtom);

/*! \brief Generate a new kinetic energy for the v-rescale thermostat
 *
 * Generates a new value for the kinetic energy, according to
 * Bussi et al JCP (2007), Eq. (A7)
 *
 * This is used by update_tcoupl(), and by the VRescaleThermostat of the modular
 * simulator.
 * TODO: Move this to the VRescaleThermostat once the modular simulator becomes
 *       the default code path.
 *
 * @param kk     present value of the kinetic energy of the atoms to be thermalized (in arbitrary units)
 * @param sigma  target average value of the kinetic energy (ndeg k_b T/2)  (in the same units as kk)
 * @param ndeg   number of degrees of freedom of the atoms to be thermalized
 * @param taut   relaxation time of the thermostat, in units of 'how often this routine is called'
 * @param step   the time step this routine is called on
 * @param seed   the random number generator seed
 * @return  the new kinetic energy
 */
real vrescale_resamplekin(real kk, real sigma, real ndeg, real taut, int64_t step, int64_t seed);

#endif<|MERGE_RESOLUTION|>--- conflicted
+++ resolved
@@ -247,48 +247,6 @@
                                             const gmx::Update*       upd,
                                             const gmx::Constraints*  constr);
 
-<<<<<<< HEAD
-void constrain_velocities(int64_t step,
-                          real* dvdlambda, /* the contribution to be added to the bonded interactions */
-                          t_state*          state,
-                          tensor            vir_part,
-                          gmx::Constraints* constr,
-                          gmx_bool          bCalcVir,
-                          bool              do_log,
-                          bool              do_ene);
-
-void constrain_coordinates(int64_t step,
-                           real* dvdlambda, /* the contribution to be added to the bonded interactions */
-                           t_state*          state,
-                           tensor            vir_part,
-                           gmx::Update*      upd,
-                           gmx::Constraints* constr,
-                           gmx_bool          bCalcVir,
-                           bool              do_log,
-                           bool              do_ene);
-
-=======
-void update_sd_second_half(int64_t step,
-                           real* dvdlambda, /* the contribution to be added to the bonded interactions */
-                           const t_inputrec* inputrec, /* input record and box stuff */
-                           const t_mdatoms*  md,
-                           t_state*          state,
-                           const t_commrec*  cr,
-                           t_nrnb*           nrnb,
-                           gmx_wallcycle_t   wcycle,
-                           gmx::Update*      upd,
-                           gmx::Constraints* constr,
-                           bool              do_log,
-                           bool              do_ene);
-
-void finish_update(const t_inputrec*       inputrec,
-                   const t_mdatoms*        md,
-                   t_state*                state,
-                   gmx_wallcycle_t         wcycle,
-                   gmx::Update*            upd,
-                   const gmx::Constraints* constr);
-
->>>>>>> bf3d921f
 /*
  * Compute the partial kinetic energy for home particles;
  * will be accumulated in the calling routine.
