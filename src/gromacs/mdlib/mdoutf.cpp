--- conflicted
+++ resolved
@@ -75,7 +75,6 @@
 
 struct gmx_mdoutf
 {
-<<<<<<< HEAD
     t_fileio*                             fp_trn;
     t_fileio*                             fp_xtc;
     gmx_tng_trajectory_t                  tng;
@@ -98,30 +97,6 @@
     const gmx::CheckpointingNotification* checkpointingNotifier;
     bool                                  simulationsShareState;
     MPI_Comm                              mpiCommMasters;
-=======
-    t_fileio*                     fp_trn;
-    t_fileio*                     fp_xtc;
-    gmx_tng_trajectory_t          tng;
-    gmx_tng_trajectory_t          tng_low_prec;
-    int                           x_compression_precision; /* only used by XTC output */
-    ener_file_t                   fp_ene;
-    const char*                   fn_cpt;
-    gmx_bool                      bKeepAndNumCPT;
-    int                           eIntegrator;
-    gmx_bool                      bExpanded;
-    int                           elamstats;
-    int                           simulation_part;
-    FILE*                         fp_dhdl;
-    int                           natoms_global;
-    int                           natoms_x_compressed;
-    const SimulationGroups*       groups; /* for compressed position writing */
-    gmx_wallcycle_t               wcycle;
-    rvec*                         f_global;
-    gmx::IMDOutputProvider*       outputProvider;
-    const gmx::MdModulesNotifier* mdModulesNotifier;
-    bool                          simulationsShareState;
-    MPI_Comm                      mastersComm;
->>>>>>> 48f9056c
 };
 
 
@@ -565,13 +540,8 @@
                              DOMAINDECOMP(cr) ? cr->dd->numCells : one_ivec,
                              DOMAINDECOMP(cr) ? cr->dd->nnodes : cr->nnodes, of->eIntegrator,
                              of->simulation_part, of->bExpanded, of->elamstats, step, t,
-<<<<<<< HEAD
                              state_global, observablesHistory, *(of->checkpointingNotifier),
-                             of->simulationsShareState, of->mpiCommMasters);
-=======
-                             state_global, observablesHistory, *(of->mdModulesNotifier),
                              of->simulationsShareState, of->mastersComm);
->>>>>>> 48f9056c
         }
 
         if (mdof_flags & (MDOF_X | MDOF_V | MDOF_F))
