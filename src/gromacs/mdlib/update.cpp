/*
 * This file is part of the GROMACS molecular simulation package.
 *
 * Copyright (c) 1991-2000, University of Groningen, The Netherlands.
 * Copyright (c) 2001-2004, The GROMACS development team.
 * Copyright (c) 2013,2014,2015, by the GROMACS development team, led by
 * Mark Abraham, David van der Spoel, Berk Hess, and Erik Lindahl,
 * and including many others, as listed in the AUTHORS file in the
 * top-level source directory and at http://www.gromacs.org.
 *
 * GROMACS is free software; you can redistribute it and/or
 * modify it under the terms of the GNU Lesser General Public License
 * as published by the Free Software Foundation; either version 2.1
 * of the License, or (at your option) any later version.
 *
 * GROMACS is distributed in the hope that it will be useful,
 * but WITHOUT ANY WARRANTY; without even the implied warranty of
 * MERCHANTABILITY or FITNESS FOR A PARTICULAR PURPOSE.  See the GNU
 * Lesser General Public License for more details.
 *
 * You should have received a copy of the GNU Lesser General Public
 * License along with GROMACS; if not, see
 * http://www.gnu.org/licenses, or write to the Free Software Foundation,
 * Inc., 51 Franklin Street, Fifth Floor, Boston, MA  02110-1301  USA.
 *
 * If you want to redistribute modifications to GROMACS, please
 * consider that scientific software is very special. Version
 * control is crucial - bugs must be traceable. We will be happy to
 * consider code for inclusion in the official distribution, but
 * derived work must not be called official GROMACS. Details are found
 * in the README & COPYING files - if they are missing, get the
 * official version at http://www.gromacs.org.
 *
 * To help us fund GROMACS development, we humbly ask that you cite
 * the research papers on the package. Check out http://www.gromacs.org.
 */
#include "gmxpre.h"

#include "update.h"

#include <math.h>
#include <stdio.h>

#include <algorithm>

#include "gromacs/fileio/confio.h"
#include "gromacs/gmxlib/disre.h"
#include "gromacs/gmxlib/orires.h"
#include "gromacs/legacyheaders/force.h"
#include "gromacs/legacyheaders/gmx_omp_nthreads.h"
#include "gromacs/legacyheaders/names.h"
#include "gromacs/legacyheaders/nrnb.h"
#include "gromacs/legacyheaders/txtdump.h"
#include "gromacs/legacyheaders/typedefs.h"
#include "gromacs/legacyheaders/types/commrec.h"
#include "gromacs/legacyheaders/types/group.h"
#include "gromacs/math/units.h"
#include "gromacs/math/vec.h"
#include "gromacs/mdlib/constr.h"
#include "gromacs/mdlib/mdrun.h"
#include "gromacs/mdlib/sim_util.h"
#include "gromacs/mdlib/tgroup.h"
#include "gromacs/pbcutil/mshift.h"
#include "gromacs/pbcutil/pbc.h"
#include "gromacs/pulling/pull.h"
#include "gromacs/random/random.h"
#include "gromacs/timing/wallcycle.h"
#include "gromacs/utility/exceptions.h"
#include "gromacs/utility/fatalerror.h"
#include "gromacs/utility/futil.h"
#include "gromacs/utility/gmxomp.h"
#include "gromacs/utility/smalloc.h"

/*For debugging, start at v(-dt/2) for velolcity verlet -- uncomment next line */
/*#define STARTFROMDT2*/

typedef struct {
    double gdt;
    double eph;
    double emh;
    double em;
    double b;
    double c;
    double d;
} gmx_sd_const_t;

typedef struct {
    real V;
    real X;
    real Yv;
    real Yx;
} gmx_sd_sigma_t;

typedef struct {
    /* BD stuff */
    real           *bd_rf;
    /* SD stuff */
    gmx_sd_const_t *sdc;
    gmx_sd_sigma_t *sdsig;
    rvec           *sd_V;
    int             sd_V_nalloc;
    /* andersen temperature control stuff */
    gmx_bool       *randomize_group;
    real           *boltzfac;
} gmx_stochd_t;

typedef struct gmx_update
{
    gmx_stochd_t *sd;
    /* xprime for constraint algorithms */
    rvec         *xp;
    int           xp_nalloc;

    /* Variables for the deform algorithm */
    gmx_int64_t     deformref_step;
    matrix          deformref_box;
} t_gmx_update;


static void do_update_md(int start, int nrend, double dt,
                         t_grp_tcstat *tcstat,
                         double nh_vxi[],
                         gmx_bool bNEMD, t_grp_acc *gstat, rvec accel[],
                         ivec nFreeze[],
                         real invmass[],
                         unsigned short ptype[], unsigned short cFREEZE[],
                         unsigned short cACC[], unsigned short cTC[],
                         rvec x[], rvec xprime[], rvec v[],
                         rvec f[], matrix M,
                         gmx_bool bNH, gmx_bool bPR)
{
    double imass, w_dt;
    int    gf = 0, ga = 0, gt = 0;
    rvec   vrel;
    real   vn, vv, va, vb, vnrel;
    real   lg, vxi = 0, u;
    int    n, d;

    if (bNH || bPR)
    {
        /* Update with coupling to extended ensembles, used for
         * Nose-Hoover and Parrinello-Rahman coupling
         * Nose-Hoover uses the reversible leap-frog integrator from
         * Holian et al. Phys Rev E 52(3) : 2338, 1995
         */
        for (n = start; n < nrend; n++)
        {
            imass = invmass[n];
            if (cFREEZE)
            {
                gf   = cFREEZE[n];
            }
            if (cACC)
            {
                ga   = cACC[n];
            }
            if (cTC)
            {
                gt   = cTC[n];
            }
            lg   = tcstat[gt].lambda;
            if (bNH)
            {
                vxi   = nh_vxi[gt];
            }
            rvec_sub(v[n], gstat[ga].u, vrel);

            for (d = 0; d < DIM; d++)
            {
                if ((ptype[n] != eptVSite) && (ptype[n] != eptShell) && !nFreeze[gf][d])
                {
                    vnrel = (lg*vrel[d] + dt*(imass*f[n][d] - 0.5*vxi*vrel[d]
                                              - iprod(M[d], vrel)))/(1 + 0.5*vxi*dt);
                    /* do not scale the mean velocities u */
                    vn             = gstat[ga].u[d] + accel[ga][d]*dt + vnrel;
                    v[n][d]        = vn;
                    xprime[n][d]   = x[n][d]+vn*dt;
                }
                else
                {
                    v[n][d]        = 0.0;
                    xprime[n][d]   = x[n][d];
                }
            }
        }
    }
    else if (cFREEZE != NULL ||
             nFreeze[0][XX] || nFreeze[0][YY] || nFreeze[0][ZZ] ||
             bNEMD)
    {
        /* Update with Berendsen/v-rescale coupling and freeze or NEMD */
        for (n = start; n < nrend; n++)
        {
            w_dt = invmass[n]*dt;
            if (cFREEZE)
            {
                gf   = cFREEZE[n];
            }
            if (cACC)
            {
                ga   = cACC[n];
            }
            if (cTC)
            {
                gt   = cTC[n];
            }
            lg   = tcstat[gt].lambda;

            for (d = 0; d < DIM; d++)
            {
                vn             = v[n][d];
                if ((ptype[n] != eptVSite) && (ptype[n] != eptShell) && !nFreeze[gf][d])
                {
                    vv             = lg*vn + f[n][d]*w_dt;

                    /* do not scale the mean velocities u */
                    u              = gstat[ga].u[d];
                    va             = vv + accel[ga][d]*dt;
                    vb             = va + (1.0-lg)*u;
                    v[n][d]        = vb;
                    xprime[n][d]   = x[n][d]+vb*dt;
                }
                else
                {
                    v[n][d]        = 0.0;
                    xprime[n][d]   = x[n][d];
                }
            }
        }
    }
    else
    {
        /* Plain update with Berendsen/v-rescale coupling */
        for (n = start; n < nrend; n++)
        {
            if ((ptype[n] != eptVSite) && (ptype[n] != eptShell))
            {
                w_dt = invmass[n]*dt;
                if (cTC)
                {
                    gt = cTC[n];
                }
                lg = tcstat[gt].lambda;

                for (d = 0; d < DIM; d++)
                {
                    vn           = lg*v[n][d] + f[n][d]*w_dt;
                    v[n][d]      = vn;
                    xprime[n][d] = x[n][d] + vn*dt;
                }
            }
            else
            {
                for (d = 0; d < DIM; d++)
                {
                    v[n][d]        = 0.0;
                    xprime[n][d]   = x[n][d];
                }
            }
        }
    }
}

static void do_update_vv_vel(int start, int nrend, double dt,
                             rvec accel[], ivec nFreeze[], real invmass[],
                             unsigned short ptype[], unsigned short cFREEZE[],
                             unsigned short cACC[], real m[], rvec v[], rvec f[],
                             gmx_bool bExtended, real veta, real alpha)
{
    double w_dt;
    int    gf = 0, ga = 0;
    int    n, d;
    double g, mv1, mv2;

    if (bExtended)
    {
        g        = 0.25*dt*veta*alpha;
        mv1      = exp(-g);
        mv2      = series_sinhx(g);
    }
    else
    {
        mv1      = 1.0;
        mv2      = 1.0;
    }
    for (n = start; n < nrend; n++)
    {
        w_dt = invmass[n]*dt;
        if (cFREEZE)
        {
            gf   = cFREEZE[n];
        }
        if (cACC)
        {
            ga   = cACC[n];
        }

        for (d = 0; d < DIM; d++)
        {
            if ((ptype[n] != eptVSite) && (ptype[n] != eptShell) && !nFreeze[gf][d])
            {
                v[n][d] = mv1*(mv1*v[n][d] + 0.5*(w_dt*mv2*f[n][d]))+0.5*accel[ga][d]*dt;
            }
            /* Drudes with mass will have velocities in the case of extended Lagrangian, so
             * they get updated here, as well */
            else if ((ptype[n] == eptShell) && (m[n] > 0) && !nFreeze[gf][d])
            {
                v[n][d] = mv1*(mv1*v[n][d] + 0.5*(w_dt*mv2*f[n][d]))+0.5*accel[ga][d]*dt;
            }
            else
            {
                v[n][d] = 0.0;
            }
        }

        if (debug)
        {
            fprintf(debug, "VV VEL: v[%d] after update = %f %f %f\n", n, v[n][XX], v[n][YY], v[n][ZZ]);
        }

    }
} /* do_update_vv_vel */

static void do_update_vv_pos(int start, int nrend, double dt,
                             ivec nFreeze[],
                             unsigned short ptype[], unsigned short cFREEZE[],
                             rvec x[], rvec xprime[], real m[], rvec v[],
                             gmx_bool bExtended, real veta)
{
    int    gf = 0;
    int    n, d;
    double g, mr1, mr2;

    /* Would it make more sense if Parrinello-Rahman was put here? */
    if (bExtended)
    {
        g        = 0.5*dt*veta;
        mr1      = exp(g);
        mr2      = series_sinhx(g);
    }
    else
    {
        mr1      = 1.0;
        mr2      = 1.0;
    }

    for (n = start; n < nrend; n++)
    {

        if (cFREEZE)
        {
            gf   = cFREEZE[n];
        }

        for (d = 0; d < DIM; d++)
        {
            if ((ptype[n] != eptVSite) && (ptype[n] != eptShell) && !nFreeze[gf][d])
            {
                xprime[n][d]   = mr1*(mr1*x[n][d]+mr2*dt*v[n][d]);
            }
            /* Drude update in case of extended Lagrangian */
            else if ((ptype[n] == eptShell) && (m[n] > 0.0) && !nFreeze[gf][d])
            {
                xprime[n][d]   = mr1*(mr1*x[n][d]+mr2*dt*v[n][d]);
            }
            else
            {
                xprime[n][d]   = x[n][d];
            }
        }
    }
} /* do_update_vv_pos */

static void do_update_visc(int start, int nrend, double dt,
                           t_grp_tcstat *tcstat,
                           double nh_vxi[],
                           real invmass[],
                           unsigned short ptype[], unsigned short cTC[],
                           rvec x[], rvec xprime[], rvec v[],
                           rvec f[], matrix M, matrix box, real
                           cos_accel, real vcos,
                           gmx_bool bNH, gmx_bool bPR)
{
    double imass, w_dt;
    int    gt = 0;
    real   vn, vc;
    real   lg, vxi = 0, vv;
    real   fac, cosz;
    rvec   vrel;
    int    n, d;

    fac = 2*M_PI/(box[ZZ][ZZ]);

    if (bNH || bPR)
    {
        /* Update with coupling to extended ensembles, used for
         * Nose-Hoover and Parrinello-Rahman coupling
         */
        for (n = start; n < nrend; n++)
        {
            imass = invmass[n];
            if (cTC)
            {
                gt   = cTC[n];
            }
            lg   = tcstat[gt].lambda;
            cosz = cos(fac*x[n][ZZ]);

            copy_rvec(v[n], vrel);

            vc            = cosz*vcos;
            vrel[XX]     -= vc;
            if (bNH)
            {
                vxi        = nh_vxi[gt];
            }
            for (d = 0; d < DIM; d++)
            {
                if ((ptype[n] != eptVSite) && (ptype[n] != eptShell))
                {
                    vn  = (lg*vrel[d] + dt*(imass*f[n][d] - 0.5*vxi*vrel[d]
                                            - iprod(M[d], vrel)))/(1 + 0.5*vxi*dt);
                    if (d == XX)
                    {
                        vn += vc + dt*cosz*cos_accel;
                    }
                    v[n][d]        = vn;
                    xprime[n][d]   = x[n][d]+vn*dt;
                }
                else
                {
                    xprime[n][d]   = x[n][d];
                }
            }
        }
    }
    else
    {
        /* Classic version of update, used with berendsen coupling */
        for (n = start; n < nrend; n++)
        {
            w_dt = invmass[n]*dt;
            if (cTC)
            {
                gt   = cTC[n];
            }
            lg   = tcstat[gt].lambda;
            cosz = cos(fac*x[n][ZZ]);

            for (d = 0; d < DIM; d++)
            {
                vn             = v[n][d];

                if ((ptype[n] != eptVSite) && (ptype[n] != eptShell))
                {
                    if (d == XX)
                    {
                        vc           = cosz*vcos;
                        /* Do not scale the cosine velocity profile */
                        vv           = vc + lg*(vn - vc + f[n][d]*w_dt);
                        /* Add the cosine accelaration profile */
                        vv          += dt*cosz*cos_accel;
                    }
                    else
                    {
                        vv           = lg*(vn + f[n][d]*w_dt);
                    }
                    v[n][d]        = vv;
                    xprime[n][d]   = x[n][d]+vv*dt;
                }
                else
                {
                    v[n][d]        = 0.0;
                    xprime[n][d]   = x[n][d];
                }
            }
        }
    }
}

static gmx_stochd_t *init_stochd(t_inputrec *ir)
{
    gmx_stochd_t   *sd;
    gmx_sd_const_t *sdc;
    int             ngtc, n;
    real            y;

    snew(sd, 1);

    ngtc = ir->opts.ngtc;

    if (ir->eI == eiBD)
    {
        snew(sd->bd_rf, ngtc);
    }
    else if (EI_SD(ir->eI))
    {
        snew(sd->sdc, ngtc);
        snew(sd->sdsig, ngtc);

        sdc = sd->sdc;
        for (n = 0; n < ngtc; n++)
        {
            if (ir->opts.tau_t[n] > 0)
            {
                sdc[n].gdt = ir->delta_t/ir->opts.tau_t[n];
                sdc[n].eph = exp(sdc[n].gdt/2);
                sdc[n].emh = exp(-sdc[n].gdt/2);
                sdc[n].em  = exp(-sdc[n].gdt);
            }
            else
            {
                /* No friction and noise on this group */
                sdc[n].gdt = 0;
                sdc[n].eph = 1;
                sdc[n].emh = 1;
                sdc[n].em  = 1;
            }
            if (sdc[n].gdt >= 0.05)
            {
                sdc[n].b = sdc[n].gdt*(sdc[n].eph*sdc[n].eph - 1)
                    - 4*(sdc[n].eph - 1)*(sdc[n].eph - 1);
                sdc[n].c = sdc[n].gdt - 3 + 4*sdc[n].emh - sdc[n].em;
                sdc[n].d = 2 - sdc[n].eph - sdc[n].emh;
            }
            else
            {
                y = sdc[n].gdt/2;
                /* Seventh order expansions for small y */
                sdc[n].b = y*y*y*y*(1/3.0+y*(1/3.0+y*(17/90.0+y*7/9.0)));
                sdc[n].c = y*y*y*(2/3.0+y*(-1/2.0+y*(7/30.0+y*(-1/12.0+y*31/1260.0))));
                sdc[n].d = y*y*(-1+y*y*(-1/12.0-y*y/360.0));
            }
            if (debug)
            {
                fprintf(debug, "SD const tc-grp %d: b %g  c %g  d %g\n",
                        n, sdc[n].b, sdc[n].c, sdc[n].d);
            }
        }
    }
    else if (ETC_ANDERSEN(ir->etc))
    {
        int        ngtc;
        t_grpopts *opts;
        real       reft;

        opts = &ir->opts;
        ngtc = opts->ngtc;

        snew(sd->randomize_group, ngtc);
        snew(sd->boltzfac, ngtc);

        /* for now, assume that all groups, if randomized, are randomized at the same rate, i.e. tau_t is the same. */
        /* since constraint groups don't necessarily match up with temperature groups! This is checked in readir.c */

        for (n = 0; n < ngtc; n++)
        {
            reft = std::max<real>(0, opts->ref_t[n]);
            if ((opts->tau_t[n] > 0) && (reft > 0))  /* tau_t or ref_t = 0 means that no randomization is done */
            {
                sd->randomize_group[n] = TRUE;
                sd->boltzfac[n]        = BOLTZ*opts->ref_t[n];
            }
            else
            {
                sd->randomize_group[n] = FALSE;
            }
        }
    }
    return sd;
}

gmx_update_t init_update(t_inputrec *ir)
{
    t_gmx_update *upd;

    snew(upd, 1);

    if (ir->eI == eiBD || EI_SD(ir->eI) || ir->etc == etcVRESCALE || ETC_ANDERSEN(ir->etc))
    {
        upd->sd    = init_stochd(ir);
    }

    upd->xp        = NULL;
    upd->xp_nalloc = 0;

    return upd;
}

static void do_update_sd1(gmx_stochd_t *sd,
                          int start, int nrend, double dt,
                          rvec accel[], ivec nFreeze[],
                          real invmass[], unsigned short ptype[],
                          unsigned short cFREEZE[], unsigned short cACC[],
                          unsigned short cTC[],
                          rvec x[], rvec xprime[], rvec v[], rvec f[],
                          int ngtc, real ref_t[],
                          gmx_bool bDoConstr,
                          gmx_bool bFirstHalfConstr,
                          gmx_int64_t step, int seed, int* gatindex)
{
    gmx_sd_const_t *sdc;
    gmx_sd_sigma_t *sig;
    real            kT;
    int             gf = 0, ga = 0, gt = 0;
    real            ism;
    int             n, d;

    sdc = sd->sdc;
    sig = sd->sdsig;

    for (n = 0; n < ngtc; n++)
    {
        kT = BOLTZ*ref_t[n];
        /* The mass is encounted for later, since this differs per atom */
        sig[n].V  = sqrt(kT*(1 - sdc[n].em*sdc[n].em));
    }

    if (!bDoConstr)
    {
        for (n = start; n < nrend; n++)
        {
            real rnd[3];
            int  ng = gatindex ? gatindex[n] : n;

            ism = sqrt(invmass[n]);
            if (cFREEZE)
            {
                gf  = cFREEZE[n];
            }
            if (cACC)
            {
                ga  = cACC[n];
            }
            if (cTC)
            {
                gt  = cTC[n];
            }

            gmx_rng_cycle_3gaussian_table(step, ng, seed, RND_SEED_UPDATE, rnd);

            for (d = 0; d < DIM; d++)
            {
                if ((ptype[n] != eptVSite) && (ptype[n] != eptShell) && !nFreeze[gf][d])
                {
                    real sd_V, vn;

                    sd_V         = ism*sig[gt].V*rnd[d];
                    vn           = v[n][d] + (invmass[n]*f[n][d] + accel[ga][d])*dt;
                    v[n][d]      = vn*sdc[gt].em + sd_V;
                    /* Here we include half of the friction+noise
                     * update of v into the integration of x.
                     */
                    xprime[n][d] = x[n][d] + 0.5*(vn + v[n][d])*dt;
                }
                else
                {
                    v[n][d]      = 0.0;
                    xprime[n][d] = x[n][d];
                }
            }
        }
    }
    else
    {
        /* We do have constraints */
        if (bFirstHalfConstr)
        {
            /* First update without friction and noise */
            real im;

            for (n = start; n < nrend; n++)
            {
                im = invmass[n];

                if (cFREEZE)
                {
                    gf  = cFREEZE[n];
                }
                if (cACC)
                {
                    ga  = cACC[n];
                }

                for (d = 0; d < DIM; d++)
                {
                    if ((ptype[n] != eptVSite) && (ptype[n] != eptShell) && !nFreeze[gf][d])
                    {
                        v[n][d]      = v[n][d] + (im*f[n][d] + accel[ga][d])*dt;
                        xprime[n][d] = x[n][d] +  v[n][d]*dt;
                    }
                    else
                    {
                        v[n][d]      = 0.0;
                        xprime[n][d] = x[n][d];
                    }
                }
            }
        }
        else
        {
            /* Update friction and noise only */
            for (n = start; n < nrend; n++)
            {
                real rnd[3];
                int  ng = gatindex ? gatindex[n] : n;

                ism = sqrt(invmass[n]);
                if (cFREEZE)
                {
                    gf  = cFREEZE[n];
                }
                if (cTC)
                {
                    gt  = cTC[n];
                }

                gmx_rng_cycle_3gaussian_table(step, ng, seed, RND_SEED_UPDATE, rnd);

                for (d = 0; d < DIM; d++)
                {
                    if ((ptype[n] != eptVSite) && (ptype[n] != eptShell) && !nFreeze[gf][d])
                    {
                        real sd_V, vn;

                        sd_V         = ism*sig[gt].V*rnd[d];
                        vn           = v[n][d];
                        v[n][d]      = vn*sdc[gt].em + sd_V;
                        /* Add the friction and noise contribution only */
                        xprime[n][d] = xprime[n][d] + 0.5*(v[n][d] - vn)*dt;
                    }
                }
            }
        }
    }
}

static void check_sd2_work_data_allocation(gmx_stochd_t *sd, int nrend)
{
    if (nrend > sd->sd_V_nalloc)
    {
        sd->sd_V_nalloc = over_alloc_dd(nrend);
        srenew(sd->sd_V, sd->sd_V_nalloc);
    }
}

static void do_update_sd2_Tconsts(gmx_stochd_t *sd,
                                  int           ngtc,
                                  const real    tau_t[],
                                  const real    ref_t[])
{
    /* This is separated from the update below, because it is single threaded */
    gmx_sd_const_t *sdc;
    gmx_sd_sigma_t *sig;
    int             gt;
    real            kT;

    sdc = sd->sdc;
    sig = sd->sdsig;

    for (gt = 0; gt < ngtc; gt++)
    {
        kT = BOLTZ*ref_t[gt];
        /* The mass is encounted for later, since this differs per atom */
        sig[gt].V  = sqrt(kT*(1-sdc[gt].em));
        sig[gt].X  = sqrt(kT*sqr(tau_t[gt])*sdc[gt].c);
        sig[gt].Yv = sqrt(kT*sdc[gt].b/sdc[gt].c);
        sig[gt].Yx = sqrt(kT*sqr(tau_t[gt])*sdc[gt].b/(1-sdc[gt].em));
    }
}

static void do_update_sd2(gmx_stochd_t *sd,
                          gmx_bool bInitStep,
                          int start, int nrend,
                          rvec accel[], ivec nFreeze[],
                          real invmass[], unsigned short ptype[],
                          unsigned short cFREEZE[], unsigned short cACC[],
                          unsigned short cTC[],
                          rvec x[], rvec xprime[], rvec v[], rvec f[],
                          rvec sd_X[],
                          const real tau_t[],
                          gmx_bool bFirstHalf, gmx_int64_t step, int seed,
                          int* gatindex)
{
    gmx_sd_const_t *sdc;
    gmx_sd_sigma_t *sig;
    /* The random part of the velocity update, generated in the first
     * half of the update, needs to be remembered for the second half.
     */
    rvec  *sd_V;
    int    gf = 0, ga = 0, gt = 0;
    real   vn = 0, Vmh, Xmh;
    real   ism;
    int    n, d, ng;

    sdc  = sd->sdc;
    sig  = sd->sdsig;
    sd_V = sd->sd_V;

    for (n = start; n < nrend; n++)
    {
        real rnd[6], rndi[3];
        ng  = gatindex ? gatindex[n] : n;
        ism = sqrt(invmass[n]);
        if (cFREEZE)
        {
            gf  = cFREEZE[n];
        }
        if (cACC)
        {
            ga  = cACC[n];
        }
        if (cTC)
        {
            gt  = cTC[n];
        }

        gmx_rng_cycle_6gaussian_table(step*2+(bFirstHalf ? 1 : 2), ng, seed, RND_SEED_UPDATE, rnd);
        if (bInitStep)
        {
            gmx_rng_cycle_3gaussian_table(step*2, ng, seed, RND_SEED_UPDATE, rndi);
        }
        for (d = 0; d < DIM; d++)
        {
            if (bFirstHalf)
            {
                vn             = v[n][d];
            }
            if ((ptype[n] != eptVSite) && (ptype[n] != eptShell) && !nFreeze[gf][d])
            {
                if (bFirstHalf)
                {
                    if (bInitStep)
                    {
                        sd_X[n][d] = ism*sig[gt].X*rndi[d];
                    }
                    Vmh = sd_X[n][d]*sdc[gt].d/(tau_t[gt]*sdc[gt].c)
                        + ism*sig[gt].Yv*rnd[d*2];
                    sd_V[n][d] = ism*sig[gt].V*rnd[d*2+1];

                    v[n][d] = vn*sdc[gt].em
                        + (invmass[n]*f[n][d] + accel[ga][d])*tau_t[gt]*(1 - sdc[gt].em)
                        + sd_V[n][d] - sdc[gt].em*Vmh;

                    xprime[n][d] = x[n][d] + v[n][d]*tau_t[gt]*(sdc[gt].eph - sdc[gt].emh);
                }
                else
                {
                    /* Correct the velocities for the constraints.
                     * This operation introduces some inaccuracy,
                     * since the velocity is determined from differences in coordinates.
                     */
                    v[n][d] =
                        (xprime[n][d] - x[n][d])/(tau_t[gt]*(sdc[gt].eph - sdc[gt].emh));

                    Xmh = sd_V[n][d]*tau_t[gt]*sdc[gt].d/(sdc[gt].em-1)
                        + ism*sig[gt].Yx*rnd[d*2];
                    sd_X[n][d] = ism*sig[gt].X*rnd[d*2+1];

                    xprime[n][d] += sd_X[n][d] - Xmh;

                }
            }
            else
            {
                if (bFirstHalf)
                {
                    v[n][d]        = 0.0;
                    xprime[n][d]   = x[n][d];
                }
            }
        }
    }
}

static void do_update_bd_Tconsts(double dt, real friction_coefficient,
                                 int ngtc, const real ref_t[],
                                 real *rf)
{
    /* This is separated from the update below, because it is single threaded */
    int gt;

    if (friction_coefficient != 0)
    {
        for (gt = 0; gt < ngtc; gt++)
        {
            rf[gt] = sqrt(2.0*BOLTZ*ref_t[gt]/(friction_coefficient*dt));
        }
    }
    else
    {
        for (gt = 0; gt < ngtc; gt++)
        {
            rf[gt] = sqrt(2.0*BOLTZ*ref_t[gt]);
        }
    }
}

static void do_update_bd(int start, int nrend, double dt,
                         ivec nFreeze[],
                         real invmass[], unsigned short ptype[],
                         unsigned short cFREEZE[], unsigned short cTC[],
                         rvec x[], rvec xprime[], rvec v[],
                         rvec f[], real friction_coefficient,
                         real *rf, gmx_int64_t step, int seed,
                         int* gatindex)
{
    /* note -- these appear to be full step velocities . . .  */
    int    gf = 0, gt = 0;
    real   vn;
    real   invfr = 0;
    int    n, d;

    if (friction_coefficient != 0)
    {
        invfr = 1.0/friction_coefficient;
    }

    for (n = start; (n < nrend); n++)
    {
        real rnd[3];
        int  ng  = gatindex ? gatindex[n] : n;

        if (cFREEZE)
        {
            gf = cFREEZE[n];
        }
        if (cTC)
        {
            gt = cTC[n];
        }
        gmx_rng_cycle_3gaussian_table(step, ng, seed, RND_SEED_UPDATE, rnd);
        for (d = 0; (d < DIM); d++)
        {
            if ((ptype[n] != eptVSite) && (ptype[n] != eptShell) && !nFreeze[gf][d])
            {
                if (friction_coefficient != 0)
                {
                    vn = invfr*f[n][d] + rf[gt]*rnd[d];
                }
                else
                {
                    /* NOTE: invmass = 2/(mass*friction_constant*dt) */
                    vn = 0.5*invmass[n]*f[n][d]*dt
                        + sqrt(0.5*invmass[n])*rf[gt]*rnd[d];
                }

                v[n][d]      = vn;
                xprime[n][d] = x[n][d]+vn*dt;
            }
            else
            {
                v[n][d]      = 0.0;
                xprime[n][d] = x[n][d];
            }
        }
    }
}

static void dump_it_all(FILE gmx_unused *fp, const char gmx_unused *title,
                        int gmx_unused natoms, rvec gmx_unused x[], rvec gmx_unused xp[],
                        rvec gmx_unused v[], rvec gmx_unused f[])
{
#ifdef DEBUG
    if (fp)
    {
        fprintf(fp, "%s\n", title);
        pr_rvecs(fp, 0, "x", x, natoms);
        pr_rvecs(fp, 0, "xp", xp, natoms);
        pr_rvecs(fp, 0, "v", v, natoms);
        pr_rvecs(fp, 0, "f", f, natoms);
    }
#endif
}

static void calc_ke_part_normal(rvec v[], t_grpopts *opts, t_mdatoms *md,
                                gmx_ekindata_t *ekind, t_nrnb *nrnb, gmx_bool bEkinAveVel)
{
    int           g;
    t_grp_tcstat *tcstat  = ekind->tcstat;
    t_grp_acc    *grpstat = ekind->grpstat;
    int           nthread, thread;

    /* three main: VV with AveVel, vv with AveEkin, leap with AveEkin.  Leap with AveVel is also
       an option, but not supported now.
       bEkinAveVel: If TRUE, we sum into ekin, if FALSE, into ekinh.
     */

    /* group velocities are calculated in update_ekindata and
     * accumulated in acumulate_groups.
     * Now the partial global and groups ekin.
     */
    for (g = 0; (g < opts->ngtc); g++)
    {
        copy_mat(tcstat[g].ekinh, tcstat[g].ekinh_old);
        if (bEkinAveVel)
        {
            clear_mat(tcstat[g].ekinf);
            tcstat[g].ekinscalef_nhc = 1.0;   /* need to clear this -- logic is complicated! */
        }
        else
        {
            clear_mat(tcstat[g].ekinh);
        }
    }
    ekind->dekindl_old = ekind->dekindl;
    nthread            = gmx_omp_nthreads_get(emntUpdate);

#pragma omp parallel for num_threads(nthread) schedule(static)
    for (thread = 0; thread < nthread; thread++)
    {
        // This OpenMP only loops over arrays and does not call any functions
        // or memory allocation. It should not be able to throw, so for now
        // we do not need a try/catch wrapper.
        int     start_t, end_t, n;
        int     ga, gt;
        rvec    v_corrt;
        real    hm;
        int     d, m;
        matrix *ekin_sum;
        real   *dekindl_sum;

        start_t = ((thread+0)*md->homenr)/nthread;
        end_t   = ((thread+1)*md->homenr)/nthread;

        ekin_sum    = ekind->ekin_work[thread];
        dekindl_sum = ekind->dekindl_work[thread];

        for (gt = 0; gt < opts->ngtc; gt++)
        {
            clear_mat(ekin_sum[gt]);
        }
        *dekindl_sum = 0.0;

        ga = 0;
        gt = 0;
        for (n = start_t; n < end_t; n++)
        {
            if (md->cACC)
            {
                ga = md->cACC[n];
            }
            if (md->cTC)
            {
                gt = md->cTC[n];
            }
            hm   = 0.5*md->massT[n];

            for (d = 0; (d < DIM); d++)
            {
                v_corrt[d]  = v[n][d]  - grpstat[ga].u[d];
            }

            for (d = 0; (d < DIM); d++)
            {
                for (m = 0; (m < DIM); m++)
                {
                    /* if we're computing a full step velocity, v_corrt[d] has v(t).  Otherwise, v(t+dt/2) */
                    ekin_sum[gt][m][d] += hm*v_corrt[m]*v_corrt[d];
                }
            }
            if (md->nMassPerturbed && md->bPerturbed[n])
            {
                *dekindl_sum +=
                    0.5*(md->massB[n] - md->massA[n])*iprod(v_corrt, v_corrt);
            }
        }
    }

    ekind->dekindl = 0;
    for (thread = 0; thread < nthread; thread++)
    {
        for (g = 0; g < opts->ngtc; g++)
        {
            if (bEkinAveVel)
            {
                m_add(tcstat[g].ekinf, ekind->ekin_work[thread][g],
                      tcstat[g].ekinf);
            }
            else
            {
                m_add(tcstat[g].ekinh, ekind->ekin_work[thread][g],
                      tcstat[g].ekinh);
            }
        }

        ekind->dekindl += *ekind->dekindl_work[thread];
    }

    inc_nrnb(nrnb, eNR_EKIN, md->homenr);
}

static void calc_ke_part_visc(matrix box, rvec x[], rvec v[],
                              t_grpopts *opts, t_mdatoms *md,
                              gmx_ekindata_t *ekind,
                              t_nrnb *nrnb, gmx_bool bEkinAveVel)
{
    int           start = 0, homenr = md->homenr;
    int           g, d, n, m, gt = 0;
    rvec          v_corrt;
    real          hm;
    t_grp_tcstat *tcstat = ekind->tcstat;
    t_cos_acc    *cosacc = &(ekind->cosacc);
    real          dekindl;
    real          fac, cosz;
    double        mvcos;

    for (g = 0; g < opts->ngtc; g++)
    {
        copy_mat(ekind->tcstat[g].ekinh, ekind->tcstat[g].ekinh_old);
        clear_mat(ekind->tcstat[g].ekinh);
    }
    ekind->dekindl_old = ekind->dekindl;

    fac     = 2*M_PI/box[ZZ][ZZ];
    mvcos   = 0;
    dekindl = 0;
    for (n = start; n < start+homenr; n++)
    {
        if (md->cTC)
        {
            gt = md->cTC[n];
        }
        hm   = 0.5*md->massT[n];

        /* Note that the times of x and v differ by half a step */
        /* MRS -- would have to be changed for VV */
        cosz         = cos(fac*x[n][ZZ]);
        /* Calculate the amplitude of the new velocity profile */
        mvcos       += 2*cosz*md->massT[n]*v[n][XX];

        copy_rvec(v[n], v_corrt);
        /* Subtract the profile for the kinetic energy */
        v_corrt[XX] -= cosz*cosacc->vcos;
        for (d = 0; (d < DIM); d++)
        {
            for (m = 0; (m < DIM); m++)
            {
                /* if we're computing a full step velocity, v_corrt[d] has v(t).  Otherwise, v(t+dt/2) */
                if (bEkinAveVel)
                {
                    tcstat[gt].ekinf[m][d] += hm*v_corrt[m]*v_corrt[d];
                }
                else
                {
                    tcstat[gt].ekinh[m][d] += hm*v_corrt[m]*v_corrt[d];
                }
            }
        }
        if (md->nPerturbed && md->bPerturbed[n])
        {
            /* The minus sign here might be confusing.
             * The kinetic contribution from dH/dl doesn't come from
             * d m(l)/2 v^2 / dl, but rather from d p^2/2m(l) / dl,
             * where p are the momenta. The difference is only a minus sign.
             */
            dekindl -= 0.5*(md->massB[n] - md->massA[n])*iprod(v_corrt, v_corrt);
        }
    }
    ekind->dekindl = dekindl;
    cosacc->mvcos  = mvcos;

    inc_nrnb(nrnb, eNR_EKIN, homenr);
}

void calc_ke_part(t_inputrec *ir, t_state *state, t_mdatoms *md,
                  gmx_ekindata_t *ekind, t_nrnb *nrnb, t_idef *idef, 
                  gmx_bool bEkinAveVel)
{
    /* TODO: remove */
    int         i, ngtc;
    t_grpopts  *opts;
    opts = &(ir->opts);
    ngtc = opts->ngtc;

    /* TODO: remove */
    if (debug)
    {
        for (i=0; i<ngtc; i++)
        {
            fprintf(debug, "GLOBALS: start of calc_ke_part, ekinh[%d] = %f, ekinf[%d] = %f\n", i,
                    trace(ekind->tcstat[i].ekinh),
                    i, trace(ekind->tcstat[i].ekinf));
        }
    }

    if (ekind->cosacc.cos_accel == 0)
    {
        if (ir->bDrude && ir->drude->drudemode == edrudeLagrangian)
        {
            nosehoover_KE(ir, idef, md, state, ekind, nrnb, bEkinAveVel);
            /* Note: summation of ekind occurs in compute_globals(), no need to do it here */
        }
        else
        {
            calc_ke_part_normal(state->v, &(ir->opts), md, ekind, nrnb, bEkinAveVel);
        }
    }
    else
    {
        calc_ke_part_visc(state->box, state->x, state->v, &(ir->opts), md, ekind, nrnb, bEkinAveVel);
    }

    /* TODO: remove */
    if (debug)
    {
        for (i=0; i<ngtc; i++)
        {
            fprintf(debug, "GLOBALS: end of calc_ke_part, ekinh[%d] = %f, ekinf[%d] = %f\n", i,
                    trace(ekind->tcstat[i].ekinh),
                    i, trace(ekind->tcstat[i].ekinf));
        }
    }
}

extern void init_ekinstate(ekinstate_t *ekinstate, const t_inputrec *ir)
{
    ekinstate->ekin_n = ir->opts.ngtc;
    snew(ekinstate->ekinh, ekinstate->ekin_n);
    snew(ekinstate->ekinf, ekinstate->ekin_n);
    snew(ekinstate->ekinh_old, ekinstate->ekin_n);
    snew(ekinstate->ekinscalef_nhc, ekinstate->ekin_n);
    snew(ekinstate->ekinscaleh_nhc, ekinstate->ekin_n);
    snew(ekinstate->vscale_nhc, ekinstate->ekin_n);
    ekinstate->dekindl = 0;
    ekinstate->mvcos   = 0;
}

void update_ekinstate(ekinstate_t *ekinstate, gmx_ekindata_t *ekind)
{
    int i;

    for (i = 0; i < ekinstate->ekin_n; i++)
    {
        copy_mat(ekind->tcstat[i].ekinh, ekinstate->ekinh[i]);
        copy_mat(ekind->tcstat[i].ekinf, ekinstate->ekinf[i]);
        copy_mat(ekind->tcstat[i].ekinh_old, ekinstate->ekinh_old[i]);
        ekinstate->ekinscalef_nhc[i] = ekind->tcstat[i].ekinscalef_nhc;
        ekinstate->ekinscaleh_nhc[i] = ekind->tcstat[i].ekinscaleh_nhc;
        ekinstate->vscale_nhc[i]     = ekind->tcstat[i].vscale_nhc;
    }

    copy_mat(ekind->ekin, ekinstate->ekin_total);
    ekinstate->dekindl = ekind->dekindl;
    ekinstate->mvcos   = ekind->cosacc.mvcos;

}

void restore_ekinstate_from_state(t_commrec *cr,
                                  gmx_ekindata_t *ekind, ekinstate_t *ekinstate)
{
    int i, n;

    if (MASTER(cr))
    {
        for (i = 0; i < ekinstate->ekin_n; i++)
        {
            copy_mat(ekinstate->ekinh[i], ekind->tcstat[i].ekinh);
            copy_mat(ekinstate->ekinf[i], ekind->tcstat[i].ekinf);
            copy_mat(ekinstate->ekinh_old[i], ekind->tcstat[i].ekinh_old);
            ekind->tcstat[i].ekinscalef_nhc = ekinstate->ekinscalef_nhc[i];
            ekind->tcstat[i].ekinscaleh_nhc = ekinstate->ekinscaleh_nhc[i];
            ekind->tcstat[i].vscale_nhc     = ekinstate->vscale_nhc[i];
        }

        copy_mat(ekinstate->ekin_total, ekind->ekin);

        ekind->dekindl      = ekinstate->dekindl;
        ekind->cosacc.mvcos = ekinstate->mvcos;
        n                   = ekinstate->ekin_n;
    }

    if (PAR(cr))
    {
        gmx_bcast(sizeof(n), &n, cr);
        for (i = 0; i < n; i++)
        {
            gmx_bcast(DIM*DIM*sizeof(ekind->tcstat[i].ekinh[0][0]),
                      ekind->tcstat[i].ekinh[0], cr);
            gmx_bcast(DIM*DIM*sizeof(ekind->tcstat[i].ekinf[0][0]),
                      ekind->tcstat[i].ekinf[0], cr);
            gmx_bcast(DIM*DIM*sizeof(ekind->tcstat[i].ekinh_old[0][0]),
                      ekind->tcstat[i].ekinh_old[0], cr);

            gmx_bcast(sizeof(ekind->tcstat[i].ekinscalef_nhc),
                      &(ekind->tcstat[i].ekinscalef_nhc), cr);
            gmx_bcast(sizeof(ekind->tcstat[i].ekinscaleh_nhc),
                      &(ekind->tcstat[i].ekinscaleh_nhc), cr);
            gmx_bcast(sizeof(ekind->tcstat[i].vscale_nhc),
                      &(ekind->tcstat[i].vscale_nhc), cr);
        }
        gmx_bcast(DIM*DIM*sizeof(ekind->ekin[0][0]),
                  ekind->ekin[0], cr);

        gmx_bcast(sizeof(ekind->dekindl), &ekind->dekindl, cr);
        gmx_bcast(sizeof(ekind->cosacc.mvcos), &ekind->cosacc.mvcos, cr);
    }
}

void set_deform_reference_box(gmx_update_t upd, gmx_int64_t step, matrix box)
{
    upd->deformref_step = step;
    copy_mat(box, upd->deformref_box);
}

static void deform(gmx_update_t upd,
                   int start, int homenr, rvec x[], matrix box,
                   const t_inputrec *ir, gmx_int64_t step)
{
    matrix bnew, invbox, mu;
    real   elapsed_time;
    int    i, j;

    elapsed_time = (step + 1 - upd->deformref_step)*ir->delta_t;
    copy_mat(box, bnew);
    for (i = 0; i < DIM; i++)
    {
        for (j = 0; j < DIM; j++)
        {
            if (ir->deform[i][j] != 0)
            {
                bnew[i][j] =
                    upd->deformref_box[i][j] + elapsed_time*ir->deform[i][j];
            }
        }
    }
    /* We correct the off-diagonal elements,
     * which can grow indefinitely during shearing,
     * so the shifts do not get messed up.
     */
    for (i = 1; i < DIM; i++)
    {
        for (j = i-1; j >= 0; j--)
        {
            while (bnew[i][j] - box[i][j] > 0.5*bnew[j][j])
            {
                rvec_dec(bnew[i], bnew[j]);
            }
            while (bnew[i][j] - box[i][j] < -0.5*bnew[j][j])
            {
                rvec_inc(bnew[i], bnew[j]);
            }
        }
    }
    m_inv_ur0(box, invbox);
    copy_mat(bnew, box);
    mmul_ur0(box, invbox, mu);

    for (i = start; i < start+homenr; i++)
    {
        x[i][XX] = mu[XX][XX]*x[i][XX]+mu[YY][XX]*x[i][YY]+mu[ZZ][XX]*x[i][ZZ];
        x[i][YY] = mu[YY][YY]*x[i][YY]+mu[ZZ][YY]*x[i][ZZ];
        x[i][ZZ] = mu[ZZ][ZZ]*x[i][ZZ];
    }
}

void update_tcouple(gmx_int64_t       step,
                    t_inputrec       *inputrec,
                    t_state          *state,
                    gmx_ekindata_t   *ekind,
                    t_extmass        *MassQ,
                    t_mdatoms        *md)

{
    gmx_bool   bTCouple = FALSE;
    real       dttc;
    int        i, offset;

    /* if using vv with trotter decomposition methods, we do this elsewhere in the code */
    if (inputrec->etc != etcNO &&
        !(IR_NVT_TROTTER(inputrec) || IR_NPT_TROTTER(inputrec) || IR_NPH_TROTTER(inputrec)))
    {
        /* We should only couple after a step where energies were determined (for leapfrog versions)
           or the step energies are determined, for velocity verlet versions */

        if (EI_VV(inputrec->eI))
        {
            offset = 0;
        }
        else
        {
            offset = 1;
        }
        bTCouple = (inputrec->nsttcouple == 1 ||
                    do_per_step(step+inputrec->nsttcouple-offset,
                                inputrec->nsttcouple));
    }

    if (bTCouple)
    {
        dttc = inputrec->nsttcouple*inputrec->delta_t;

        switch (inputrec->etc)
        {
            case etcNO:
                break;
            case etcBERENDSEN:
                berendsen_tcoupl(inputrec, ekind, dttc);
                break;
            case etcNOSEHOOVER:
                nosehoover_tcoupl(&(inputrec->opts), ekind, dttc,
                                  state->nosehoover_xi, state->nosehoover_vxi, MassQ);
                break;
            case etcVRESCALE:
                vrescale_tcoupl(inputrec, step, ekind, dttc,
                                state->therm_integral);
                break;
        }
        /* rescale in place here */
        if (EI_VV(inputrec->eI))
        {
            rescale_velocities(ekind, md, 0, md->homenr, state->v);
        }
    }
    else
    {
        /* Set the T scaling lambda to 1 to have no scaling */
        for (i = 0; (i < inputrec->opts.ngtc); i++)
        {
            ekind->tcstat[i].lambda = 1.0;
        }
    }
}

void update_pcouple(FILE             *fplog,
                    gmx_int64_t       step,
                    t_inputrec       *inputrec,
                    t_state          *state,
                    matrix            pcoupl_mu,
                    matrix            M,
                    gmx_bool          bInitStep)
{
    gmx_bool   bPCouple = FALSE;
    real       dtpc     = 0;
    int        i;

    /* if using Trotter pressure, we do this in coupling.c, so we leave it false. */
    if (inputrec->epc != epcNO && (!(IR_NPT_TROTTER(inputrec) || IR_NPH_TROTTER(inputrec))))
    {
        /* We should only couple after a step where energies were determined */
        bPCouple = (inputrec->nstpcouple == 1 ||
                    do_per_step(step+inputrec->nstpcouple-1,
                                inputrec->nstpcouple));
    }

    clear_mat(pcoupl_mu);
    for (i = 0; i < DIM; i++)
    {
        pcoupl_mu[i][i] = 1.0;
    }

    clear_mat(M);

    if (bPCouple)
    {
        dtpc = inputrec->nstpcouple*inputrec->delta_t;

        switch (inputrec->epc)
        {
            /* We can always pcoupl, even if we did not sum the energies
             * the previous step, since state->pres_prev is only updated
             * when the energies have been summed.
             */
            case (epcNO):
                break;
            case (epcBERENDSEN):
                if (!bInitStep)
                {
                    berendsen_pcoupl(fplog, step, inputrec, dtpc, state->pres_prev, state->box,
                                     pcoupl_mu);
                }
                break;
            case (epcPARRINELLORAHMAN):
                parrinellorahman_pcoupl(fplog, step, inputrec, dtpc, state->pres_prev,
                                        state->box, state->box_rel, state->boxv,
                                        M, pcoupl_mu, bInitStep);
                break;
            default:
                break;
        }
    }
}

static rvec *get_xprime(const t_state *state, gmx_update_t upd)
{
    if (state->nalloc > upd->xp_nalloc)
    {
        upd->xp_nalloc = state->nalloc;
        srenew(upd->xp, upd->xp_nalloc);
    }

    return upd->xp;
}

static void combine_forces(gmx_update_t upd,
                           int nstcalclr,
                           gmx_constr_t constr,
                           t_inputrec *ir, t_mdatoms *md, t_idef *idef,
                           t_commrec *cr,
                           gmx_int64_t step,
                           t_state *state, gmx_bool bMolPBC,
                           int start, int nrend,
                           rvec f[], rvec f_lr[],
                           tensor *vir_lr_constr,
                           t_nrnb *nrnb)
{
    int  i, d;

    /* f contains the short-range forces + the long range forces
     * which are stored separately in f_lr.
     */

    if (constr != NULL && vir_lr_constr != NULL &&
        !(ir->eConstrAlg == econtSHAKE && ir->epc == epcNO))
    {
        /* We need to constrain the LR forces separately,
         * because due to the different pre-factor for the SR and LR
         * forces in the update algorithm, we have to correct
         * the constraint virial for the nstcalclr-1 extra f_lr.
         * Constrain only the additional LR part of the force.
         */
        /* MRS -- need to make sure this works with trotter integration -- the constraint calls may not be right.*/
        rvec *xp;
        real  fac;
        int   gf = 0;

        xp  = get_xprime(state, upd);

        fac = (nstcalclr - 1)*ir->delta_t*ir->delta_t;

        for (i = 0; i < md->homenr; i++)
        {
            if (md->cFREEZE != NULL)
            {
                gf = md->cFREEZE[i];
            }
            for (d = 0; d < DIM; d++)
            {
                if ((md->ptype[i] != eptVSite) &&
                    (md->ptype[i] != eptShell) &&
                    !ir->opts.nFreeze[gf][d])
                {
                    xp[i][d] = state->x[i][d] + fac*f_lr[i][d]*md->invmass[i];
                }
                else
                {
                    xp[i][d] = state->x[i][d];
                }
            }
        }
        constrain(NULL, FALSE, FALSE, constr, idef, ir, cr, step, 0, 1.0, md,
                  state->x, xp, xp, bMolPBC, state->box, state->lambda[efptBONDED], NULL,
                  NULL, vir_lr_constr, nrnb, econqForce);
    }

    /* Add nstcalclr-1 times the LR force to the sum of both forces
     * and store the result in forces_lr.
     */
    for (i = start; i < nrend; i++)
    {
        for (d = 0; d < DIM; d++)
        {
            f_lr[i][d] = f[i][d] + (nstcalclr - 1)*f_lr[i][d];
        }
    }
}

void update_constraints(FILE             *fplog,
                        gmx_int64_t       step,
                        real             *dvdlambda, /* the contribution to be added to the bonded interactions */
                        t_inputrec       *inputrec,  /* input record and box stuff	*/
                        t_mdatoms        *md,
                        t_state          *state,
                        gmx_bool          bMolPBC,
                        t_graph          *graph,
                        rvec              force[],   /* forces on home particles */
                        t_idef           *idef,
                        tensor            vir_part,
                        t_commrec        *cr,
                        t_nrnb           *nrnb,
                        gmx_wallcycle_t   wcycle,
                        gmx_update_t      upd,
                        gmx_constr_t      constr,
                        gmx_bool          bFirstHalf,
                        gmx_bool          bCalcVir)
{
    gmx_bool             bLastStep, bLog = FALSE, bEner = FALSE, bDoConstr = FALSE;
    double               dt;
    int                  start, homenr, nrend, i, m;
    tensor               vir_con;
    rvec                *xprime = NULL;
    int                  nth, th;

    if (constr)
    {
        bDoConstr = TRUE;
    }
    if (bFirstHalf && !EI_VV(inputrec->eI))
    {
        bDoConstr = FALSE;
    }

    /* for now, SD update is here -- though it really seems like it
       should be reformulated as a velocity verlet method, since it has two parts */

    start  = 0;
    homenr = md->homenr;
    nrend  = start+homenr;

    dt   = inputrec->delta_t;

    /*
     *  Steps (7C, 8C)
     *  APPLY CONSTRAINTS:
     *  BLOCK SHAKE

     * When doing PR pressure coupling we have to constrain the
     * bonds in each iteration. If we are only using Nose-Hoover tcoupling
     * it is enough to do this once though, since the relative velocities
     * after this will be normal to the bond vector
     */

    if (bDoConstr)
    {
        /* clear out constraints before applying */
        clear_mat(vir_part);

        xprime = get_xprime(state, upd);

        bLastStep = (step == inputrec->init_step+inputrec->nsteps);
        bLog      = (do_per_step(step, inputrec->nstlog) || bLastStep || (step < 0));
        bEner     = (do_per_step(step, inputrec->nstenergy) || bLastStep);
        /* Constrain the coordinates xprime */
        wallcycle_start(wcycle, ewcCONSTR);
        if (EI_VV(inputrec->eI) && bFirstHalf)
        {
            constrain(NULL, bLog, bEner, constr, idef,
                      inputrec, cr, step, 1, 1.0, md,
                      state->x, state->v, state->v,
                      bMolPBC, state->box,
                      state->lambda[efptBONDED], dvdlambda,
                      NULL, bCalcVir ? &vir_con : NULL, nrnb, econqVeloc);
        }
        else
        {
            constrain(NULL, bLog, bEner, constr, idef,
                      inputrec, cr, step, 1, 1.0, md,
                      state->x, xprime, NULL,
                      bMolPBC, state->box,
                      state->lambda[efptBONDED], dvdlambda,
                      state->v, bCalcVir ? &vir_con : NULL, nrnb, econqCoord);
        }
        wallcycle_stop(wcycle, ewcCONSTR);

        where();

        dump_it_all(fplog, "After Shake",
                    state->natoms, state->x, xprime, state->v, force);

        if (bCalcVir)
        {
            if (inputrec->eI == eiSD2)
            {
                /* A correction factor eph is needed for the SD constraint force */
                /* Here we can, unfortunately, not have proper corrections
                 * for different friction constants, so we use the first one.
                 */
                for (i = 0; i < DIM; i++)
                {
                    for (m = 0; m < DIM; m++)
                    {
                        vir_part[i][m] += upd->sd->sdc[0].eph*vir_con[i][m];
                    }
                }
            }
            else
            {
                m_add(vir_part, vir_con, vir_part);
            }
            if (debug)
            {
                pr_rvecs(debug, 0, "constraint virial", vir_part, DIM);
            }
        }
    }

    where();

    if (inputrec->eI == eiSD1 && bDoConstr && !bFirstHalf)
    {
        wallcycle_start(wcycle, ewcUPDATE);
        xprime = get_xprime(state, upd);

        nth = gmx_omp_nthreads_get(emntUpdate);

#pragma omp parallel for num_threads(nth) schedule(static)
        for (th = 0; th < nth; th++)
        {
            try
            {
                int start_th, end_th;

                start_th = start + ((nrend-start)* th   )/nth;
                end_th   = start + ((nrend-start)*(th+1))/nth;

                /* The second part of the SD integration */
                do_update_sd1(upd->sd,
                              start_th, end_th, dt,
                              inputrec->opts.acc, inputrec->opts.nFreeze,
                              md->invmass, md->ptype,
                              md->cFREEZE, md->cACC, md->cTC,
                              state->x, xprime, state->v, force,
                              inputrec->opts.ngtc, inputrec->opts.ref_t,
                              bDoConstr, FALSE,
                              step, inputrec->ld_seed,
                              DOMAINDECOMP(cr) ? cr->dd->gatindex : NULL);
            }
            GMX_CATCH_ALL_AND_EXIT_WITH_FATAL_ERROR;
        }
        inc_nrnb(nrnb, eNR_UPDATE, homenr);
        wallcycle_stop(wcycle, ewcUPDATE);

        if (bDoConstr)
        {
            /* Constrain the coordinates xprime for half a time step */
            wallcycle_start(wcycle, ewcCONSTR);

            constrain(NULL, bLog, bEner, constr, idef,
                      inputrec, cr, step, 1, 0.5, md,
                      state->x, xprime, NULL,
                      bMolPBC, state->box,
                      state->lambda[efptBONDED], dvdlambda,
                      state->v, NULL, nrnb, econqCoord);

            wallcycle_stop(wcycle, ewcCONSTR);
        }
    }

    if ((inputrec->eI == eiSD2) && !(bFirstHalf))
    {
        wallcycle_start(wcycle, ewcUPDATE);
        xprime = get_xprime(state, upd);

        nth = gmx_omp_nthreads_get(emntUpdate);

#pragma omp parallel for num_threads(nth) schedule(static)
        for (th = 0; th < nth; th++)
        {
            try
            {
                int start_th, end_th;

                start_th = start + ((nrend-start)* th   )/nth;
                end_th   = start + ((nrend-start)*(th+1))/nth;

                /* The second part of the SD integration */
                do_update_sd2(upd->sd,
                              FALSE, start_th, end_th,
                              inputrec->opts.acc, inputrec->opts.nFreeze,
                              md->invmass, md->ptype,
                              md->cFREEZE, md->cACC, md->cTC,
                              state->x, xprime, state->v, force, state->sd_X,
                              inputrec->opts.tau_t,
                              FALSE, step, inputrec->ld_seed,
                              DOMAINDECOMP(cr) ? cr->dd->gatindex : NULL);
            }
            GMX_CATCH_ALL_AND_EXIT_WITH_FATAL_ERROR;
        }
        inc_nrnb(nrnb, eNR_UPDATE, homenr);
        wallcycle_stop(wcycle, ewcUPDATE);

        if (bDoConstr)
        {
            /* Constrain the coordinates xprime */
            wallcycle_start(wcycle, ewcCONSTR);
            constrain(NULL, bLog, bEner, constr, idef,
                      inputrec, cr, step, 1, 1.0, md,
                      state->x, xprime, NULL,
                      bMolPBC, state->box,
                      state->lambda[efptBONDED], dvdlambda,
                      NULL, NULL, nrnb, econqCoord);
            wallcycle_stop(wcycle, ewcCONSTR);
        }
    }


    /* We must always unshift after updating coordinates; if we did not shake
       x was shifted in do_force */

    if (!(bFirstHalf)) /* in the first half of vv, no shift. */
    {
        /* NOTE This part of the update actually does not belong with
         * the constraints, since we also call it without constraints.
         * But currently we always integrate to a temporary buffer and
         * then copy the results back here.
         */
        wallcycle_start_nocount(wcycle, ewcUPDATE);

        if (graph && (graph->nnodes > 0))
        {
            unshift_x(graph, state->box, state->x, upd->xp);
            if (TRICLINIC(state->box))
            {
                inc_nrnb(nrnb, eNR_SHIFTX, 2*graph->nnodes);
            }
            else
            {
                inc_nrnb(nrnb, eNR_SHIFTX, graph->nnodes);
            }
        }
        else
        {
#ifndef __clang_analyzer__
            // cppcheck-suppress unreadVariable
            nth = gmx_omp_nthreads_get(emntUpdate);
#endif
#pragma omp parallel for num_threads(nth) schedule(static)
            for (i = start; i < nrend; i++)
            {
                // Trivial statement, does not throw
                copy_rvec(upd->xp[i], state->x[i]);
            }
        }
        wallcycle_stop(wcycle, ewcUPDATE);

        dump_it_all(fplog, "After unshift",
                    state->natoms, state->x, upd->xp, state->v, force);
    }
/* ############# END the update of velocities and positions ######### */
}

void update_box(FILE             *fplog,
                gmx_int64_t       step,
                t_inputrec       *inputrec,  /* input record and box stuff	*/
                t_mdatoms        *md,
                t_state          *state,
                rvec              force[],   /* forces on home particles */
                matrix            pcoupl_mu,
                t_nrnb           *nrnb,
                gmx_update_t      upd)
{
    double               dt;
    int                  start, homenr, i, n, m;

    start  = 0;
    homenr = md->homenr;

    dt = inputrec->delta_t;

    where();

    /* now update boxes */
    switch (inputrec->epc)
    {
        case (epcNO):
            break;
        case (epcBERENDSEN):
            /* We should only scale after a step where the pressure (kinetic
             * energy and virial) was calculated. This happens after the
             * coordinate update, whereas the current routine is called before
             * that, so we scale when step % nstpcouple = 1 instead of 0.
             */
            if (inputrec->nstpcouple == 1 || (step % inputrec->nstpcouple == 1))
            {
                berendsen_pscale(inputrec, pcoupl_mu, state->box, state->box_rel,
                                 start, homenr, state->x, md->cFREEZE, nrnb);
            }
            break;
        case (epcPARRINELLORAHMAN):
            /* The box velocities were updated in do_pr_pcoupl in the update
             * iteration, but we dont change the box vectors until we get here
             * since we need to be able to shift/unshift above.
             */
            for (i = 0; i < DIM; i++)
            {
                for (m = 0; m <= i; m++)
                {
                    state->box[i][m] += dt*state->boxv[i][m];
                }
            }
            preserve_box_shape(inputrec, state->box_rel, state->box);

            /* Scale the coordinates */
            for (n = start; (n < start+homenr); n++)
            {
                tmvmul_ur0(pcoupl_mu, state->x[n], state->x[n]);
            }
            break;
        case (epcMTTK):
            switch (inputrec->epct)
            {
                case (epctISOTROPIC):
                    /* DIM * eta = ln V.  so DIM*eta_new = DIM*eta_old + DIM*dt*veta =>
                       ln V_new = ln V_old + 3*dt*veta => V_new = V_old*exp(3*dt*veta) =>
                       Side length scales as exp(veta*dt) */

                    msmul(state->box, exp(state->veta*dt), state->box);

                    /* Relate veta to boxv.  veta = d(eta)/dT = (1/DIM)*1/V dV/dT.
                       o               If we assume isotropic scaling, and box length scaling
                       factor L, then V = L^DIM (det(M)).  So dV/dt = DIM
                       L^(DIM-1) dL/dt det(M), and veta = (1/L) dL/dt.  The
                       determinant of B is L^DIM det(M), and the determinant
                       of dB/dt is (dL/dT)^DIM det (M).  veta will be
                       (det(dB/dT)/det(B))^(1/3).  Then since M =
                       B_new*(vol_new)^(1/3), dB/dT_new = (veta_new)*B(new). */

                    msmul(state->box, state->veta, state->boxv);
                    break;
                default:
                    break;
            }
            break;
        default:
            break;
    }

    if (DEFORM(*inputrec))
    {
        deform(upd, start, homenr, state->x, state->box, inputrec, step);
    }
    where();
    dump_it_all(fplog, "After update",
                state->natoms, state->x, upd->xp, state->v, force);
}

void update_coords(FILE             *fplog,
                   gmx_int64_t       step,
                   t_inputrec       *inputrec,  /* input record and box stuff	*/
                   t_mdatoms        *md,
                   t_state          *state,
                   gmx_bool          bMolPBC,
                   rvec             *f,    /* forces on home particles */
                   gmx_bool          bDoLR,
                   rvec             *f_lr,
                   tensor           *vir_lr_constr,
                   t_fcdata         *fcd,
                   gmx_ekindata_t   *ekind,
                   matrix            M,
                   gmx_update_t      upd,
                   gmx_bool          bInitStep,
                   int               UpdatePart,
                   t_commrec        *cr, /* these shouldn't be here -- need to think about it */
                   t_nrnb           *nrnb,
                   gmx_constr_t      constr,
                   t_idef           *idef)
{
    gmx_bool          bNH, bPR, bDoConstr = FALSE;
    double            dt, alpha;
    rvec             *force;
    int               start, homenr, nrend;
    rvec             *xprime;
    int               nth, th;

    bDoConstr = (NULL != constr);

    /* Running the velocity half does nothing except for velocity verlet */
    if ((UpdatePart == etrtVELOCITY1 || UpdatePart == etrtVELOCITY2) &&
        !EI_VV(inputrec->eI))
    {
        gmx_incons("update_coords called for velocity without VV integrator");
    }

    start  = 0;
    homenr = md->homenr;
    nrend  = start+homenr;

    xprime = get_xprime(state, upd);

    dt   = inputrec->delta_t;

    /* We need to update the NMR restraint history when time averaging is used */
    if (state->flags & (1<<estDISRE_RM3TAV))
    {
        update_disres_history(fcd, &state->hist);
    }
    if (state->flags & (1<<estORIRE_DTAV))
    {
        update_orires_history(fcd, &state->hist);
    }


    bNH = inputrec->etc == etcNOSEHOOVER;
    bPR = ((inputrec->epc == epcPARRINELLORAHMAN) || (inputrec->epc == epcMTTK));

    if (bDoLR && inputrec->nstcalclr > 1 && !EI_VV(inputrec->eI))  /* get this working with VV? */
    {
        /* Store the total force + nstcalclr-1 times the LR force
         * in forces_lr, so it can be used in a normal update algorithm
         * to produce twin time stepping.
         */
        /* is this correct in the new construction? MRS */
        combine_forces(upd,
                       inputrec->nstcalclr, constr, inputrec, md, idef, cr,
                       step, state, bMolPBC,
                       start, nrend, f, f_lr, vir_lr_constr, nrnb);
        force = f_lr;
    }
    else
    {
        force = f;
    }

    /* ############# START The update of velocities and positions ######### */
    where();
    dump_it_all(fplog, "Before update",
                state->natoms, state->x, xprime, state->v, force);

    if (inputrec->eI == eiSD2)
    {
        check_sd2_work_data_allocation(upd->sd, nrend);

        do_update_sd2_Tconsts(upd->sd,
                              inputrec->opts.ngtc,
                              inputrec->opts.tau_t,
                              inputrec->opts.ref_t);
    }
    if (inputrec->eI == eiBD)
    {
        do_update_bd_Tconsts(dt, inputrec->bd_fric,
                             inputrec->opts.ngtc, inputrec->opts.ref_t,
                             upd->sd->bd_rf);
    }

    nth = gmx_omp_nthreads_get(emntUpdate);

#pragma omp parallel for num_threads(nth) schedule(static) private(alpha)
    for (th = 0; th < nth; th++)
    {
        try
        {
            int start_th, end_th;

            start_th = start + ((nrend-start)* th   )/nth;
            end_th   = start + ((nrend-start)*(th+1))/nth;

<<<<<<< HEAD
        switch (inputrec->eI)
        {
            case (eiMD):
                if (ekind->cosacc.cos_accel == 0)
                {
                    do_update_md(start_th, end_th, dt,
                                 ekind->tcstat, state->nosehoover_vxi,
                                 ekind->bNEMD, ekind->grpstat, inputrec->opts.acc,
                                 inputrec->opts.nFreeze,
                                 md->invmass, md->ptype,
                                 md->cFREEZE, md->cACC, md->cTC,
                                 state->x, xprime, state->v, force, M,
                                 bNH, bPR);
                }
                else
                {
                    do_update_visc(start_th, end_th, dt,
                                   ekind->tcstat, state->nosehoover_vxi,
                                   md->invmass, md->ptype,
                                   md->cTC, state->x, xprime, state->v, force, M,
                                   state->box,
                                   ekind->cosacc.cos_accel,
                                   ekind->cosacc.vcos,
                                   bNH, bPR);
                }
                break;
            case (eiSD1):
                /* With constraints, the SD1 update is done in 2 parts */
                do_update_sd1(upd->sd,
                              start_th, end_th, dt,
                              inputrec->opts.acc, inputrec->opts.nFreeze,
                              md->invmass, md->ptype,
                              md->cFREEZE, md->cACC, md->cTC,
                              state->x, xprime, state->v, force,
                              inputrec->opts.ngtc, inputrec->opts.ref_t,
                              bDoConstr, TRUE,
                              step, inputrec->ld_seed, DOMAINDECOMP(cr) ? cr->dd->gatindex : NULL);
                break;
            case (eiSD2):
                /* The SD2 update is always done in 2 parts,
                 * because an extra constraint step is needed
                 */
                do_update_sd2(upd->sd,
                              bInitStep, start_th, end_th,
                              inputrec->opts.acc, inputrec->opts.nFreeze,
                              md->invmass, md->ptype,
                              md->cFREEZE, md->cACC, md->cTC,
                              state->x, xprime, state->v, force, state->sd_X,
                              inputrec->opts.tau_t,
                              TRUE, step, inputrec->ld_seed,
                              DOMAINDECOMP(cr) ? cr->dd->gatindex : NULL);
                break;
            case (eiBD):
                do_update_bd(start_th, end_th, dt,
                             inputrec->opts.nFreeze, md->invmass, md->ptype,
                             md->cFREEZE, md->cTC,
                             state->x, xprime, state->v, force,
                             inputrec->bd_fric,
                             upd->sd->bd_rf,
                             step, inputrec->ld_seed, DOMAINDECOMP(cr) ? cr->dd->gatindex : NULL);
                break;
            case (eiVV):
            case (eiVVAK):
                alpha = 1.0 + DIM/((double)inputrec->opts.nrdf[0]); /* assuming barostat coupled to group 0. */
                switch (UpdatePart)
                {
                    case etrtVELOCITY1:
                    case etrtVELOCITY2:
                        do_update_vv_vel(start_th, end_th, dt,
                                         inputrec->opts.acc, inputrec->opts.nFreeze,
                                         md->invmass, md->ptype,
                                         md->cFREEZE, md->cACC,
                                         md->massT, state->v, force,
                                         (bNH || bPR), state->veta, alpha);
                        break;
                    case etrtPOSITION:
                        do_update_vv_pos(start_th, end_th, dt,
                                         inputrec->opts.nFreeze,
                                         md->ptype, md->cFREEZE,
                                         state->x, xprime, md->massT, state->v,
                                         (bNH || bPR), state->veta);
                        break;
                }
                break;
            default:
                gmx_fatal(FARGS, "Don't know how to update coordinates");
                break;
=======
            switch (inputrec->eI)
            {
                case (eiMD):
                    if (ekind->cosacc.cos_accel == 0)
                    {
                        do_update_md(start_th, end_th, dt,
                                     ekind->tcstat, state->nosehoover_vxi,
                                     ekind->bNEMD, ekind->grpstat, inputrec->opts.acc,
                                     inputrec->opts.nFreeze,
                                     md->invmass, md->ptype,
                                     md->cFREEZE, md->cACC, md->cTC,
                                     state->x, xprime, state->v, force, M,
                                     bNH, bPR);
                    }
                    else
                    {
                        do_update_visc(start_th, end_th, dt,
                                       ekind->tcstat, state->nosehoover_vxi,
                                       md->invmass, md->ptype,
                                       md->cTC, state->x, xprime, state->v, force, M,
                                       state->box,
                                       ekind->cosacc.cos_accel,
                                       ekind->cosacc.vcos,
                                       bNH, bPR);
                    }
                    break;
                case (eiSD1):
                    /* With constraints, the SD1 update is done in 2 parts */
                    do_update_sd1(upd->sd,
                                  start_th, end_th, dt,
                                  inputrec->opts.acc, inputrec->opts.nFreeze,
                                  md->invmass, md->ptype,
                                  md->cFREEZE, md->cACC, md->cTC,
                                  state->x, xprime, state->v, force,
                                  inputrec->opts.ngtc, inputrec->opts.ref_t,
                                  bDoConstr, TRUE,
                                  step, inputrec->ld_seed, DOMAINDECOMP(cr) ? cr->dd->gatindex : NULL);
                    break;
                case (eiSD2):
                    /* The SD2 update is always done in 2 parts,
                     * because an extra constraint step is needed
                     */
                    do_update_sd2(upd->sd,
                                  bInitStep, start_th, end_th,
                                  inputrec->opts.acc, inputrec->opts.nFreeze,
                                  md->invmass, md->ptype,
                                  md->cFREEZE, md->cACC, md->cTC,
                                  state->x, xprime, state->v, force, state->sd_X,
                                  inputrec->opts.tau_t,
                                  TRUE, step, inputrec->ld_seed,
                                  DOMAINDECOMP(cr) ? cr->dd->gatindex : NULL);
                    break;
                case (eiBD):
                    do_update_bd(start_th, end_th, dt,
                                 inputrec->opts.nFreeze, md->invmass, md->ptype,
                                 md->cFREEZE, md->cTC,
                                 state->x, xprime, state->v, force,
                                 inputrec->bd_fric,
                                 upd->sd->bd_rf,
                                 step, inputrec->ld_seed, DOMAINDECOMP(cr) ? cr->dd->gatindex : NULL);
                    break;
                case (eiVV):
                case (eiVVAK):
                    alpha = 1.0 + DIM/((double)inputrec->opts.nrdf[0]); /* assuming barostat coupled to group 0. */
                    switch (UpdatePart)
                    {
                        case etrtVELOCITY1:
                        case etrtVELOCITY2:
                            do_update_vv_vel(start_th, end_th, dt,
                                             inputrec->opts.acc, inputrec->opts.nFreeze,
                                             md->invmass, md->ptype,
                                             md->cFREEZE, md->cACC,
                                             state->v, force,
                                             (bNH || bPR), state->veta, alpha);
                            break;
                        case etrtPOSITION:
                            do_update_vv_pos(start_th, end_th, dt,
                                             inputrec->opts.nFreeze,
                                             md->ptype, md->cFREEZE,
                                             state->x, xprime, state->v,
                                             (bNH || bPR), state->veta);
                            break;
                    }
                    break;
                default:
                    gmx_fatal(FARGS, "Don't know how to update coordinates");
                    break;
            }
>>>>>>> 8ba0c31e
        }
        GMX_CATCH_ALL_AND_EXIT_WITH_FATAL_ERROR;
    }

}


void correct_ekin(FILE *log, int start, int end, rvec v[], rvec vcm, real mass[],
                  real tmass, tensor ekin)
{
    /*
     * This is a debugging routine. It should not be called for production code
     *
     * The kinetic energy should calculated according to:
     *   Ekin = 1/2 m (v-vcm)^2
     * However the correction is not always applied, since vcm may not be
     * known in time and we compute
     *   Ekin' = 1/2 m v^2 instead
     * This can be corrected afterwards by computing
     *   Ekin = Ekin' + 1/2 m ( -2 v vcm + vcm^2)
     * or in hsorthand:
     *   Ekin = Ekin' - m v vcm + 1/2 m vcm^2
     */
    int    i, j, k;
    real   m, tm;
    rvec   hvcm, mv;
    tensor dekin;

    /* Local particles */
    clear_rvec(mv);

    /* Processor dependent part. */
    tm = 0;
    for (i = start; (i < end); i++)
    {
        m      = mass[i];
        tm    += m;
        for (j = 0; (j < DIM); j++)
        {
            mv[j] += m*v[i][j];
        }
    }
    /* Shortcut */
    svmul(1/tmass, vcm, vcm);
    svmul(0.5, vcm, hvcm);
    clear_mat(dekin);
    for (j = 0; (j < DIM); j++)
    {
        for (k = 0; (k < DIM); k++)
        {
            dekin[j][k] += vcm[k]*(tm*hvcm[j]-mv[j]);
        }
    }
    pr_rvecs(log, 0, "dekin", dekin, DIM);
    pr_rvecs(log, 0, " ekin", ekin, DIM);
    fprintf(log, "dekin = %g, ekin = %g  vcm = (%8.4f %8.4f %8.4f)\n",
            trace(dekin), trace(ekin), vcm[XX], vcm[YY], vcm[ZZ]);
    fprintf(log, "mv = (%8.4f %8.4f %8.4f)\n",
            mv[XX], mv[YY], mv[ZZ]);
}

extern gmx_bool update_randomize_velocities(t_inputrec *ir, gmx_int64_t step, const t_commrec *cr,
                                            t_mdatoms *md, t_state *state, gmx_update_t upd, gmx_constr_t constr)
{

    real rate = (ir->delta_t)/ir->opts.tau_t[0];

    if (ir->etc == etcANDERSEN && constr != NULL)
    {
        /* Currently, Andersen thermostat does not support constrained
           systems. Functionality exists in the andersen_tcoupl
           function in GROMACS 4.5.7 to allow this combination. That
           code could be ported to the current random-number
           generation approach, but has not yet been done because of
           lack of time and resources. */
        gmx_fatal(FARGS, "Normal Andersen is currently not supported with constraints, use massive Andersen instead");
    }

    /* proceed with andersen if 1) it's fixed probability per
       particle andersen or 2) it's massive andersen and it's tau_t/dt */
    if ((ir->etc == etcANDERSEN) || do_per_step(step, (int)(1.0/rate)))
    {
        andersen_tcoupl(ir, step, cr, md, state, rate,
                        upd->sd->randomize_group, upd->sd->boltzfac);
        return TRUE;
    }
    return FALSE;
}<|MERGE_RESOLUTION|>--- conflicted
+++ resolved
@@ -2034,95 +2034,6 @@
             start_th = start + ((nrend-start)* th   )/nth;
             end_th   = start + ((nrend-start)*(th+1))/nth;
 
-<<<<<<< HEAD
-        switch (inputrec->eI)
-        {
-            case (eiMD):
-                if (ekind->cosacc.cos_accel == 0)
-                {
-                    do_update_md(start_th, end_th, dt,
-                                 ekind->tcstat, state->nosehoover_vxi,
-                                 ekind->bNEMD, ekind->grpstat, inputrec->opts.acc,
-                                 inputrec->opts.nFreeze,
-                                 md->invmass, md->ptype,
-                                 md->cFREEZE, md->cACC, md->cTC,
-                                 state->x, xprime, state->v, force, M,
-                                 bNH, bPR);
-                }
-                else
-                {
-                    do_update_visc(start_th, end_th, dt,
-                                   ekind->tcstat, state->nosehoover_vxi,
-                                   md->invmass, md->ptype,
-                                   md->cTC, state->x, xprime, state->v, force, M,
-                                   state->box,
-                                   ekind->cosacc.cos_accel,
-                                   ekind->cosacc.vcos,
-                                   bNH, bPR);
-                }
-                break;
-            case (eiSD1):
-                /* With constraints, the SD1 update is done in 2 parts */
-                do_update_sd1(upd->sd,
-                              start_th, end_th, dt,
-                              inputrec->opts.acc, inputrec->opts.nFreeze,
-                              md->invmass, md->ptype,
-                              md->cFREEZE, md->cACC, md->cTC,
-                              state->x, xprime, state->v, force,
-                              inputrec->opts.ngtc, inputrec->opts.ref_t,
-                              bDoConstr, TRUE,
-                              step, inputrec->ld_seed, DOMAINDECOMP(cr) ? cr->dd->gatindex : NULL);
-                break;
-            case (eiSD2):
-                /* The SD2 update is always done in 2 parts,
-                 * because an extra constraint step is needed
-                 */
-                do_update_sd2(upd->sd,
-                              bInitStep, start_th, end_th,
-                              inputrec->opts.acc, inputrec->opts.nFreeze,
-                              md->invmass, md->ptype,
-                              md->cFREEZE, md->cACC, md->cTC,
-                              state->x, xprime, state->v, force, state->sd_X,
-                              inputrec->opts.tau_t,
-                              TRUE, step, inputrec->ld_seed,
-                              DOMAINDECOMP(cr) ? cr->dd->gatindex : NULL);
-                break;
-            case (eiBD):
-                do_update_bd(start_th, end_th, dt,
-                             inputrec->opts.nFreeze, md->invmass, md->ptype,
-                             md->cFREEZE, md->cTC,
-                             state->x, xprime, state->v, force,
-                             inputrec->bd_fric,
-                             upd->sd->bd_rf,
-                             step, inputrec->ld_seed, DOMAINDECOMP(cr) ? cr->dd->gatindex : NULL);
-                break;
-            case (eiVV):
-            case (eiVVAK):
-                alpha = 1.0 + DIM/((double)inputrec->opts.nrdf[0]); /* assuming barostat coupled to group 0. */
-                switch (UpdatePart)
-                {
-                    case etrtVELOCITY1:
-                    case etrtVELOCITY2:
-                        do_update_vv_vel(start_th, end_th, dt,
-                                         inputrec->opts.acc, inputrec->opts.nFreeze,
-                                         md->invmass, md->ptype,
-                                         md->cFREEZE, md->cACC,
-                                         md->massT, state->v, force,
-                                         (bNH || bPR), state->veta, alpha);
-                        break;
-                    case etrtPOSITION:
-                        do_update_vv_pos(start_th, end_th, dt,
-                                         inputrec->opts.nFreeze,
-                                         md->ptype, md->cFREEZE,
-                                         state->x, xprime, md->massT, state->v,
-                                         (bNH || bPR), state->veta);
-                        break;
-                }
-                break;
-            default:
-                gmx_fatal(FARGS, "Don't know how to update coordinates");
-                break;
-=======
             switch (inputrec->eI)
             {
                 case (eiMD):
@@ -2195,14 +2106,14 @@
                                              inputrec->opts.acc, inputrec->opts.nFreeze,
                                              md->invmass, md->ptype,
                                              md->cFREEZE, md->cACC,
-                                             state->v, force,
+                                             md->massT, state->v, force,
                                              (bNH || bPR), state->veta, alpha);
                             break;
                         case etrtPOSITION:
                             do_update_vv_pos(start_th, end_th, dt,
                                              inputrec->opts.nFreeze,
                                              md->ptype, md->cFREEZE,
-                                             state->x, xprime, state->v,
+                                             state->x, xprime, md->massT, state->v,
                                              (bNH || bPR), state->veta);
                             break;
                     }
@@ -2211,7 +2122,6 @@
                     gmx_fatal(FARGS, "Don't know how to update coordinates");
                     break;
             }
->>>>>>> 8ba0c31e
         }
         GMX_CATCH_ALL_AND_EXIT_WITH_FATAL_ERROR;
     }
