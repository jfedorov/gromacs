/*
 * This file is part of the GROMACS molecular simulation package.
 *
 * Copyright (c) 1991-2000, University of Groningen, The Netherlands.
 * Copyright (c) 2001-2004, The GROMACS development team.
 * Copyright (c) 2013,2014,2015,2016,2017 The GROMACS development team.
 * Copyright (c) 2018,2019,2020, by the GROMACS development team, led by
 * Mark Abraham, David van der Spoel, Berk Hess, and Erik Lindahl,
 * and including many others, as listed in the AUTHORS file in the
 * top-level source directory and at http://www.gromacs.org.
 *
 * GROMACS is free software; you can redistribute it and/or
 * modify it under the terms of the GNU Lesser General Public License
 * as published by the Free Software Foundation; either version 2.1
 * of the License, or (at your option) any later version.
 *
 * GROMACS is distributed in the hope that it will be useful,
 * but WITHOUT ANY WARRANTY; without even the implied warranty of
 * MERCHANTABILITY or FITNESS FOR A PARTICULAR PURPOSE.  See the GNU
 * Lesser General Public License for more details.
 *
 * You should have received a copy of the GNU Lesser General Public
 * License along with GROMACS; if not, see
 * http://www.gnu.org/licenses, or write to the Free Software Foundation,
 * Inc., 51 Franklin Street, Fifth Floor, Boston, MA  02110-1301  USA.
 *
 * If you want to redistribute modifications to GROMACS, please
 * consider that scientific software is very special. Version
 * control is crucial - bugs must be traceable. We will be happy to
 * consider code for inclusion in the official distribution, but
 * derived work must not be called official GROMACS. Details are found
 * in the README & COPYING files - if they are missing, get the
 * official version at http://www.gromacs.org.
 *
 * To help us fund GROMACS development, we humbly ask that you cite
 * the research papers on the package. Check out http://www.gromacs.org.
 */
/*! \libinternal \file
 * \brief Implements the VirtualSitesHandler class and vsite standalone functions
 *
 * \author Berk Hess <hess@kth.se>
 * \ingroup module_mdlib
 * \inlibraryapi
 */

#include "gmxpre.h"

#include "vsite.h"

#include <cstdio>

#include <algorithm>
#include <memory>
#include <vector>

#include "gromacs/domdec/domdec.h"
#include "gromacs/domdec/domdec_struct.h"
#include "gromacs/gmxlib/network.h"
#include "gromacs/gmxlib/nrnb.h"
#include "gromacs/math/functions.h"
#include "gromacs/math/vec.h"
#include "gromacs/mdlib/gmx_omp_nthreads.h"
#include "gromacs/mdtypes/commrec.h"
#include "gromacs/mdtypes/mdatom.h"
#include "gromacs/pbcutil/ishift.h"
#include "gromacs/pbcutil/pbc.h"
#include "gromacs/timing/wallcycle.h"
#include "gromacs/topology/ifunc.h"
#include "gromacs/topology/mtop_util.h"
#include "gromacs/topology/topology.h"
#include "gromacs/utility/exceptions.h"
#include "gromacs/utility/fatalerror.h"
#include "gromacs/utility/gmxassert.h"
#include "gromacs/utility/gmxomp.h"

/* The strategy used here for assigning virtual sites to (thread-)tasks
 * is as follows:
 *
 * We divide the atom range that vsites operate on (natoms_local with DD,
 * 0 - last atom involved in vsites without DD) equally over all threads.
 *
 * Vsites in the local range constructed from atoms in the local range
 * and/or other vsites that are fully local are assigned to a simple,
 * independent task.
 *
 * Vsites that are not assigned after using the above criterion get assigned
 * to a so called "interdependent" thread task when none of the constructing
 * atoms is a vsite. These tasks are called interdependent, because one task
 * accesses atoms assigned to a different task/thread.
 * Note that this option is turned off with large (local) atom counts
 * to avoid high memory usage.
 *
 * Any remaining vsites are assigned to a separate master thread task.
 */

namespace gmx
{

//! VirialHandling is often used outside VirtualSitesHandler class members
using VirialHandling = VirtualSitesHandler::VirialHandling;

/*! \libinternal
 * \brief Information on PBC and domain decomposition for virtual sites
 */
struct DomainInfo
{
public:
    //! Constructs without PBC and DD
    DomainInfo() = default;

    //! Constructs with PBC and DD, if !=nullptr
    DomainInfo(PbcType pbcType, bool haveInterUpdateGroupVirtualSites, gmx_domdec_t* domdec) :
        pbcType_(pbcType),
        useMolPbc_(pbcType != PbcType::No && haveInterUpdateGroupVirtualSites),
        domdec_(domdec)
    {
    }

    //! Returns whether we are using domain decomposition with more than 1 DD rank
    bool useDomdec() const { return (domdec_ != nullptr); }

    //! The pbc type
    const PbcType pbcType_ = PbcType::No;
    //! Whether molecules are broken over PBC
    const bool useMolPbc_ = false;
    //! Pointer to the domain decomposition struct, nullptr without PP DD
    const gmx_domdec_t* domdec_ = nullptr;
};

/*! \libinternal
 * \brief List of atom indices belonging to a task
 */
struct AtomIndex
{
    //! List of atom indices
    std::vector<int> atom;
};

/*! \libinternal
 * \brief Data structure for thread tasks that use constructing atoms outside their own atom range
 */
struct InterdependentTask
{
    //! The interaction lists, only vsite entries are used
    InteractionLists ilist;
    //! Thread/task-local force buffer
    std::vector<RVec> force;
    //! The atom indices of the vsites of our task
    std::vector<int> vsite;
    //! Flags if elements in force are spread to or not
    std::vector<bool> use;
    //! The number of entries set to true in use
    int nuse = 0;
    //! Array of atoms indices, size nthreads, covering all nuse set elements in use
    std::vector<AtomIndex> atomIndex;
    //! List of tasks (force blocks) this task spread forces to
    std::vector<int> spreadTask;
    //! List of tasks that write to this tasks force block range
    std::vector<int> reduceTask;
};

/*! \libinternal
 * \brief Vsite thread task data structure
 */
struct VsiteThread
{
    //! Start of atom range of this task
    int rangeStart;
    //! End of atom range of this task
    int rangeEnd;
    //! The interaction lists, only vsite entries are used
    InteractionLists ilist;
    //! Local fshift accumulation buffer
    std::array<RVec, SHIFTS> fshift;
    //! Local virial dx*df accumulation buffer
    matrix dxdf;
    //! Tells if interdependent task idTask should be used (in addition to the rest of this task), this bool has the same value on all threads
    bool useInterdependentTask;
    //! Data for vsites that involve constructing atoms in the atom range of other threads/tasks
    InterdependentTask idTask;

    /*! \brief Constructor */
    VsiteThread()
    {
        rangeStart = -1;
        rangeEnd   = -1;
        for (auto& elem : fshift)
        {
            elem = { 0.0_real, 0.0_real, 0.0_real };
        }
        clear_mat(dxdf);
        useInterdependentTask = false;
    }
};


/*! \libinternal
 * \brief Information on how the virtual site work is divided over thread tasks
 */
class ThreadingInfo
{
public:
    //! Constructor, retrieves the number of threads to use from gmx_omp_nthreads.h
    ThreadingInfo();

    //! Returns the number of threads to use for vsite operations
    int numThreads() const { return numThreads_; }

    //! Returns the thread data for the given thread
    const VsiteThread& threadData(int threadIndex) const { return *tData_[threadIndex]; }

    //! Returns the thread data for the given thread
    VsiteThread& threadData(int threadIndex) { return *tData_[threadIndex]; }

    //! Returns the thread data for vsites that depend on non-local vsites
    const VsiteThread& threadDataNonLocalDependent() const { return *tData_[numThreads_]; }

    //! Returns the thread data for vsites that depend on non-local vsites
    VsiteThread& threadDataNonLocalDependent() { return *tData_[numThreads_]; }

    //! Set VSites and distribute VSite work over threads, should be called after DD partitioning
    void setVirtualSites(const InteractionLists&   ilist,
                         ArrayRef<const t_iparams> iparams,
                         const t_mdatoms&          mdatoms,
                         bool                      useDomdec);

private:
    //! Number of threads used for vsite operations
    const int numThreads_;
    //! Thread local vsites and work structs
    std::vector<std::unique_ptr<VsiteThread>> tData_;
    //! Work array for dividing vsites over threads
    std::vector<int> taskIndex_;
};

/*! \libinternal
 * \brief Impl class for VirtualSitesHandler
 */
class VirtualSitesHandler::Impl
{
public:
    //! Constructor, domdec should be nullptr without DD
    Impl(const gmx_mtop_t& mtop, gmx_domdec_t* domdec, PbcType pbcType);

    //! Returns the number of virtual sites acting over multiple update groups
    int numInterUpdategroupVirtualSites() const { return numInterUpdategroupVirtualSites_; }

    //! Set VSites and distribute VSite work over threads, should be called after DD partitioning
    void setVirtualSites(const InteractionLists& ilists, const t_mdatoms& mdatoms);

    /*! \brief Create positions of vsite atoms based for the local system
     *
     * \param[in,out] x        The coordinates
     * \param[in]     dt       The time step
     * \param[in,out] v        When != nullptr, velocities for vsites are set as displacement/dt
     * \param[in]     box      The box
     */
    void construct(ArrayRef<RVec> x, real dt, ArrayRef<RVec> v, const matrix box) const;

    /*! \brief Spread the force operating on the vsite atoms on the surrounding atoms.
     *
     * vsite should point to a valid object.
     * The virialHandling parameter determines how virial contributions are handled.
     * If this is set to Linear, shift forces are accumulated into fshift.
     * If this is set to NonLinear, non-linear contributions are added to virial.
     * This non-linear correction is required when the virial is not calculated
     * afterwards from the particle position and forces, but in a different way,
     * as for instance for the PME mesh contribution.
     */
    void spreadForces(ArrayRef<const RVec> x,
                      ArrayRef<RVec>       f,
                      VirialHandling       virialHandling,
                      ArrayRef<RVec>       fshift,
                      matrix               virial,
                      t_nrnb*              nrnb,
                      const matrix         box,
                      gmx_wallcycle*       wcycle);

private:
    //! The number of vsites that cross update groups, when =0 no PBC treatment is needed
    const int numInterUpdategroupVirtualSites_;
    //! PBC and DD information
    const DomainInfo domainInfo_;
    //! The interaction parameters
    const ArrayRef<const t_iparams> iparams_;
<<<<<<< HEAD
    // The interaction lists
    const InteractionLists* ilists_ = nullptr;
    // Information for handling vsite threading
=======
    //! The interaction lists
    ArrayRef<const InteractionList> ilists_;
    //! Information for handling vsite threading
>>>>>>> c95f8de2
    ThreadingInfo threadingInfo_;
};

VirtualSitesHandler::~VirtualSitesHandler() = default;

int VirtualSitesHandler::numInterUpdategroupVirtualSites() const
{
    return impl_->numInterUpdategroupVirtualSites();
}

/*! \brief Returns the sum of the vsite ilist sizes over all vsite types
 *
 * \param[in] ilist  The interaction list
 */
static int vsiteIlistNrCount(const InteractionLists& ilist)
{
    int nr = 0;
    for (int ftype = c_ftypeVsiteStart; ftype < c_ftypeVsiteEnd; ftype++)
    {
        nr += ilist[ftype].rawIndices().size();
    }

    return nr;
}

//! Computes the distance between xi and xj, pbc is used when pbc!=nullptr
static int pbc_rvec_sub(const t_pbc* pbc, const rvec xi, const rvec xj, rvec dx)
{
    if (pbc)
    {
        return pbc_dx_aiuc(pbc, xi, xj, dx);
    }
    else
    {
        rvec_sub(xi, xj, dx);
        return CENTRAL;
    }
}

//! Returns the 1/norm(x)
static inline real inverseNorm(const rvec x)
{
    return gmx::invsqrt(iprod(x, x));
}

#ifndef DOXYGEN
/* Vsite construction routines */

static void constr_vsite1(const rvec xi, rvec x)
{
    copy_rvec(xi, x);

    /* TOTAL: 0 flops */
}

static void constr_vsite2(const rvec xi, const rvec xj, rvec x, real a, const t_pbc* pbc)
{
    real b = 1 - a;
    /* 1 flop */

    if (pbc)
    {
        rvec dx;
        pbc_dx_aiuc(pbc, xj, xi, dx);
        x[XX] = xi[XX] + a * dx[XX];
        x[YY] = xi[YY] + a * dx[YY];
        x[ZZ] = xi[ZZ] + a * dx[ZZ];
    }
    else
    {
        x[XX] = b * xi[XX] + a * xj[XX];
        x[YY] = b * xi[YY] + a * xj[YY];
        x[ZZ] = b * xi[ZZ] + a * xj[ZZ];
        /* 9 Flops */
    }

    /* TOTAL: 10 flops */
}

static void constr_vsite2FD(const rvec xi, const rvec xj, rvec x, real a, const t_pbc* pbc)
{
    rvec xij;
    pbc_rvec_sub(pbc, xj, xi, xij);
    /* 3 flops */

    const real b = a * inverseNorm(xij);
    /* 6 + 10 flops */

    x[XX] = xi[XX] + b * xij[XX];
    x[YY] = xi[YY] + b * xij[YY];
    x[ZZ] = xi[ZZ] + b * xij[ZZ];
    /* 6 Flops */

    /* TOTAL: 25 flops */
}

static void constr_vsite3(const rvec xi, const rvec xj, const rvec xk, rvec x, real a, real b, const t_pbc* pbc)
{
    real c = 1 - a - b;
    /* 2 flops */

    if (pbc)
    {
        rvec dxj, dxk;

        pbc_dx_aiuc(pbc, xj, xi, dxj);
        pbc_dx_aiuc(pbc, xk, xi, dxk);
        x[XX] = xi[XX] + a * dxj[XX] + b * dxk[XX];
        x[YY] = xi[YY] + a * dxj[YY] + b * dxk[YY];
        x[ZZ] = xi[ZZ] + a * dxj[ZZ] + b * dxk[ZZ];
    }
    else
    {
        x[XX] = c * xi[XX] + a * xj[XX] + b * xk[XX];
        x[YY] = c * xi[YY] + a * xj[YY] + b * xk[YY];
        x[ZZ] = c * xi[ZZ] + a * xj[ZZ] + b * xk[ZZ];
        /* 15 Flops */
    }

    /* TOTAL: 17 flops */
}

static void constr_vsite3FD(const rvec xi, const rvec xj, const rvec xk, rvec x, real a, real b, const t_pbc* pbc)
{
    rvec xij, xjk, temp;
    real c;

    pbc_rvec_sub(pbc, xj, xi, xij);
    pbc_rvec_sub(pbc, xk, xj, xjk);
    /* 6 flops */

    /* temp goes from i to a point on the line jk */
    temp[XX] = xij[XX] + a * xjk[XX];
    temp[YY] = xij[YY] + a * xjk[YY];
    temp[ZZ] = xij[ZZ] + a * xjk[ZZ];
    /* 6 flops */

    c = b * inverseNorm(temp);
    /* 6 + 10 flops */

    x[XX] = xi[XX] + c * temp[XX];
    x[YY] = xi[YY] + c * temp[YY];
    x[ZZ] = xi[ZZ] + c * temp[ZZ];
    /* 6 Flops */

    /* TOTAL: 34 flops */
}

static void constr_vsite3FAD(const rvec xi, const rvec xj, const rvec xk, rvec x, real a, real b, const t_pbc* pbc)
{
    rvec xij, xjk, xp;
    real a1, b1, c1, invdij;

    pbc_rvec_sub(pbc, xj, xi, xij);
    pbc_rvec_sub(pbc, xk, xj, xjk);
    /* 6 flops */

    invdij = inverseNorm(xij);
    c1     = invdij * invdij * iprod(xij, xjk);
    xp[XX] = xjk[XX] - c1 * xij[XX];
    xp[YY] = xjk[YY] - c1 * xij[YY];
    xp[ZZ] = xjk[ZZ] - c1 * xij[ZZ];
    a1     = a * invdij;
    b1     = b * inverseNorm(xp);
    /* 45 */

    x[XX] = xi[XX] + a1 * xij[XX] + b1 * xp[XX];
    x[YY] = xi[YY] + a1 * xij[YY] + b1 * xp[YY];
    x[ZZ] = xi[ZZ] + a1 * xij[ZZ] + b1 * xp[ZZ];
    /* 12 Flops */

    /* TOTAL: 63 flops */
}

static void
constr_vsite3OUT(const rvec xi, const rvec xj, const rvec xk, rvec x, real a, real b, real c, const t_pbc* pbc)
{
    rvec xij, xik, temp;

    pbc_rvec_sub(pbc, xj, xi, xij);
    pbc_rvec_sub(pbc, xk, xi, xik);
    cprod(xij, xik, temp);
    /* 15 Flops */

    x[XX] = xi[XX] + a * xij[XX] + b * xik[XX] + c * temp[XX];
    x[YY] = xi[YY] + a * xij[YY] + b * xik[YY] + c * temp[YY];
    x[ZZ] = xi[ZZ] + a * xij[ZZ] + b * xik[ZZ] + c * temp[ZZ];
    /* 18 Flops */

    /* TOTAL: 33 flops */
}

static void constr_vsite4FD(const rvec   xi,
                            const rvec   xj,
                            const rvec   xk,
                            const rvec   xl,
                            rvec         x,
                            real         a,
                            real         b,
                            real         c,
                            const t_pbc* pbc)
{
    rvec xij, xjk, xjl, temp;
    real d;

    pbc_rvec_sub(pbc, xj, xi, xij);
    pbc_rvec_sub(pbc, xk, xj, xjk);
    pbc_rvec_sub(pbc, xl, xj, xjl);
    /* 9 flops */

    /* temp goes from i to a point on the plane jkl */
    temp[XX] = xij[XX] + a * xjk[XX] + b * xjl[XX];
    temp[YY] = xij[YY] + a * xjk[YY] + b * xjl[YY];
    temp[ZZ] = xij[ZZ] + a * xjk[ZZ] + b * xjl[ZZ];
    /* 12 flops */

    d = c * inverseNorm(temp);
    /* 6 + 10 flops */

    x[XX] = xi[XX] + d * temp[XX];
    x[YY] = xi[YY] + d * temp[YY];
    x[ZZ] = xi[ZZ] + d * temp[ZZ];
    /* 6 Flops */

    /* TOTAL: 43 flops */
}

static void constr_vsite4FDN(const rvec   xi,
                             const rvec   xj,
                             const rvec   xk,
                             const rvec   xl,
                             rvec         x,
                             real         a,
                             real         b,
                             real         c,
                             const t_pbc* pbc)
{
    rvec xij, xik, xil, ra, rb, rja, rjb, rm;
    real d;

    pbc_rvec_sub(pbc, xj, xi, xij);
    pbc_rvec_sub(pbc, xk, xi, xik);
    pbc_rvec_sub(pbc, xl, xi, xil);
    /* 9 flops */

    ra[XX] = a * xik[XX];
    ra[YY] = a * xik[YY];
    ra[ZZ] = a * xik[ZZ];

    rb[XX] = b * xil[XX];
    rb[YY] = b * xil[YY];
    rb[ZZ] = b * xil[ZZ];

    /* 6 flops */

    rvec_sub(ra, xij, rja);
    rvec_sub(rb, xij, rjb);
    /* 6 flops */

    cprod(rja, rjb, rm);
    /* 9 flops */

    d = c * inverseNorm(rm);
    /* 5+5+1 flops */

    x[XX] = xi[XX] + d * rm[XX];
    x[YY] = xi[YY] + d * rm[YY];
    x[ZZ] = xi[ZZ] + d * rm[ZZ];
    /* 6 Flops */

    /* TOTAL: 47 flops */
}

static int constr_vsiten(const t_iatom* ia, ArrayRef<const t_iparams> ip, ArrayRef<RVec> x, const t_pbc* pbc)
{
    rvec x1, dx;
    dvec dsum;
    int  n3, av, ai;
    real a;

    n3 = 3 * ip[ia[0]].vsiten.n;
    av = ia[1];
    ai = ia[2];
    copy_rvec(x[ai], x1);
    clear_dvec(dsum);
    for (int i = 3; i < n3; i += 3)
    {
        ai = ia[i + 2];
        a  = ip[ia[i]].vsiten.a;
        if (pbc)
        {
            pbc_dx_aiuc(pbc, x[ai], x1, dx);
        }
        else
        {
            rvec_sub(x[ai], x1, dx);
        }
        dsum[XX] += a * dx[XX];
        dsum[YY] += a * dx[YY];
        dsum[ZZ] += a * dx[ZZ];
        /* 9 Flops */
    }

    x[av][XX] = x1[XX] + dsum[XX];
    x[av][YY] = x1[YY] + dsum[YY];
    x[av][ZZ] = x1[ZZ] + dsum[ZZ];

    return n3;
}

#endif // DOXYGEN

//! PBC modes for vsite construction and spreading
enum class PbcMode
{
    all, //!< Apply normal, simple PBC for all vsites
    none //!< No PBC treatment needed
};

/*! \brief Returns the PBC mode based on the system PBC and vsite properties
 *
 * \param[in] pbcPtr  A pointer to a PBC struct or nullptr when no PBC treatment is required
 */
static PbcMode getPbcMode(const t_pbc* pbcPtr)
{
    if (pbcPtr == nullptr)
    {
        return PbcMode::none;
    }
    else
    {
        return PbcMode::all;
    }
}

/*! \brief Executes the vsite construction task for a single thread
 *
 * \param[in,out] x   Coordinates to construct vsites for
 * \param[in]     dt  Time step, needed when v is not empty
 * \param[in,out] v   When not empty, velocities are generated for virtual sites
 * \param[in]     ip  Interaction parameters for all interaction, only vsite parameters are used
 * \param[in]     ilist  The interaction lists, only vsites are usesd
 * \param[in]     pbc_null  PBC struct, used for PBC distance calculations when !=nullptr
 */
static void construct_vsites_thread(ArrayRef<RVec>            x,
                                    const real                dt,
                                    ArrayRef<RVec>            v,
                                    ArrayRef<const t_iparams> ip,
                                    const InteractionLists&   ilist,
                                    const t_pbc*              pbc_null)
{
    real inv_dt;
    if (!v.empty())
    {
        inv_dt = 1.0 / dt;
    }
    else
    {
        inv_dt = 1.0;
    }

    const PbcMode pbcMode = getPbcMode(pbc_null);
    /* We need another pbc pointer, as with charge groups we switch per vsite */
    const t_pbc* pbc_null2 = pbc_null;

    for (int ftype = c_ftypeVsiteStart; ftype < c_ftypeVsiteEnd; ftype++)
    {
        if (ilist[ftype].empty())
        {
            continue;
        }

        { // TODO remove me
            int nra = interaction_function[ftype].nratoms;
            int inc = 1 + nra;
            int nr  = ilist[ftype].rawIndices().size();

            const int* ia = ilist[ftype].rawIndices().data();

            for (int i = 0; i < nr;)
            {
                int tp = ia[0];
                /* The vsite and constructing atoms */
                int avsite = ia[1];
                int ai     = ia[2];
                /* Constants for constructing vsites */
                real a1 = ip[tp].vsite.a;
                /* Copy the old position */
                rvec xv;
                copy_rvec(x[avsite], xv);

                /* Construct the vsite depending on type */
                int  aj, ak, al;
                real b1, c1;
                switch (ftype)
                {
                    case F_VSITE1: constr_vsite1(x[ai], x[avsite]); break;
                    case F_VSITE2:
                        aj = ia[3];
                        constr_vsite2(x[ai], x[aj], x[avsite], a1, pbc_null2);
                        break;
                    case F_VSITE2FD:
                        aj = ia[3];
                        constr_vsite2FD(x[ai], x[aj], x[avsite], a1, pbc_null2);
                        break;
                    case F_VSITE3:
                        aj = ia[3];
                        ak = ia[4];
                        b1 = ip[tp].vsite.b;
                        constr_vsite3(x[ai], x[aj], x[ak], x[avsite], a1, b1, pbc_null2);
                        break;
                    case F_VSITE3FD:
                        aj = ia[3];
                        ak = ia[4];
                        b1 = ip[tp].vsite.b;
                        constr_vsite3FD(x[ai], x[aj], x[ak], x[avsite], a1, b1, pbc_null2);
                        break;
                    case F_VSITE3FAD:
                        aj = ia[3];
                        ak = ia[4];
                        b1 = ip[tp].vsite.b;
                        constr_vsite3FAD(x[ai], x[aj], x[ak], x[avsite], a1, b1, pbc_null2);
                        break;
                    case F_VSITE3OUT:
                        aj = ia[3];
                        ak = ia[4];
                        b1 = ip[tp].vsite.b;
                        c1 = ip[tp].vsite.c;
                        constr_vsite3OUT(x[ai], x[aj], x[ak], x[avsite], a1, b1, c1, pbc_null2);
                        break;
                    case F_VSITE4FD:
                        aj = ia[3];
                        ak = ia[4];
                        al = ia[5];
                        b1 = ip[tp].vsite.b;
                        c1 = ip[tp].vsite.c;
                        constr_vsite4FD(x[ai], x[aj], x[ak], x[al], x[avsite], a1, b1, c1, pbc_null2);
                        break;
                    case F_VSITE4FDN:
                        aj = ia[3];
                        ak = ia[4];
                        al = ia[5];
                        b1 = ip[tp].vsite.b;
                        c1 = ip[tp].vsite.c;
                        constr_vsite4FDN(x[ai], x[aj], x[ak], x[al], x[avsite], a1, b1, c1, pbc_null2);
                        break;
                    case F_VSITEN: inc = constr_vsiten(ia, ip, x, pbc_null2); break;
                    default:
                        gmx_fatal(FARGS, "No such vsite type %d in %s, line %d", ftype, __FILE__, __LINE__);
                }

                if (pbcMode == PbcMode::all)
                {
                    /* Keep the vsite in the same periodic image as before */
                    rvec dx;
                    int  ishift = pbc_dx_aiuc(pbc_null, x[avsite], xv, dx);
                    if (ishift != CENTRAL)
                    {
                        rvec_add(xv, dx, x[avsite]);
                    }
                }
                if (!v.empty())
                {
                    /* Calculate velocity of vsite... */
                    rvec vv;
                    rvec_sub(x[avsite], xv, vv);
                    svmul(inv_dt, vv, v[avsite]);
                }

                /* Increment loop variables */
                i += inc;
                ia += inc;
            }
        }
    }
}

/*! \brief Dispatch the vsite construction tasks for all threads
 *
 * \param[in]     threadingInfo  Used to divide work over threads when != nullptr
 * \param[in,out] x   Coordinates to construct vsites for
 * \param[in]     dt  Time step, needed when v is not empty
 * \param[in,out] v   When not empty, velocities are generated for virtual sites
 * \param[in]     ip  Interaction parameters for all interaction, only vsite parameters are used
 * \param[in]     ilist  The interaction lists, only vsites are usesd
 * \param[in]     domainInfo  Information about PBC and DD
 * \param[in]     box  Used for PBC when PBC is set in domainInfo
 */
static void construct_vsites(const ThreadingInfo*      threadingInfo,
                             ArrayRef<RVec>            x,
                             real                      dt,
                             ArrayRef<RVec>            v,
                             ArrayRef<const t_iparams> ip,
                             const InteractionLists&   ilist,
                             const DomainInfo&         domainInfo,
                             const matrix              box)
{
    const bool useDomdec = domainInfo.useDomdec();

    t_pbc pbc, *pbc_null;

    /* We only need to do pbc when we have inter update-group vsites.
     * Note that with domain decomposition we do not need to apply PBC here
     * when we have at least 3 domains along each dimension. Currently we
     * do not optimize this case.
     */
    if (domainInfo.pbcType_ != PbcType::No && domainInfo.useMolPbc_)
    {
        /* This is wasting some CPU time as we now do this multiple times
         * per MD step.
         */
        ivec null_ivec;
        clear_ivec(null_ivec);
        pbc_null = set_pbc_dd(&pbc, domainInfo.pbcType_,
                              useDomdec ? domainInfo.domdec_->numCells : null_ivec, FALSE, box);
    }
    else
    {
        pbc_null = nullptr;
    }

    if (useDomdec)
    {
        dd_move_x_vsites(*domainInfo.domdec_, box, as_rvec_array(x.data()));
    }

    if (threadingInfo == nullptr || threadingInfo->numThreads() == 1)
    {
        construct_vsites_thread(x, dt, v, ip, ilist, pbc_null);
    }
    else
    {
#pragma omp parallel num_threads(threadingInfo->numThreads())
        {
            try
            {
                const int          th    = gmx_omp_get_thread_num();
                const VsiteThread& tData = threadingInfo->threadData(th);
                GMX_ASSERT(tData.rangeStart >= 0,
                           "The thread data should be initialized before calling construct_vsites");

                construct_vsites_thread(x, dt, v, ip, tData.ilist, pbc_null);
                if (tData.useInterdependentTask)
                {
                    /* Here we don't need a barrier (unlike the spreading),
                     * since both tasks only construct vsites from particles,
                     * or local vsites, not from non-local vsites.
                     */
                    construct_vsites_thread(x, dt, v, ip, tData.idTask.ilist, pbc_null);
                }
            }
            GMX_CATCH_ALL_AND_EXIT_WITH_FATAL_ERROR
        }
        /* Now we can construct the vsites that might depend on other vsites */
        construct_vsites_thread(x, dt, v, ip, threadingInfo->threadDataNonLocalDependent().ilist, pbc_null);
    }
}

void VirtualSitesHandler::Impl::construct(ArrayRef<RVec> x, real dt, ArrayRef<RVec> v, const matrix box) const
{
    construct_vsites(&threadingInfo_, x, dt, v, iparams_, *ilists_, domainInfo_, box);
}

void VirtualSitesHandler::construct(ArrayRef<RVec> x, real dt, ArrayRef<RVec> v, const matrix box) const
{
    impl_->construct(x, dt, v, box);
}

void constructVirtualSites(ArrayRef<RVec> x, ArrayRef<const t_iparams> ip, const InteractionLists& ilist)

{
    // No PBC, no DD
    const DomainInfo domainInfo;
    construct_vsites(nullptr, x, 0, {}, ip, ilist, domainInfo, nullptr);
}

#ifndef DOXYGEN
/* Force spreading routines */

static void spread_vsite1(const t_iatom ia[], ArrayRef<RVec> f)
{
    const int av = ia[1];
    const int ai = ia[2];

    f[av] += f[ai];
}

template<VirialHandling virialHandling>
static void spread_vsite2(const t_iatom        ia[],
                          real                 a,
                          ArrayRef<const RVec> x,
                          ArrayRef<RVec>       f,
                          ArrayRef<RVec>       fshift,
                          const t_pbc*         pbc)
{
    rvec    fi, fj, dx;
    t_iatom av, ai, aj;

    av = ia[1];
    ai = ia[2];
    aj = ia[3];

    svmul(1 - a, f[av], fi);
    svmul(a, f[av], fj);
    /* 7 flop */

    rvec_inc(f[ai], fi);
    rvec_inc(f[aj], fj);
    /* 6 Flops */

    if (virialHandling == VirialHandling::Pbc)
    {
        int siv;
        int sij;
        if (pbc)
        {
            siv = pbc_dx_aiuc(pbc, x[ai], x[av], dx);
            sij = pbc_dx_aiuc(pbc, x[ai], x[aj], dx);
        }
        else
        {
            siv = CENTRAL;
            sij = CENTRAL;
        }

        if (siv != CENTRAL || sij != CENTRAL)
        {
            rvec_inc(fshift[siv], f[av]);
            rvec_dec(fshift[CENTRAL], fi);
            rvec_dec(fshift[sij], fj);
        }
    }

    /* TOTAL: 13 flops */
}

void constructVirtualSitesGlobal(const gmx_mtop_t& mtop, gmx::ArrayRef<gmx::RVec> x)
{
    GMX_ASSERT(x.ssize() >= mtop.natoms, "x should contain the whole system");
    GMX_ASSERT(!mtop.moleculeBlockIndices.empty(),
               "molblock indices are needed in constructVsitesGlobal");

    for (size_t mb = 0; mb < mtop.molblock.size(); mb++)
    {
        const gmx_molblock_t& molb = mtop.molblock[mb];
        const gmx_moltype_t&  molt = mtop.moltype[molb.type];
        if (vsiteIlistNrCount(molt.ilist) > 0)
        {
            int atomOffset = mtop.moleculeBlockIndices[mb].globalAtomStart;
            for (int mol = 0; mol < molb.nmol; mol++)
            {
                constructVirtualSites(x.subArray(atomOffset, molt.atoms.nr), mtop.ffparams.iparams,
                                      molt.ilist);
                atomOffset += molt.atoms.nr;
            }
        }
    }
}

template<VirialHandling virialHandling>
static void spread_vsite2FD(const t_iatom        ia[],
                            real                 a,
                            ArrayRef<const RVec> x,
                            ArrayRef<RVec>       f,
                            ArrayRef<RVec>       fshift,
                            matrix               dxdf,
                            const t_pbc*         pbc)
{
    const int av = ia[1];
    const int ai = ia[2];
    const int aj = ia[3];
    rvec      fv;
    copy_rvec(f[av], fv);

    rvec xij;
    int  sji = pbc_rvec_sub(pbc, x[aj], x[ai], xij);
    /* 6 flops */

    const real invDistance = inverseNorm(xij);
    const real b           = a * invDistance;
    /* 4 + ?10? flops */

    const real fproj = iprod(xij, fv) * invDistance * invDistance;

    rvec fj;
    fj[XX] = b * (fv[XX] - fproj * xij[XX]);
    fj[YY] = b * (fv[YY] - fproj * xij[YY]);
    fj[ZZ] = b * (fv[ZZ] - fproj * xij[ZZ]);
    /* 9 */

    /* b is already calculated in constr_vsite2FD
       storing b somewhere will save flops.     */

    f[ai][XX] += fv[XX] - fj[XX];
    f[ai][YY] += fv[YY] - fj[YY];
    f[ai][ZZ] += fv[ZZ] - fj[ZZ];
    f[aj][XX] += fj[XX];
    f[aj][YY] += fj[YY];
    f[aj][ZZ] += fj[ZZ];
    /* 9 Flops */

    if (virialHandling == VirialHandling::Pbc)
    {
        int svi;
        if (pbc)
        {
            rvec xvi;
            svi = pbc_rvec_sub(pbc, x[av], x[ai], xvi);
        }
        else
        {
            svi = CENTRAL;
        }

        if (svi != CENTRAL || sji != CENTRAL)
        {
            rvec_dec(fshift[svi], fv);
            fshift[CENTRAL][XX] += fv[XX] - fj[XX];
            fshift[CENTRAL][YY] += fv[YY] - fj[YY];
            fshift[CENTRAL][ZZ] += fv[ZZ] - fj[ZZ];
            fshift[sji][XX] += fj[XX];
            fshift[sji][YY] += fj[YY];
            fshift[sji][ZZ] += fj[ZZ];
        }
    }

    if (virialHandling == VirialHandling::NonLinear)
    {
        /* Under this condition, the virial for the current forces is not
         * calculated from the redistributed forces. This means that
         * the effect of non-linear virtual site constructions on the virial
         * needs to be added separately. This contribution can be calculated
         * in many ways, but the simplest and cheapest way is to use
         * the first constructing atom ai as a reference position in space:
         * subtract (xv-xi)*fv and add (xj-xi)*fj.
         */
        rvec xiv;

        pbc_rvec_sub(pbc, x[av], x[ai], xiv);

        for (int i = 0; i < DIM; i++)
        {
            for (int j = 0; j < DIM; j++)
            {
                /* As xix is a linear combination of j and k, use that here */
                dxdf[i][j] += -xiv[i] * fv[j] + xij[i] * fj[j];
            }
        }
    }

    /* TOTAL: 38 flops */
}

template<VirialHandling virialHandling>
static void spread_vsite3(const t_iatom        ia[],
                          real                 a,
                          real                 b,
                          ArrayRef<const RVec> x,
                          ArrayRef<RVec>       f,
                          ArrayRef<RVec>       fshift,
                          const t_pbc*         pbc)
{
    rvec fi, fj, fk, dx;
    int  av, ai, aj, ak;

    av = ia[1];
    ai = ia[2];
    aj = ia[3];
    ak = ia[4];

    svmul(1 - a - b, f[av], fi);
    svmul(a, f[av], fj);
    svmul(b, f[av], fk);
    /* 11 flops */

    rvec_inc(f[ai], fi);
    rvec_inc(f[aj], fj);
    rvec_inc(f[ak], fk);
    /* 9 Flops */

    if (virialHandling == VirialHandling::Pbc)
    {
        int siv;
        int sij;
        int sik;
        if (pbc)
        {
            siv = pbc_dx_aiuc(pbc, x[ai], x[av], dx);
            sij = pbc_dx_aiuc(pbc, x[ai], x[aj], dx);
            sik = pbc_dx_aiuc(pbc, x[ai], x[ak], dx);
        }
        else
        {
            siv = CENTRAL;
            sij = CENTRAL;
            sik = CENTRAL;
        }

        if (siv != CENTRAL || sij != CENTRAL || sik != CENTRAL)
        {
            rvec_inc(fshift[siv], f[av]);
            rvec_dec(fshift[CENTRAL], fi);
            rvec_dec(fshift[sij], fj);
            rvec_dec(fshift[sik], fk);
        }
    }

    /* TOTAL: 20 flops */
}

template<VirialHandling virialHandling>
static void spread_vsite3FD(const t_iatom        ia[],
                            real                 a,
                            real                 b,
                            ArrayRef<const RVec> x,
                            ArrayRef<RVec>       f,
                            ArrayRef<RVec>       fshift,
                            matrix               dxdf,
                            const t_pbc*         pbc)
{
    real    fproj, a1;
    rvec    xvi, xij, xjk, xix, fv, temp;
    t_iatom av, ai, aj, ak;
    int     sji, skj;

    av = ia[1];
    ai = ia[2];
    aj = ia[3];
    ak = ia[4];
    copy_rvec(f[av], fv);

    sji = pbc_rvec_sub(pbc, x[aj], x[ai], xij);
    skj = pbc_rvec_sub(pbc, x[ak], x[aj], xjk);
    /* 6 flops */

    /* xix goes from i to point x on the line jk */
    xix[XX] = xij[XX] + a * xjk[XX];
    xix[YY] = xij[YY] + a * xjk[YY];
    xix[ZZ] = xij[ZZ] + a * xjk[ZZ];
    /* 6 flops */

    const real invDistance = inverseNorm(xix);
    const real c           = b * invDistance;
    /* 4 + ?10? flops */

    fproj = iprod(xix, fv) * invDistance * invDistance; /* = (xix . f)/(xix . xix) */

    temp[XX] = c * (fv[XX] - fproj * xix[XX]);
    temp[YY] = c * (fv[YY] - fproj * xix[YY]);
    temp[ZZ] = c * (fv[ZZ] - fproj * xix[ZZ]);
    /* 16 */

    /* c is already calculated in constr_vsite3FD
       storing c somewhere will save 26 flops!     */

    a1 = 1 - a;
    f[ai][XX] += fv[XX] - temp[XX];
    f[ai][YY] += fv[YY] - temp[YY];
    f[ai][ZZ] += fv[ZZ] - temp[ZZ];
    f[aj][XX] += a1 * temp[XX];
    f[aj][YY] += a1 * temp[YY];
    f[aj][ZZ] += a1 * temp[ZZ];
    f[ak][XX] += a * temp[XX];
    f[ak][YY] += a * temp[YY];
    f[ak][ZZ] += a * temp[ZZ];
    /* 19 Flops */

    if (virialHandling == VirialHandling::Pbc)
    {
        int svi;
        if (pbc)
        {
            svi = pbc_rvec_sub(pbc, x[av], x[ai], xvi);
        }
        else
        {
            svi = CENTRAL;
        }

        if (svi != CENTRAL || sji != CENTRAL || skj != CENTRAL)
        {
            rvec_dec(fshift[svi], fv);
            fshift[CENTRAL][XX] += fv[XX] - (1 + a) * temp[XX];
            fshift[CENTRAL][YY] += fv[YY] - (1 + a) * temp[YY];
            fshift[CENTRAL][ZZ] += fv[ZZ] - (1 + a) * temp[ZZ];
            fshift[sji][XX] += temp[XX];
            fshift[sji][YY] += temp[YY];
            fshift[sji][ZZ] += temp[ZZ];
            fshift[skj][XX] += a * temp[XX];
            fshift[skj][YY] += a * temp[YY];
            fshift[skj][ZZ] += a * temp[ZZ];
        }
    }

    if (virialHandling == VirialHandling::NonLinear)
    {
        /* Under this condition, the virial for the current forces is not
         * calculated from the redistributed forces. This means that
         * the effect of non-linear virtual site constructions on the virial
         * needs to be added separately. This contribution can be calculated
         * in many ways, but the simplest and cheapest way is to use
         * the first constructing atom ai as a reference position in space:
         * subtract (xv-xi)*fv and add (xj-xi)*fj + (xk-xi)*fk.
         */
        rvec xiv;

        pbc_rvec_sub(pbc, x[av], x[ai], xiv);

        for (int i = 0; i < DIM; i++)
        {
            for (int j = 0; j < DIM; j++)
            {
                /* As xix is a linear combination of j and k, use that here */
                dxdf[i][j] += -xiv[i] * fv[j] + xix[i] * temp[j];
            }
        }
    }

    /* TOTAL: 61 flops */
}

template<VirialHandling virialHandling>
static void spread_vsite3FAD(const t_iatom        ia[],
                             real                 a,
                             real                 b,
                             ArrayRef<const RVec> x,
                             ArrayRef<RVec>       f,
                             ArrayRef<RVec>       fshift,
                             matrix               dxdf,
                             const t_pbc*         pbc)
{
    rvec    xvi, xij, xjk, xperp, Fpij, Fppp, fv, f1, f2, f3;
    real    a1, b1, c1, c2, invdij, invdij2, invdp, fproj;
    t_iatom av, ai, aj, ak;
    int     sji, skj;

    av = ia[1];
    ai = ia[2];
    aj = ia[3];
    ak = ia[4];
    copy_rvec(f[ia[1]], fv);

    sji = pbc_rvec_sub(pbc, x[aj], x[ai], xij);
    skj = pbc_rvec_sub(pbc, x[ak], x[aj], xjk);
    /* 6 flops */

    invdij    = inverseNorm(xij);
    invdij2   = invdij * invdij;
    c1        = iprod(xij, xjk) * invdij2;
    xperp[XX] = xjk[XX] - c1 * xij[XX];
    xperp[YY] = xjk[YY] - c1 * xij[YY];
    xperp[ZZ] = xjk[ZZ] - c1 * xij[ZZ];
    /* xperp in plane ijk, perp. to ij */
    invdp = inverseNorm(xperp);
    a1    = a * invdij;
    b1    = b * invdp;
    /* 45 flops */

    /* a1, b1 and c1 are already calculated in constr_vsite3FAD
       storing them somewhere will save 45 flops!     */

    fproj = iprod(xij, fv) * invdij2;
    svmul(fproj, xij, Fpij);                              /* proj. f on xij */
    svmul(iprod(xperp, fv) * invdp * invdp, xperp, Fppp); /* proj. f on xperp */
    svmul(b1 * fproj, xperp, f3);
    /* 23 flops */

    rvec_sub(fv, Fpij, f1); /* f1 = f - Fpij */
    rvec_sub(f1, Fppp, f2); /* f2 = f - Fpij - Fppp */
    for (int d = 0; d < DIM; d++)
    {
        f1[d] *= a1;
        f2[d] *= b1;
    }
    /* 12 flops */

    c2 = 1 + c1;
    f[ai][XX] += fv[XX] - f1[XX] + c1 * f2[XX] + f3[XX];
    f[ai][YY] += fv[YY] - f1[YY] + c1 * f2[YY] + f3[YY];
    f[ai][ZZ] += fv[ZZ] - f1[ZZ] + c1 * f2[ZZ] + f3[ZZ];
    f[aj][XX] += f1[XX] - c2 * f2[XX] - f3[XX];
    f[aj][YY] += f1[YY] - c2 * f2[YY] - f3[YY];
    f[aj][ZZ] += f1[ZZ] - c2 * f2[ZZ] - f3[ZZ];
    f[ak][XX] += f2[XX];
    f[ak][YY] += f2[YY];
    f[ak][ZZ] += f2[ZZ];
    /* 30 Flops */

    if (virialHandling == VirialHandling::Pbc)
    {
        int svi;

        if (pbc)
        {
            svi = pbc_rvec_sub(pbc, x[av], x[ai], xvi);
        }
        else
        {
            svi = CENTRAL;
        }

        if (svi != CENTRAL || sji != CENTRAL || skj != CENTRAL)
        {
            rvec_dec(fshift[svi], fv);
            fshift[CENTRAL][XX] += fv[XX] - f1[XX] - (1 - c1) * f2[XX] + f3[XX];
            fshift[CENTRAL][YY] += fv[YY] - f1[YY] - (1 - c1) * f2[YY] + f3[YY];
            fshift[CENTRAL][ZZ] += fv[ZZ] - f1[ZZ] - (1 - c1) * f2[ZZ] + f3[ZZ];
            fshift[sji][XX] += f1[XX] - c1 * f2[XX] - f3[XX];
            fshift[sji][YY] += f1[YY] - c1 * f2[YY] - f3[YY];
            fshift[sji][ZZ] += f1[ZZ] - c1 * f2[ZZ] - f3[ZZ];
            fshift[skj][XX] += f2[XX];
            fshift[skj][YY] += f2[YY];
            fshift[skj][ZZ] += f2[ZZ];
        }
    }

    if (virialHandling == VirialHandling::NonLinear)
    {
        rvec xiv;
        pbc_rvec_sub(pbc, x[av], x[ai], xiv);

        for (int i = 0; i < DIM; i++)
        {
            for (int j = 0; j < DIM; j++)
            {
                /* Note that xik=xij+xjk, so we have to add xij*f2 */
                dxdf[i][j] += -xiv[i] * fv[j] + xij[i] * (f1[j] + (1 - c2) * f2[j] - f3[j])
                              + xjk[i] * f2[j];
            }
        }
    }

    /* TOTAL: 113 flops */
}

template<VirialHandling virialHandling>
static void spread_vsite3OUT(const t_iatom        ia[],
                             real                 a,
                             real                 b,
                             real                 c,
                             ArrayRef<const RVec> x,
                             ArrayRef<RVec>       f,
                             ArrayRef<RVec>       fshift,
                             matrix               dxdf,
                             const t_pbc*         pbc)
{
    rvec xvi, xij, xik, fv, fj, fk;
    real cfx, cfy, cfz;
    int  av, ai, aj, ak;
    int  sji, ski;

    av = ia[1];
    ai = ia[2];
    aj = ia[3];
    ak = ia[4];

    sji = pbc_rvec_sub(pbc, x[aj], x[ai], xij);
    ski = pbc_rvec_sub(pbc, x[ak], x[ai], xik);
    /* 6 Flops */

    copy_rvec(f[av], fv);

    cfx = c * fv[XX];
    cfy = c * fv[YY];
    cfz = c * fv[ZZ];
    /* 3 Flops */

    fj[XX] = a * fv[XX] - xik[ZZ] * cfy + xik[YY] * cfz;
    fj[YY] = xik[ZZ] * cfx + a * fv[YY] - xik[XX] * cfz;
    fj[ZZ] = -xik[YY] * cfx + xik[XX] * cfy + a * fv[ZZ];

    fk[XX] = b * fv[XX] + xij[ZZ] * cfy - xij[YY] * cfz;
    fk[YY] = -xij[ZZ] * cfx + b * fv[YY] + xij[XX] * cfz;
    fk[ZZ] = xij[YY] * cfx - xij[XX] * cfy + b * fv[ZZ];
    /* 30 Flops */

    f[ai][XX] += fv[XX] - fj[XX] - fk[XX];
    f[ai][YY] += fv[YY] - fj[YY] - fk[YY];
    f[ai][ZZ] += fv[ZZ] - fj[ZZ] - fk[ZZ];
    rvec_inc(f[aj], fj);
    rvec_inc(f[ak], fk);
    /* 15 Flops */

    if (virialHandling == VirialHandling::Pbc)
    {
        int svi;
        if (pbc)
        {
            svi = pbc_rvec_sub(pbc, x[av], x[ai], xvi);
        }
        else
        {
            svi = CENTRAL;
        }

        if (svi != CENTRAL || sji != CENTRAL || ski != CENTRAL)
        {
            rvec_dec(fshift[svi], fv);
            fshift[CENTRAL][XX] += fv[XX] - fj[XX] - fk[XX];
            fshift[CENTRAL][YY] += fv[YY] - fj[YY] - fk[YY];
            fshift[CENTRAL][ZZ] += fv[ZZ] - fj[ZZ] - fk[ZZ];
            rvec_inc(fshift[sji], fj);
            rvec_inc(fshift[ski], fk);
        }
    }

    if (virialHandling == VirialHandling::NonLinear)
    {
        rvec xiv;

        pbc_rvec_sub(pbc, x[av], x[ai], xiv);

        for (int i = 0; i < DIM; i++)
        {
            for (int j = 0; j < DIM; j++)
            {
                dxdf[i][j] += -xiv[i] * fv[j] + xij[i] * fj[j] + xik[i] * fk[j];
            }
        }
    }

    /* TOTAL: 54 flops */
}

template<VirialHandling virialHandling>
static void spread_vsite4FD(const t_iatom        ia[],
                            real                 a,
                            real                 b,
                            real                 c,
                            ArrayRef<const RVec> x,
                            ArrayRef<RVec>       f,
                            ArrayRef<RVec>       fshift,
                            matrix               dxdf,
                            const t_pbc*         pbc)
{
    real fproj, a1;
    rvec xvi, xij, xjk, xjl, xix, fv, temp;
    int  av, ai, aj, ak, al;
    int  sji, skj, slj, m;

    av = ia[1];
    ai = ia[2];
    aj = ia[3];
    ak = ia[4];
    al = ia[5];

    sji = pbc_rvec_sub(pbc, x[aj], x[ai], xij);
    skj = pbc_rvec_sub(pbc, x[ak], x[aj], xjk);
    slj = pbc_rvec_sub(pbc, x[al], x[aj], xjl);
    /* 9 flops */

    /* xix goes from i to point x on the plane jkl */
    for (m = 0; m < DIM; m++)
    {
        xix[m] = xij[m] + a * xjk[m] + b * xjl[m];
    }
    /* 12 flops */

    const real invDistance = inverseNorm(xix);
    const real d           = c * invDistance;
    /* 4 + ?10? flops */

    copy_rvec(f[av], fv);

    fproj = iprod(xix, fv) * invDistance * invDistance; /* = (xix . f)/(xix . xix) */

    for (m = 0; m < DIM; m++)
    {
        temp[m] = d * (fv[m] - fproj * xix[m]);
    }
    /* 16 */

    /* c is already calculated in constr_vsite3FD
       storing c somewhere will save 35 flops!     */

    a1 = 1 - a - b;
    for (m = 0; m < DIM; m++)
    {
        f[ai][m] += fv[m] - temp[m];
        f[aj][m] += a1 * temp[m];
        f[ak][m] += a * temp[m];
        f[al][m] += b * temp[m];
    }
    /* 26 Flops */

    if (virialHandling == VirialHandling::Pbc)
    {
        int svi;
        if (pbc)
        {
            svi = pbc_rvec_sub(pbc, x[av], x[ai], xvi);
        }
        else
        {
            svi = CENTRAL;
        }

        if (svi != CENTRAL || sji != CENTRAL || skj != CENTRAL || slj != CENTRAL)
        {
            rvec_dec(fshift[svi], fv);
            for (m = 0; m < DIM; m++)
            {
                fshift[CENTRAL][m] += fv[m] - (1 + a + b) * temp[m];
                fshift[sji][m] += temp[m];
                fshift[skj][m] += a * temp[m];
                fshift[slj][m] += b * temp[m];
            }
        }
    }

    if (virialHandling == VirialHandling::NonLinear)
    {
        rvec xiv;
        int  i, j;

        pbc_rvec_sub(pbc, x[av], x[ai], xiv);

        for (i = 0; i < DIM; i++)
        {
            for (j = 0; j < DIM; j++)
            {
                dxdf[i][j] += -xiv[i] * fv[j] + xix[i] * temp[j];
            }
        }
    }

    /* TOTAL: 77 flops */
}

template<VirialHandling virialHandling>
static void spread_vsite4FDN(const t_iatom        ia[],
                             real                 a,
                             real                 b,
                             real                 c,
                             ArrayRef<const RVec> x,
                             ArrayRef<RVec>       f,
                             ArrayRef<RVec>       fshift,
                             matrix               dxdf,
                             const t_pbc*         pbc)
{
    rvec xvi, xij, xik, xil, ra, rb, rja, rjb, rab, rm, rt;
    rvec fv, fj, fk, fl;
    real invrm, denom;
    real cfx, cfy, cfz;
    int  av, ai, aj, ak, al;
    int  sij, sik, sil;

    /* DEBUG: check atom indices */
    av = ia[1];
    ai = ia[2];
    aj = ia[3];
    ak = ia[4];
    al = ia[5];

    copy_rvec(f[av], fv);

    sij = pbc_rvec_sub(pbc, x[aj], x[ai], xij);
    sik = pbc_rvec_sub(pbc, x[ak], x[ai], xik);
    sil = pbc_rvec_sub(pbc, x[al], x[ai], xil);
    /* 9 flops */

    ra[XX] = a * xik[XX];
    ra[YY] = a * xik[YY];
    ra[ZZ] = a * xik[ZZ];

    rb[XX] = b * xil[XX];
    rb[YY] = b * xil[YY];
    rb[ZZ] = b * xil[ZZ];

    /* 6 flops */

    rvec_sub(ra, xij, rja);
    rvec_sub(rb, xij, rjb);
    rvec_sub(rb, ra, rab);
    /* 9 flops */

    cprod(rja, rjb, rm);
    /* 9 flops */

    invrm = inverseNorm(rm);
    denom = invrm * invrm;
    /* 5+5+2 flops */

    cfx = c * invrm * fv[XX];
    cfy = c * invrm * fv[YY];
    cfz = c * invrm * fv[ZZ];
    /* 6 Flops */

    cprod(rm, rab, rt);
    /* 9 flops */

    rt[XX] *= denom;
    rt[YY] *= denom;
    rt[ZZ] *= denom;
    /* 3flops */

    fj[XX] = (-rm[XX] * rt[XX]) * cfx + (rab[ZZ] - rm[YY] * rt[XX]) * cfy
             + (-rab[YY] - rm[ZZ] * rt[XX]) * cfz;
    fj[YY] = (-rab[ZZ] - rm[XX] * rt[YY]) * cfx + (-rm[YY] * rt[YY]) * cfy
             + (rab[XX] - rm[ZZ] * rt[YY]) * cfz;
    fj[ZZ] = (rab[YY] - rm[XX] * rt[ZZ]) * cfx + (-rab[XX] - rm[YY] * rt[ZZ]) * cfy
             + (-rm[ZZ] * rt[ZZ]) * cfz;
    /* 30 flops */

    cprod(rjb, rm, rt);
    /* 9 flops */

    rt[XX] *= denom * a;
    rt[YY] *= denom * a;
    rt[ZZ] *= denom * a;
    /* 3flops */

    fk[XX] = (-rm[XX] * rt[XX]) * cfx + (-a * rjb[ZZ] - rm[YY] * rt[XX]) * cfy
             + (a * rjb[YY] - rm[ZZ] * rt[XX]) * cfz;
    fk[YY] = (a * rjb[ZZ] - rm[XX] * rt[YY]) * cfx + (-rm[YY] * rt[YY]) * cfy
             + (-a * rjb[XX] - rm[ZZ] * rt[YY]) * cfz;
    fk[ZZ] = (-a * rjb[YY] - rm[XX] * rt[ZZ]) * cfx + (a * rjb[XX] - rm[YY] * rt[ZZ]) * cfy
             + (-rm[ZZ] * rt[ZZ]) * cfz;
    /* 36 flops */

    cprod(rm, rja, rt);
    /* 9 flops */

    rt[XX] *= denom * b;
    rt[YY] *= denom * b;
    rt[ZZ] *= denom * b;
    /* 3flops */

    fl[XX] = (-rm[XX] * rt[XX]) * cfx + (b * rja[ZZ] - rm[YY] * rt[XX]) * cfy
             + (-b * rja[YY] - rm[ZZ] * rt[XX]) * cfz;
    fl[YY] = (-b * rja[ZZ] - rm[XX] * rt[YY]) * cfx + (-rm[YY] * rt[YY]) * cfy
             + (b * rja[XX] - rm[ZZ] * rt[YY]) * cfz;
    fl[ZZ] = (b * rja[YY] - rm[XX] * rt[ZZ]) * cfx + (-b * rja[XX] - rm[YY] * rt[ZZ]) * cfy
             + (-rm[ZZ] * rt[ZZ]) * cfz;
    /* 36 flops */

    f[ai][XX] += fv[XX] - fj[XX] - fk[XX] - fl[XX];
    f[ai][YY] += fv[YY] - fj[YY] - fk[YY] - fl[YY];
    f[ai][ZZ] += fv[ZZ] - fj[ZZ] - fk[ZZ] - fl[ZZ];
    rvec_inc(f[aj], fj);
    rvec_inc(f[ak], fk);
    rvec_inc(f[al], fl);
    /* 21 flops */

    if (virialHandling == VirialHandling::Pbc)
    {
        int svi;
        if (pbc)
        {
            svi = pbc_rvec_sub(pbc, x[av], x[ai], xvi);
        }
        else
        {
            svi = CENTRAL;
        }

        if (svi != CENTRAL || sij != CENTRAL || sik != CENTRAL || sil != CENTRAL)
        {
            rvec_dec(fshift[svi], fv);
            fshift[CENTRAL][XX] += fv[XX] - fj[XX] - fk[XX] - fl[XX];
            fshift[CENTRAL][YY] += fv[YY] - fj[YY] - fk[YY] - fl[YY];
            fshift[CENTRAL][ZZ] += fv[ZZ] - fj[ZZ] - fk[ZZ] - fl[ZZ];
            rvec_inc(fshift[sij], fj);
            rvec_inc(fshift[sik], fk);
            rvec_inc(fshift[sil], fl);
        }
    }

    if (virialHandling == VirialHandling::NonLinear)
    {
        rvec xiv;
        int  i, j;

        pbc_rvec_sub(pbc, x[av], x[ai], xiv);

        for (i = 0; i < DIM; i++)
        {
            for (j = 0; j < DIM; j++)
            {
                dxdf[i][j] += -xiv[i] * fv[j] + xij[i] * fj[j] + xik[i] * fk[j] + xil[i] * fl[j];
            }
        }
    }

    /* Total: 207 flops (Yuck!) */
}

template<VirialHandling virialHandling>
static int spread_vsiten(const t_iatom             ia[],
                         ArrayRef<const t_iparams> ip,
                         ArrayRef<const RVec>      x,
                         ArrayRef<RVec>            f,
                         ArrayRef<RVec>            fshift,
                         const t_pbc*              pbc)
{
    rvec xv, dx, fi;
    int  n3, av, i, ai;
    real a;
    int  siv;

    n3 = 3 * ip[ia[0]].vsiten.n;
    av = ia[1];
    copy_rvec(x[av], xv);

    for (i = 0; i < n3; i += 3)
    {
        ai = ia[i + 2];
        if (pbc)
        {
            siv = pbc_dx_aiuc(pbc, x[ai], xv, dx);
        }
        else
        {
            siv = CENTRAL;
        }
        a = ip[ia[i]].vsiten.a;
        svmul(a, f[av], fi);
        rvec_inc(f[ai], fi);

        if (virialHandling == VirialHandling::Pbc && siv != CENTRAL)
        {
            rvec_inc(fshift[siv], fi);
            rvec_dec(fshift[CENTRAL], fi);
        }
        /* 6 Flops */
    }

    return n3;
}

#endif // DOXYGEN

//! Executes the force spreading task for a single thread
template<VirialHandling virialHandling>
static void spreadForceForThread(ArrayRef<const RVec>      x,
                                 ArrayRef<RVec>            f,
                                 ArrayRef<RVec>            fshift,
                                 matrix                    dxdf,
                                 ArrayRef<const t_iparams> ip,
                                 const InteractionLists&   ilist,
                                 const t_pbc*              pbc_null)
{
    const PbcMode pbcMode = getPbcMode(pbc_null);
    /* We need another pbc pointer, as with charge groups we switch per vsite */
    const t_pbc*             pbc_null2 = pbc_null;
    gmx::ArrayRef<const int> vsite_pbc;

    /* this loop goes backwards to be able to build *
     * higher type vsites from lower types         */
    for (int ftype = c_ftypeVsiteEnd - 1; ftype >= c_ftypeVsiteStart; ftype--)
    {
        if (ilist[ftype].empty())
        {
            continue;
        }

        { // TODO remove me
            int nra = interaction_function[ftype].nratoms;
            int inc = 1 + nra;
            int nr  = ilist[ftype].rawIndices().size();

            const t_iatom* ia = ilist[ftype].rawIndices().data();

            if (pbcMode == PbcMode::all)
            {
                pbc_null2 = pbc_null;
            }

            for (int i = 0; i < nr;)
            {
                int tp = ia[0];

                /* Constants for constructing */
                real a1, b1, c1;
                a1 = ip[tp].vsite.a;
                /* Construct the vsite depending on type */
                switch (ftype)
                {
                    case F_VSITE1: spread_vsite1(ia, f); break;
                    case F_VSITE2:
                        spread_vsite2<virialHandling>(ia, a1, x, f, fshift, pbc_null2);
                        break;
                    case F_VSITE2FD:
                        spread_vsite2FD<virialHandling>(ia, a1, x, f, fshift, dxdf, pbc_null2);
                        break;
                    case F_VSITE3:
                        b1 = ip[tp].vsite.b;
                        spread_vsite3<virialHandling>(ia, a1, b1, x, f, fshift, pbc_null2);
                        break;
                    case F_VSITE3FD:
                        b1 = ip[tp].vsite.b;
                        spread_vsite3FD<virialHandling>(ia, a1, b1, x, f, fshift, dxdf, pbc_null2);
                        break;
                    case F_VSITE3FAD:
                        b1 = ip[tp].vsite.b;
                        spread_vsite3FAD<virialHandling>(ia, a1, b1, x, f, fshift, dxdf, pbc_null2);
                        break;
                    case F_VSITE3OUT:
                        b1 = ip[tp].vsite.b;
                        c1 = ip[tp].vsite.c;
                        spread_vsite3OUT<virialHandling>(ia, a1, b1, c1, x, f, fshift, dxdf, pbc_null2);
                        break;
                    case F_VSITE4FD:
                        b1 = ip[tp].vsite.b;
                        c1 = ip[tp].vsite.c;
                        spread_vsite4FD<virialHandling>(ia, a1, b1, c1, x, f, fshift, dxdf, pbc_null2);
                        break;
                    case F_VSITE4FDN:
                        b1 = ip[tp].vsite.b;
                        c1 = ip[tp].vsite.c;
                        spread_vsite4FDN<virialHandling>(ia, a1, b1, c1, x, f, fshift, dxdf, pbc_null2);
                        break;
                    case F_VSITEN:
                        inc = spread_vsiten<virialHandling>(ia, ip, x, f, fshift, pbc_null2);
                        break;
                    default:
                        gmx_fatal(FARGS, "No such vsite type %d in %s, line %d", ftype, __FILE__, __LINE__);
                }
                clear_rvec(f[ia[1]]);

                /* Increment loop variables */
                i += inc;
                ia += inc;
            }
        }
    }
}

//! Wrapper function for calling the templated thread-local spread function
static void spreadForceWrapper(ArrayRef<const RVec>      x,
                               ArrayRef<RVec>            f,
                               const VirialHandling      virialHandling,
                               ArrayRef<RVec>            fshift,
                               matrix                    dxdf,
                               const bool                clearDxdf,
                               ArrayRef<const t_iparams> ip,
                               const InteractionLists&   ilist,
                               const t_pbc*              pbc_null)
{
    if (virialHandling == VirialHandling::NonLinear && clearDxdf)
    {
        clear_mat(dxdf);
    }

    switch (virialHandling)
    {
        case VirialHandling::None:
            spreadForceForThread<VirialHandling::None>(x, f, fshift, dxdf, ip, ilist, pbc_null);
            break;
        case VirialHandling::Pbc:
            spreadForceForThread<VirialHandling::Pbc>(x, f, fshift, dxdf, ip, ilist, pbc_null);
            break;
        case VirialHandling::NonLinear:
            spreadForceForThread<VirialHandling::NonLinear>(x, f, fshift, dxdf, ip, ilist, pbc_null);
            break;
    }
}

//! Clears the task force buffer elements that are written by task idTask
static void clearTaskForceBufferUsedElements(InterdependentTask* idTask)
{
    int ntask = idTask->spreadTask.size();
    for (int ti = 0; ti < ntask; ti++)
    {
        const AtomIndex* atomList = &idTask->atomIndex[idTask->spreadTask[ti]];
        int              natom    = atomList->atom.size();
        RVec*            force    = idTask->force.data();
        for (int i = 0; i < natom; i++)
        {
            clear_rvec(force[atomList->atom[i]]);
        }
    }
}

void VirtualSitesHandler::Impl::spreadForces(ArrayRef<const RVec> x,
                                             ArrayRef<RVec>       f,
                                             const VirialHandling virialHandling,
                                             ArrayRef<RVec>       fshift,
                                             matrix               virial,
                                             t_nrnb*              nrnb,
                                             const matrix         box,
                                             gmx_wallcycle*       wcycle)
{
    wallcycle_start(wcycle, ewcVSITESPREAD);

    const bool useDomdec = domainInfo_.useDomdec();

    t_pbc pbc, *pbc_null;

    if (domainInfo_.useMolPbc_)
    {
        /* This is wasting some CPU time as we now do this multiple times
         * per MD step.
         */
        pbc_null = set_pbc_dd(&pbc, domainInfo_.pbcType_,
                              useDomdec ? domainInfo_.domdec_->numCells : nullptr, FALSE, box);
    }
    else
    {
        pbc_null = nullptr;
    }

    if (useDomdec)
    {
        dd_clear_f_vsites(*domainInfo_.domdec_, f);
    }

    const int numThreads = threadingInfo_.numThreads();

    if (numThreads == 1)
    {
        matrix dxdf;
        spreadForceWrapper(x, f, virialHandling, fshift, dxdf, true, iparams_, *ilists_, pbc_null);

        if (virialHandling == VirialHandling::NonLinear)
        {
            for (int i = 0; i < DIM; i++)
            {
                for (int j = 0; j < DIM; j++)
                {
                    virial[i][j] += -0.5 * dxdf[i][j];
                }
            }
        }
    }
    else
    {
        /* First spread the vsites that might depend on non-local vsites */
        auto& nlDependentVSites = threadingInfo_.threadDataNonLocalDependent();
        spreadForceWrapper(x, f, virialHandling, fshift, nlDependentVSites.dxdf, true, iparams_,
                           nlDependentVSites.ilist, pbc_null);

#pragma omp parallel num_threads(numThreads)
        {
            try
            {
                int          thread = gmx_omp_get_thread_num();
                VsiteThread& tData  = threadingInfo_.threadData(thread);

                ArrayRef<RVec> fshift_t;
                if (virialHandling == VirialHandling::Pbc)
                {
                    if (thread == 0)
                    {
                        fshift_t = fshift;
                    }
                    else
                    {
                        fshift_t = tData.fshift;

                        for (int i = 0; i < SHIFTS; i++)
                        {
                            clear_rvec(fshift_t[i]);
                        }
                    }
                }

                if (tData.useInterdependentTask)
                {
                    /* Spread the vsites that spread outside our local range.
                     * This is done using a thread-local force buffer force.
                     * First we need to copy the input vsite forces to force.
                     */
                    InterdependentTask* idTask = &tData.idTask;

                    /* Clear the buffer elements set by our task during
                     * the last call to spread_vsite_f.
                     */
                    clearTaskForceBufferUsedElements(idTask);

                    int nvsite = idTask->vsite.size();
                    for (int i = 0; i < nvsite; i++)
                    {
                        copy_rvec(f[idTask->vsite[i]], idTask->force[idTask->vsite[i]]);
                    }
                    spreadForceWrapper(x, idTask->force, virialHandling, fshift_t, tData.dxdf, true,
                                       iparams_, tData.idTask.ilist, pbc_null);

                    /* We need a barrier before reducing forces below
                     * that have been produced by a different thread above.
                     */
#pragma omp barrier

                    /* Loop over all thread task and reduce forces they
                     * produced on atoms that fall in our range.
                     * Note that atomic reduction would be a simpler solution,
                     * but that might not have good support on all platforms.
                     */
                    int ntask = idTask->reduceTask.size();
                    for (int ti = 0; ti < ntask; ti++)
                    {
                        const InterdependentTask& idt_foreign =
                                threadingInfo_.threadData(idTask->reduceTask[ti]).idTask;
                        const AtomIndex& atomList  = idt_foreign.atomIndex[thread];
                        const RVec*      f_foreign = idt_foreign.force.data();

                        for (int ind : atomList.atom)
                        {
                            rvec_inc(f[ind], f_foreign[ind]);
                            /* Clearing of f_foreign is done at the next step */
                        }
                    }
                    /* Clear the vsite forces, both in f and force */
                    for (int i = 0; i < nvsite; i++)
                    {
                        int ind = tData.idTask.vsite[i];
                        clear_rvec(f[ind]);
                        clear_rvec(tData.idTask.force[ind]);
                    }
                }

                /* Spread the vsites that spread locally only */
                spreadForceWrapper(x, f, virialHandling, fshift_t, tData.dxdf, false, iparams_,
                                   tData.ilist, pbc_null);
            }
            GMX_CATCH_ALL_AND_EXIT_WITH_FATAL_ERROR
        }

        if (virialHandling == VirialHandling::Pbc)
        {
            for (int th = 1; th < numThreads; th++)
            {
                for (int i = 0; i < SHIFTS; i++)
                {
                    rvec_inc(fshift[i], threadingInfo_.threadData(th).fshift[i]);
                }
            }
        }

        if (virialHandling == VirialHandling::NonLinear)
        {
            for (int th = 0; th < numThreads + 1; th++)
            {
                /* MSVC doesn't like matrix references, so we use a pointer */
                const matrix& dxdf = threadingInfo_.threadData(th).dxdf;

                for (int i = 0; i < DIM; i++)
                {
                    for (int j = 0; j < DIM; j++)
                    {
                        virial[i][j] += -0.5 * dxdf[i][j];
                    }
                }
            }
        }
    }

    if (useDomdec)
    {
        dd_move_f_vsites(*domainInfo_.domdec_, f, fshift);
    }

<<<<<<< HEAD
    inc_nrnb(nrnb, eNR_VSITE2, (*ilists_)[F_VSITE2].numInteractions());
    inc_nrnb(nrnb, eNR_VSITE2FD, (*ilists_)[F_VSITE2FD].numInteractions());
    inc_nrnb(nrnb, eNR_VSITE3, (*ilists_)[F_VSITE3].numInteractions());
    inc_nrnb(nrnb, eNR_VSITE3FD, (*ilists_)[F_VSITE3FD].numInteractions());
    inc_nrnb(nrnb, eNR_VSITE3FAD, (*ilists_)[F_VSITE3FAD].numInteractions());
    inc_nrnb(nrnb, eNR_VSITE3OUT, (*ilists_)[F_VSITE3OUT].numInteractions());
    inc_nrnb(nrnb, eNR_VSITE4FD, (*ilists_)[F_VSITE4FD].numInteractions());
    inc_nrnb(nrnb, eNR_VSITE4FDN, (*ilists_)[F_VSITE4FDN].numInteractions());
    inc_nrnb(nrnb, eNR_VSITEN, (*ilists_)[F_VSITEN].numInteractions());
=======
    inc_nrnb(nrnb, eNR_VSITE1, vsite_count(ilists_, F_VSITE1));
    inc_nrnb(nrnb, eNR_VSITE2, vsite_count(ilists_, F_VSITE2));
    inc_nrnb(nrnb, eNR_VSITE2FD, vsite_count(ilists_, F_VSITE2FD));
    inc_nrnb(nrnb, eNR_VSITE3, vsite_count(ilists_, F_VSITE3));
    inc_nrnb(nrnb, eNR_VSITE3FD, vsite_count(ilists_, F_VSITE3FD));
    inc_nrnb(nrnb, eNR_VSITE3FAD, vsite_count(ilists_, F_VSITE3FAD));
    inc_nrnb(nrnb, eNR_VSITE3OUT, vsite_count(ilists_, F_VSITE3OUT));
    inc_nrnb(nrnb, eNR_VSITE4FD, vsite_count(ilists_, F_VSITE4FD));
    inc_nrnb(nrnb, eNR_VSITE4FDN, vsite_count(ilists_, F_VSITE4FDN));
    inc_nrnb(nrnb, eNR_VSITEN, vsite_count(ilists_, F_VSITEN));
>>>>>>> c95f8de2

    wallcycle_stop(wcycle, ewcVSITESPREAD);
}

/*! \brief Returns the an array with group indices for each atom
 *
 * \param[in] grouping  The paritioning of the atom range into atom groups
 */
static std::vector<int> makeAtomToGroupMapping(const gmx::RangePartitioning& grouping)
{
    std::vector<int> atomToGroup(grouping.fullRange().end(), 0);

    for (int group = 0; group < grouping.numBlocks(); group++)
    {
        auto block = grouping.block(group);
        std::fill(atomToGroup.begin() + block.begin(), atomToGroup.begin() + block.end(), group);
    }

    return atomToGroup;
}

int countNonlinearVsites(const gmx_mtop_t& mtop)
{
    int numNonlinearVsites = 0;
    for (const gmx_molblock_t& molb : mtop.molblock)
    {
        const gmx_moltype_t& molt = mtop.moltype[molb.type];

        for (const auto& ilist : molt.ilist.selection(IF_VSITE))
        {
            if (ilist.functionType() != F_VSITE2 && ilist.functionType() != F_VSITE3
                && ilist.functionType() != F_VSITEN)
            {
                numNonlinearVsites += molb.nmol * ilist.numInteractions();
            }
        }
    }

    return numNonlinearVsites;
}

void VirtualSitesHandler::spreadForces(ArrayRef<const RVec> x,
                                       ArrayRef<RVec>       f,
                                       const VirialHandling virialHandling,
                                       ArrayRef<RVec>       fshift,
                                       matrix               virial,
                                       t_nrnb*              nrnb,
                                       const matrix         box,
                                       gmx_wallcycle*       wcycle)
{
    impl_->spreadForces(x, f, virialHandling, fshift, virial, nrnb, box, wcycle);
}

int countInterUpdategroupVsites(const gmx_mtop_t&                           mtop,
                                gmx::ArrayRef<const gmx::RangePartitioning> updateGroupingPerMoleculetype)
{
    int n_intercg_vsite = 0;
    for (const gmx_molblock_t& molb : mtop.molblock)
    {
        const gmx_moltype_t& molt = mtop.moltype[molb.type];

        std::vector<int> atomToGroup;
        if (!updateGroupingPerMoleculetype.empty())
        {
            atomToGroup = makeAtomToGroupMapping(updateGroupingPerMoleculetype[molb.type]);
        }
        for (int ftype = c_ftypeVsiteStart; ftype < c_ftypeVsiteEnd; ftype++)
        {
            const int              nral = NRAL(ftype);
            const InteractionList& il   = molt.ilist[ftype];
            for (const auto entry : il)
            {
                bool isInterGroup = atomToGroup.empty();
                if (!isInterGroup)
                {
                    const int group = atomToGroup[entry.atoms[0]];
                    for (int a = 1; a < nral; a++)
                    {
                        if (atomToGroup[entry.atoms[a]] != group)
                        {
                            isInterGroup = true;
                            break;
                        }
                    }
                }
                if (isInterGroup)
                {
                    n_intercg_vsite += molb.nmol;
                }
            }
        }
    }

    return n_intercg_vsite;
}

std::unique_ptr<VirtualSitesHandler> makeVirtualSitesHandler(const gmx_mtop_t& mtop,
                                                             const t_commrec*  cr,
                                                             PbcType           pbcType)
{
    GMX_RELEASE_ASSERT(cr != nullptr, "We need a valid commrec");

    std::unique_ptr<VirtualSitesHandler> vsite;

    /* check if there are vsites */
    int nvsite = 0;
    for (int ftype = 0; ftype < F_NRE; ftype++)
    {
        if (interaction_function[ftype].flags & IF_VSITE)
        {
            GMX_ASSERT(ftype >= c_ftypeVsiteStart && ftype < c_ftypeVsiteEnd,
                       "c_ftypeVsiteStart and/or c_ftypeVsiteEnd do not have correct values");

            nvsite += gmx_mtop_ftype_count(&mtop, ftype);
        }
        else
        {
            GMX_ASSERT(ftype < c_ftypeVsiteStart || ftype >= c_ftypeVsiteEnd,
                       "c_ftypeVsiteStart and/or c_ftypeVsiteEnd do not have correct values");
        }
    }

    if (nvsite == 0)
    {
        return vsite;
    }

    return std::make_unique<VirtualSitesHandler>(mtop, cr->dd, pbcType);
}

ThreadingInfo::ThreadingInfo() : numThreads_(gmx_omp_nthreads_get(emntVSITE))
{
    if (numThreads_ > 1)
    {
        /* We need one extra thread data structure for the overlap vsites */
        tData_.resize(numThreads_ + 1);
#pragma omp parallel for num_threads(numThreads_) schedule(static)
        for (int thread = 0; thread < numThreads_; thread++)
        {
            try
            {
                tData_[thread] = std::make_unique<VsiteThread>();

                InterdependentTask& idTask = tData_[thread]->idTask;
                idTask.nuse                = 0;
                idTask.atomIndex.resize(numThreads_);
            }
            GMX_CATCH_ALL_AND_EXIT_WITH_FATAL_ERROR
        }
        if (numThreads_ > 1)
        {
            tData_[numThreads_] = std::make_unique<VsiteThread>();
        }
    }
}

//! Returns the number of inter update-group vsites
static int getNumInterUpdategroupVsites(const gmx_mtop_t& mtop, const gmx_domdec_t* domdec)
{
    gmx::ArrayRef<const gmx::RangePartitioning> updateGroupingPerMoleculetype;
    if (domdec)
    {
        updateGroupingPerMoleculetype = getUpdateGroupingPerMoleculetype(*domdec);
    }

    return countInterUpdategroupVsites(mtop, updateGroupingPerMoleculetype);
}

VirtualSitesHandler::Impl::Impl(const gmx_mtop_t& mtop, gmx_domdec_t* domdec, const PbcType pbcType) :
    numInterUpdategroupVirtualSites_(getNumInterUpdategroupVsites(mtop, domdec)),
    domainInfo_({ pbcType, pbcType != PbcType::No && numInterUpdategroupVirtualSites_ > 0, domdec }),
    iparams_(mtop.ffparams.iparams)
{
}

VirtualSitesHandler::VirtualSitesHandler(const gmx_mtop_t& mtop, gmx_domdec_t* domdec, const PbcType pbcType) :
    impl_(new Impl(mtop, domdec, pbcType))
{
}

//! Flag that atom \p atom which is home in another task, if it has not already been added before
static inline void flagAtom(InterdependentTask* idTask, const int atom, const int numThreads, const int numAtomsPerThread)
{
    if (!idTask->use[atom])
    {
        idTask->use[atom] = true;
        int thread        = atom / numAtomsPerThread;
        /* Assign all non-local atom force writes to thread 0 */
        if (thread >= numThreads)
        {
            thread = 0;
        }
        idTask->atomIndex[thread].atom.push_back(atom);
    }
}

/*! \brief Here we try to assign all vsites that are in our local range.
 *
 * Our task local atom range is tData->rangeStart - tData->rangeEnd.
 * Vsites that depend only on local atoms, as indicated by taskIndex[]==thread,
 * are assigned to task tData->ilist. Vsites that depend on non-local atoms
 * but not on other vsites are assigned to task tData->id_task.ilist.
 * taskIndex[] is set for all vsites in our range, either to our local tasks
 * or to the single last task as taskIndex[]=2*nthreads.
 */
static void assignVsitesToThread(VsiteThread*              tData,
                                 int                       thread,
                                 int                       nthread,
                                 int                       natperthread,
                                 gmx::ArrayRef<int>        taskIndex,
                                 const InteractionLists&   ilist,
                                 ArrayRef<const t_iparams> ip,
                                 const unsigned short*     ptype)
{
    for (int ftype = c_ftypeVsiteStart; ftype < c_ftypeVsiteEnd; ftype++)
    {
        tData->ilist[ftype].clear();
        tData->idTask.ilist[ftype].clear();

        int                      nral1 = 1 + NRAL(ftype);
        int                      inc   = nral1;
        gmx::ArrayRef<const int> iat   = ilist[ftype].rawIndices();
        for (gmx::index i = 0; i < iat.ssize();)
        {
            if (ftype == F_VSITEN)
            {
                /* The 3 below is from 1+NRAL(ftype)=3 */
                inc = ip[iat[i]].vsiten.n * 3;
            }

            if (iat[1 + i] < tData->rangeStart || iat[1 + i] >= tData->rangeEnd)
            {
                /* This vsite belongs to a different thread */
                i += inc;
                continue;
            }

            /* We would like to assign this vsite to task thread,
             * but it might depend on atoms outside the atom range of thread
             * or on another vsite not assigned to task thread.
             */
            int task = thread;
            if (ftype != F_VSITEN)
            {
                for (gmx::index j = i + 2; j < i + nral1; j++)
                {
                    /* Do a range check to avoid a harmless race on taskIndex */
                    if (iat[j] < tData->rangeStart || iat[j] >= tData->rangeEnd || taskIndex[iat[j]] != thread)
                    {
                        if (!tData->useInterdependentTask || ptype[iat[j]] == eptVSite)
                        {
                            /* At least one constructing atom is a vsite
                             * that is not assigned to the same thread.
                             * Put this vsite into a separate task.
                             */
                            task = 2 * nthread;
                            break;
                        }

                        /* There are constructing atoms outside our range,
                         * put this vsite into a second task to be executed
                         * on the same thread. During construction no barrier
                         * is needed between the two tasks on the same thread.
                         * During spreading we need to run this task with
                         * an additional thread-local intermediate force buffer
                         * (or atomic reduction) and a barrier between the two
                         * tasks.
                         */
                        task = nthread + thread;
                    }
                }
            }
            else
            {
                for (gmx::index j = i + 2; j < i + inc; j += 3)
                {
                    /* Do a range check to avoid a harmless race on taskIndex */
                    if (iat[j] < tData->rangeStart || iat[j] >= tData->rangeEnd || taskIndex[iat[j]] != thread)
                    {
                        GMX_ASSERT(ptype[iat[j]] != eptVSite,
                                   "A vsite to be assigned in assignVsitesToThread has a vsite as "
                                   "a constructing atom that does not belong to our task, such "
                                   "vsites should be assigned to the single 'master' task");

                        task = nthread + thread;
                    }
                }
            }

            /* Update this vsite's thread index entry */
            taskIndex[iat[1 + i]] = task;

            if (task == thread || task == nthread + thread)
            {
                /* Copy this vsite to the thread data struct of thread */
                InteractionList* il_task;
                if (task == thread)
                {
                    il_task = &tData->ilist[ftype];
                }
                else
                {
                    il_task = &tData->idTask.ilist[ftype];
                }
                /* Copy the vsite data to the thread-task local array */
                il_task->push_back(iat[i], nral1 - 1, iat.data() + i + 1);
                if (task == nthread + thread)
                {
                    /* This vsite write outside our own task force block.
                     * Put it into the interdependent task list and flag
                     * the atoms involved for reduction.
                     */
                    tData->idTask.vsite.push_back(iat[i + 1]);
                    if (ftype != F_VSITEN)
                    {
                        for (gmx::index j = i + 2; j < i + nral1; j++)
                        {
                            flagAtom(&tData->idTask, iat[j], nthread, natperthread);
                        }
                    }
                    else
                    {
                        for (gmx::index j = i + 2; j < i + inc; j += 3)
                        {
                            flagAtom(&tData->idTask, iat[j], nthread, natperthread);
                        }
                    }
                }
            }

            i += inc;
        }
    }
}

/*! \brief Assign all vsites with taskIndex[]==task to task tData */
static void assignVsitesToSingleTask(VsiteThread*              tData,
                                     int                       task,
                                     gmx::ArrayRef<const int>  taskIndex,
                                     const InteractionLists&   ilist,
                                     ArrayRef<const t_iparams> ip)
{
    for (int ftype = c_ftypeVsiteStart; ftype < c_ftypeVsiteEnd; ftype++)
    {
        tData->ilist[ftype].clear();
        tData->idTask.ilist[ftype].clear();

        int                      nral1   = 1 + NRAL(ftype);
        int                      inc     = nral1;
        gmx::ArrayRef<const int> iat     = ilist[ftype].rawIndices();
        InteractionList*         il_task = &tData->ilist[ftype];

        for (gmx::index i = 0; i < iat.ssize();)
        {
            if (ftype == F_VSITEN)
            {
                /* The 3 below is from 1+NRAL(ftype)=3 */
                inc = ip[iat[i]].vsiten.n * 3;
            }
            /* Check if the vsite is assigned to our task */
            if (taskIndex[iat[1 + i]] == task)
            {
                /* Copy the vsite data to the thread-task local array */
                il_task->push_back(iat[i], inc - 1, iat.data() + i + 1);
            }

            i += inc;
        }
    }
}

void ThreadingInfo::setVirtualSites(const InteractionLists&   ilists,
                                    ArrayRef<const t_iparams> iparams,
                                    const t_mdatoms&          mdatoms,
                                    const bool                useDomdec)
{
    if (numThreads_ <= 1)
    {
        /* Nothing to do */
        return;
    }

    /* The current way of distributing the vsites over threads in primitive.
     * We divide the atom range 0 - natoms_in_vsite uniformly over threads,
     * without taking into account how the vsites are distributed.
     * Without domain decomposition we at least tighten the upper bound
     * of the range (useful for common systems such as a vsite-protein
     * in 3-site water).
     * With domain decomposition, as long as the vsites are distributed
     * uniformly in each domain along the major dimension, usually x,
     * it will also perform well.
     */
    int vsite_atom_range;
    int natperthread;
    if (!useDomdec)
    {
        vsite_atom_range = -1;
        for (int ftype = c_ftypeVsiteStart; ftype < c_ftypeVsiteEnd; ftype++)
        {
            { // TODO remove me
                if (ftype != F_VSITEN)
                {
                    for (const auto entry : ilists[ftype])
                    {
                        for (int atom : entry.atoms)
                        {
                            vsite_atom_range = std::max(vsite_atom_range, atom);
                        }
                    }
                }
                else
                {
                    int vs_ind_end;

                    ArrayRef<const int> iat = ilists[ftype].rawIndices();

                    gmx::index i = 0;
                    while (i < iat.ssize())
                    {
                        /* The 3 below is from 1+NRAL(ftype)=3 */
                        vs_ind_end = i + iparams[iat[i]].vsiten.n * 3;

                        vsite_atom_range = std::max(vsite_atom_range, iat[i + 1]);
                        while (i < vs_ind_end)
                        {
                            vsite_atom_range = std::max(vsite_atom_range, iat[i + 2]);
                            i += 3;
                        }
                    }
                }
            }
        }
        vsite_atom_range++;
        natperthread = (vsite_atom_range + numThreads_ - 1) / numThreads_;
    }
    else
    {
        /* Any local or not local atom could be involved in virtual sites.
         * But since we usually have very few non-local virtual sites
         * (only non-local vsites that depend on local vsites),
         * we distribute the local atom range equally over the threads.
         * When assigning vsites to threads, we should take care that the last
         * threads also covers the non-local range.
         */
        vsite_atom_range = mdatoms.nr;
        natperthread     = (mdatoms.homenr + numThreads_ - 1) / numThreads_;
    }

    if (debug)
    {
        fprintf(debug, "virtual site thread dist: natoms %d, range %d, natperthread %d\n",
                mdatoms.nr, vsite_atom_range, natperthread);
    }

    /* To simplify the vsite assignment, we make an index which tells us
     * to which task particles, both non-vsites and vsites, are assigned.
     */
    taskIndex_.resize(mdatoms.nr);

    /* Initialize the task index array. Here we assign the non-vsite
     * particles to task=thread, so we easily figure out if vsites
     * depend on local and/or non-local particles in assignVsitesToThread.
     */
    {
        int thread = 0;
        for (int i = 0; i < mdatoms.nr; i++)
        {
            if (mdatoms.ptype[i] == eptVSite)
            {
                /* vsites are not assigned to a task yet */
                taskIndex_[i] = -1;
            }
            else
            {
                /* assign non-vsite particles to task thread */
                taskIndex_[i] = thread;
            }
            if (i == (thread + 1) * natperthread && thread < numThreads_)
            {
                thread++;
            }
        }
    }

#pragma omp parallel num_threads(numThreads_)
    {
        try
        {
            int          thread = gmx_omp_get_thread_num();
            VsiteThread& tData  = *tData_[thread];

            /* Clear the buffer use flags that were set before */
            if (tData.useInterdependentTask)
            {
                InterdependentTask& idTask = tData.idTask;

                /* To avoid an extra OpenMP barrier in spread_vsite_f,
                 * we clear the force buffer at the next step,
                 * so we need to do it here as well.
                 */
                clearTaskForceBufferUsedElements(&idTask);

                idTask.vsite.resize(0);
                for (int t = 0; t < numThreads_; t++)
                {
                    AtomIndex& atomIndex = idTask.atomIndex[t];
                    int        natom     = atomIndex.atom.size();
                    for (int i = 0; i < natom; i++)
                    {
                        idTask.use[atomIndex.atom[i]] = false;
                    }
                    atomIndex.atom.resize(0);
                }
                idTask.nuse = 0;
            }

            /* To avoid large f_buf allocations of #threads*vsite_atom_range
             * we don't use task2 with more than 200000 atoms. This doesn't
             * affect performance, since with such a large range relatively few
             * vsites will end up in the separate task.
             * Note that useTask2 should be the same for all threads.
             */
            tData.useInterdependentTask = (vsite_atom_range <= 200000);
            if (tData.useInterdependentTask)
            {
                size_t              natoms_use_in_vsites = vsite_atom_range;
                InterdependentTask& idTask               = tData.idTask;
                /* To avoid resizing and re-clearing every nstlist steps,
                 * we never down size the force buffer.
                 */
                if (natoms_use_in_vsites > idTask.force.size() || natoms_use_in_vsites > idTask.use.size())
                {
                    idTask.force.resize(natoms_use_in_vsites, { 0, 0, 0 });
                    idTask.use.resize(natoms_use_in_vsites, false);
                }
            }

            /* Assign all vsites that can execute independently on threads */
            tData.rangeStart = thread * natperthread;
            if (thread < numThreads_ - 1)
            {
                tData.rangeEnd = (thread + 1) * natperthread;
            }
            else
            {
                /* The last thread should cover up to the end of the range */
                tData.rangeEnd = mdatoms.nr;
            }
            assignVsitesToThread(&tData, thread, numThreads_, natperthread, taskIndex_, ilists,
                                 iparams, mdatoms.ptype);

            if (tData.useInterdependentTask)
            {
                /* In the worst case, all tasks write to force ranges of
                 * all other tasks, leading to #tasks^2 scaling (this is only
                 * the overhead, the actual flops remain constant).
                 * But in most cases there is far less coupling. To improve
                 * scaling at high thread counts we therefore construct
                 * an index to only loop over the actually affected tasks.
                 */
                InterdependentTask& idTask = tData.idTask;

                /* Ensure assignVsitesToThread finished on other threads */
#pragma omp barrier

                idTask.spreadTask.resize(0);
                idTask.reduceTask.resize(0);
                for (int t = 0; t < numThreads_; t++)
                {
                    /* Do we write to the force buffer of task t? */
                    if (!idTask.atomIndex[t].atom.empty())
                    {
                        idTask.spreadTask.push_back(t);
                    }
                    /* Does task t write to our force buffer? */
                    if (!tData_[t]->idTask.atomIndex[thread].atom.empty())
                    {
                        idTask.reduceTask.push_back(t);
                    }
                }
            }
        }
        GMX_CATCH_ALL_AND_EXIT_WITH_FATAL_ERROR
    }
    /* Assign all remaining vsites, that will have taskIndex[]=2*vsite->nthreads,
     * to a single task that will not run in parallel with other tasks.
     */
    assignVsitesToSingleTask(tData_[numThreads_].get(), 2 * numThreads_, taskIndex_, ilists, iparams);

    if (debug && numThreads_ > 1)
    {
        fprintf(debug, "virtual site useInterdependentTask %d, nuse:\n",
                static_cast<int>(tData_[0]->useInterdependentTask));
        for (int th = 0; th < numThreads_ + 1; th++)
        {
            fprintf(debug, " %4d", tData_[th]->idTask.nuse);
        }
        fprintf(debug, "\n");

        for (int ftype = c_ftypeVsiteStart; ftype < c_ftypeVsiteEnd; ftype++)
        {
            if (!ilists[ftype].empty())
            {
                fprintf(debug, "%-20s thread dist:", interaction_function[ftype].longname);
                for (int th = 0; th < numThreads_ + 1; th++)
                {
                    fprintf(debug, " %4zu %4zu ", tData_[th]->ilist[ftype].rawIndices().size(),
                            tData_[th]->idTask.ilist[ftype].rawIndices().size());
                }
                fprintf(debug, "\n");
            }
        }
    }

#ifndef NDEBUG
    int nrOrig     = vsiteIlistNrCount(ilists);
    int nrThreaded = 0;
    for (int th = 0; th < numThreads_ + 1; th++)
    {
        nrThreaded += vsiteIlistNrCount(tData_[th]->ilist) + vsiteIlistNrCount(tData_[th]->idTask.ilist);
    }
    GMX_ASSERT(nrThreaded == nrOrig,
               "The number of virtual sites assigned to all thread task has to match the total "
               "number of virtual sites");
#endif
}

void VirtualSitesHandler::Impl::setVirtualSites(const InteractionLists& ilists, const t_mdatoms& mdatoms)
{
    ilists_ = &ilists;

    threadingInfo_.setVirtualSites(ilists, iparams_, mdatoms, domainInfo_.useDomdec());
}

void VirtualSitesHandler::setVirtualSites(const InteractionLists& ilists, const t_mdatoms& mdatoms)
{
    impl_->setVirtualSites(ilists, mdatoms);
}

} // namespace gmx<|MERGE_RESOLUTION|>--- conflicted
+++ resolved
@@ -283,15 +283,9 @@
     const DomainInfo domainInfo_;
     //! The interaction parameters
     const ArrayRef<const t_iparams> iparams_;
-<<<<<<< HEAD
-    // The interaction lists
+    //! The interaction lists
     const InteractionLists* ilists_ = nullptr;
-    // Information for handling vsite threading
-=======
-    //! The interaction lists
-    ArrayRef<const InteractionList> ilists_;
     //! Information for handling vsite threading
->>>>>>> c95f8de2
     ThreadingInfo threadingInfo_;
 };
 
@@ -2044,7 +2038,7 @@
         dd_move_f_vsites(*domainInfo_.domdec_, f, fshift);
     }
 
-<<<<<<< HEAD
+    inc_nrnb(nrnb, eNR_VSITE1, (*ilists_)[F_VSITE1].numInteractions());
     inc_nrnb(nrnb, eNR_VSITE2, (*ilists_)[F_VSITE2].numInteractions());
     inc_nrnb(nrnb, eNR_VSITE2FD, (*ilists_)[F_VSITE2FD].numInteractions());
     inc_nrnb(nrnb, eNR_VSITE3, (*ilists_)[F_VSITE3].numInteractions());
@@ -2054,18 +2048,6 @@
     inc_nrnb(nrnb, eNR_VSITE4FD, (*ilists_)[F_VSITE4FD].numInteractions());
     inc_nrnb(nrnb, eNR_VSITE4FDN, (*ilists_)[F_VSITE4FDN].numInteractions());
     inc_nrnb(nrnb, eNR_VSITEN, (*ilists_)[F_VSITEN].numInteractions());
-=======
-    inc_nrnb(nrnb, eNR_VSITE1, vsite_count(ilists_, F_VSITE1));
-    inc_nrnb(nrnb, eNR_VSITE2, vsite_count(ilists_, F_VSITE2));
-    inc_nrnb(nrnb, eNR_VSITE2FD, vsite_count(ilists_, F_VSITE2FD));
-    inc_nrnb(nrnb, eNR_VSITE3, vsite_count(ilists_, F_VSITE3));
-    inc_nrnb(nrnb, eNR_VSITE3FD, vsite_count(ilists_, F_VSITE3FD));
-    inc_nrnb(nrnb, eNR_VSITE3FAD, vsite_count(ilists_, F_VSITE3FAD));
-    inc_nrnb(nrnb, eNR_VSITE3OUT, vsite_count(ilists_, F_VSITE3OUT));
-    inc_nrnb(nrnb, eNR_VSITE4FD, vsite_count(ilists_, F_VSITE4FD));
-    inc_nrnb(nrnb, eNR_VSITE4FDN, vsite_count(ilists_, F_VSITE4FDN));
-    inc_nrnb(nrnb, eNR_VSITEN, vsite_count(ilists_, F_VSITEN));
->>>>>>> c95f8de2
 
     wallcycle_stop(wcycle, ewcVSITESPREAD);
 }
