--- conflicted
+++ resolved
@@ -148,15 +148,7 @@
 
             for (d = 0; (d < gmx::c_dim); d++)
             {
-<<<<<<< HEAD
-                v_corrt[d] = v[n][d] - grpstat[ga].u[d];
-            }
-            for (d = 0; (d < gmx::c_dim); d++)
-            {
                 for (m = 0; (m < gmx::c_dim); m++)
-=======
-                for (m = 0; (m < DIM); m++)
->>>>>>> 33f4333d
                 {
                     /* if we're computing a full step velocity, v[d] has v(t).  Otherwise, v(t+dt/2) */
                     ekin_sum[gt][m][d] += hm * v[n][m] * v[n][d];
