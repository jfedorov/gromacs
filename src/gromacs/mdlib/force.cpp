/*
 * This file is part of the GROMACS molecular simulation package.
 *
 * Copyright (c) 1991-2000, University of Groningen, The Netherlands.
 * Copyright (c) 2001-2004, The GROMACS development team.
 * Copyright (c) 2013,2014,2015,2016,2017,2018, by the GROMACS development team, led by
 * Mark Abraham, David van der Spoel, Berk Hess, and Erik Lindahl,
 * and including many others, as listed in the AUTHORS file in the
 * top-level source directory and at http://www.gromacs.org.
 *
 * GROMACS is free software; you can redistribute it and/or
 * modify it under the terms of the GNU Lesser General Public License
 * as published by the Free Software Foundation; either version 2.1
 * of the License, or (at your option) any later version.
 *
 * GROMACS is distributed in the hope that it will be useful,
 * but WITHOUT ANY WARRANTY; without even the implied warranty of
 * MERCHANTABILITY or FITNESS FOR A PARTICULAR PURPOSE.  See the GNU
 * Lesser General Public License for more details.
 *
 * You should have received a copy of the GNU Lesser General Public
 * License along with GROMACS; if not, see
 * http://www.gnu.org/licenses, or write to the Free Software Foundation,
 * Inc., 51 Franklin Street, Fifth Floor, Boston, MA  02110-1301  USA.
 *
 * If you want to redistribute modifications to GROMACS, please
 * consider that scientific software is very special. Version
 * control is crucial - bugs must be traceable. We will be happy to
 * consider code for inclusion in the official distribution, but
 * derived work must not be called official GROMACS. Details are found
 * in the README & COPYING files - if they are missing, get the
 * official version at http://www.gromacs.org.
 *
 * To help us fund GROMACS development, we humbly ask that you cite
 * the research papers on the package. Check out http://www.gromacs.org.
 */
#include "gmxpre.h"

#include "force.h"

#include "config.h"

#include <cassert>
#include <cmath>
#include <cstring>

#include "gromacs/domdec/domdec.h"
#include "gromacs/domdec/domdec_struct.h"
#include "gromacs/ewald/ewald.h"
#include "gromacs/ewald/long-range-correction.h"
#include "gromacs/ewald/pme.h"
#include "gromacs/gmxlib/network.h"
#include "gromacs/gmxlib/nrnb.h"
#include "gromacs/gmxlib/nonbonded/nonbonded.h"
#include "gromacs/listed-forces/listed-forces.h"
#include "gromacs/math/vec.h"
#include "gromacs/math/vecdump.h"
#include "gromacs/mdlib/force_flags.h"
#include "gromacs/mdlib/forcerec-threading.h"
#include "gromacs/mdlib/mdrun.h"
#include "gromacs/mdlib/ns.h"
#include "gromacs/mdlib/qmmm.h"
#include "gromacs/mdlib/rf_util.h"
#include "gromacs/mdlib/wall.h"
#include "gromacs/mdtypes/commrec.h"
#include "gromacs/mdtypes/enerdata.h"
#include "gromacs/mdtypes/forceoutput.h"
#include "gromacs/mdtypes/forcerec.h"
#include "gromacs/mdtypes/inputrec.h"
#include "gromacs/mdtypes/md_enums.h"
#include "gromacs/pbcutil/ishift.h"
#include "gromacs/pbcutil/mshift.h"
#include "gromacs/pbcutil/pbc.h"
#include "gromacs/timing/wallcycle.h"
#include "gromacs/utility/cstringutil.h"
#include "gromacs/utility/exceptions.h"
#include "gromacs/utility/fatalerror.h"
#include "gromacs/utility/smalloc.h"

void ns(FILE               *fp,
        t_forcerec         *fr,
        matrix              box,
        const gmx_groups_t *groups,
        gmx_localtop_t     *top,
        const t_mdatoms    *md,
        const t_commrec    *cr,
        t_nrnb             *nrnb,
        gmx_bool            bFillGrid)
{
    int     nsearch;


    if (!fr->ns->nblist_initialized)
    {
        init_neighbor_list(fp, fr, md->homenr);
    }

    nsearch = search_neighbours(fp, fr, box, top, groups, cr, nrnb, md,
                                bFillGrid);
    if (debug)
    {
        fprintf(debug, "nsearch = %d\n", nsearch);
    }

    /* Check whether we have to do dynamic load balancing */
    /*if ((nsb->nstDlb > 0) && (mod(step,nsb->nstDlb) == 0))
       count_nb(cr,nsb,&(top->blocks[ebCGS]),nns,fr->nlr,
       &(top->idef),opts->ngener);
     */
    if (fr->ns->dump_nl > 0)
    {
        dump_nblist(fp, cr, fr, fr->ns->dump_nl);
    }
}

static void clearEwaldThreadOutput(ewald_corr_thread_t *ewc_t)
{
    ewc_t->Vcorr_q        = 0;
    ewc_t->Vcorr_lj       = 0;
    ewc_t->dvdl[efptCOUL] = 0;
    ewc_t->dvdl[efptVDW]  = 0;
    clear_mat(ewc_t->vir_q);
    clear_mat(ewc_t->vir_lj);
}

static void reduceEwaldThreadOuput(int nthreads, ewald_corr_thread_t *ewc_t)
{
    ewald_corr_thread_t &dest = ewc_t[0];

    for (int t = 1; t < nthreads; t++)
    {
        dest.Vcorr_q        += ewc_t[t].Vcorr_q;
        dest.Vcorr_lj       += ewc_t[t].Vcorr_lj;
        dest.dvdl[efptCOUL] += ewc_t[t].dvdl[efptCOUL];
        dest.dvdl[efptVDW]  += ewc_t[t].dvdl[efptVDW];
        m_add(dest.vir_q,  ewc_t[t].vir_q,  dest.vir_q);
        m_add(dest.vir_lj, ewc_t[t].vir_lj, dest.vir_lj);
    }
}

void do_force_lowlevel(t_forcerec           *fr,
                       const t_inputrec     *ir,
                       const t_idef         *idef,
                       const t_commrec      *cr,
                       const gmx_multisim_t *ms,
                       t_nrnb               *nrnb,
                       gmx_wallcycle_t       wcycle,
                       const t_mdatoms      *md,
                       rvec                  x[],
                       history_t            *hist,
                       rvec                 *forceForUseWithShiftForces,
                       gmx::ForceWithVirial *forceWithVirial,
                       gmx_enerdata_t       *enerd,
                       t_fcdata             *fcd,
                       matrix                box,
                       t_lambda             *fepvals,
                       real                 *lambda,
                       const t_graph        *graph,
                       const t_blocka       *excl,
                       rvec                  mu_tot[],
                       int                   flags,
                       float                *cycles_pme)
{
    int         i, j;
    int         donb_flags;
    int         pme_flags;
    t_pbc       pbc;
    real        dvdl_dum[efptNR], dvdl_nb[efptNR];

#if GMX_MPI
    double  t0 = 0.0, t1, t2, t3; /* time measurement for coarse load balancing */
#endif

    set_pbc(&pbc, fr->ePBC, box);

    /* reset free energy components */
    for (i = 0; i < efptNR; i++)
    {
        dvdl_nb[i]  = 0;
        dvdl_dum[i] = 0;
    }

    /* do QMMM first if requested */
    if (fr->bQMMM)
    {
        enerd->term[F_EQM] = calculate_QMMM(cr, forceForUseWithShiftForces, fr);
    }

    /* Call the short range functions all in one go. */

#if GMX_MPI
    /*#define TAKETIME ((cr->npmenodes) && (fr->timesteps < 12))*/
#define TAKETIME FALSE
    if (TAKETIME)
    {
        MPI_Barrier(cr->mpi_comm_mygroup);
        t0 = MPI_Wtime();
    }
#endif

    if (ir->nwall)
    {
        /* foreign lambda component for walls */
        real dvdl_walls = do_walls(*ir, *fr, box, *md, x,
                                   forceWithVirial, lambda[efptVDW],
                                   enerd->grpp.ener[egLJSR], nrnb);
        enerd->dvdl_lin[efptVDW] += dvdl_walls;
    }

    /* We only do non-bonded calculation with group scheme here, the verlet
     * calls are done from do_force_cutsVERLET(). */
    if (fr->cutoff_scheme == ecutsGROUP && (flags & GMX_FORCE_NONBONDED))
    {
        donb_flags = 0;
        /* Add short-range interactions */
        donb_flags |= GMX_NONBONDED_DO_SR;

        /* Currently all group scheme kernels always calculate (shift-)forces */
        if (flags & GMX_FORCE_FORCES)
        {
            donb_flags |= GMX_NONBONDED_DO_FORCE;
        }
        if (flags & GMX_FORCE_VIRIAL)
        {
            donb_flags |= GMX_NONBONDED_DO_SHIFTFORCE;
        }
        if (flags & GMX_FORCE_ENERGY)
        {
            donb_flags |= GMX_NONBONDED_DO_POTENTIAL;
        }

        wallcycle_sub_start(wcycle, ewcsNONBONDED);
        do_nonbonded(fr, x, forceForUseWithShiftForces, md, excl,
                     &enerd->grpp, nrnb,
                     lambda, dvdl_nb, -1, -1, donb_flags);

        /* If we do foreign lambda and we have soft-core interactions
         * we have to recalculate the (non-linear) energies contributions.
         */
        if (fepvals->n_lambda > 0 && (flags & GMX_FORCE_DHDL) && fepvals->sc_alpha != 0)
        {
            for (i = 0; i < enerd->n_lambda; i++)
            {
                real lam_i[efptNR];

                for (j = 0; j < efptNR; j++)
                {
                    lam_i[j] = (i == 0 ? lambda[j] : fepvals->all_lambda[j][i-1]);
                }
                reset_foreign_enerdata(enerd);
                do_nonbonded(fr, x, forceForUseWithShiftForces, md, excl,
                             &(enerd->foreign_grpp), nrnb,
                             lam_i, dvdl_dum, -1, -1,
                             (donb_flags & ~GMX_NONBONDED_DO_FORCE) | GMX_NONBONDED_DO_FOREIGNLAMBDA);
                sum_epot(&(enerd->foreign_grpp), enerd->foreign_term);
                enerd->enerpart_lambda[i] += enerd->foreign_term[F_EPOT];
            }
        }
        wallcycle_sub_stop(wcycle, ewcsNONBONDED);
    }

#if GMX_MPI
    if (TAKETIME)
    {
        t1          = MPI_Wtime();
        fr->t_fnbf += t1-t0;
    }
#endif

    if (fepvals->sc_alpha != 0)
    {
        enerd->dvdl_nonlin[efptVDW] += dvdl_nb[efptVDW];
    }
    else
    {
        enerd->dvdl_lin[efptVDW] += dvdl_nb[efptVDW];
    }

    if (fepvals->sc_alpha != 0)

    /* even though coulomb part is linear, we already added it, beacuse we
       need to go through the vdw calculation anyway */
    {
        enerd->dvdl_nonlin[efptCOUL] += dvdl_nb[efptCOUL];
    }
    else
    {
        enerd->dvdl_lin[efptCOUL] += dvdl_nb[efptCOUL];
    }

    if (debug)
    {
        pr_rvecs(debug, 0, "fshift after SR", fr->fshift, SHIFTS);
    }

    /* Shift the coordinates. Must be done before listed forces and PPPM,
     * but is also necessary for SHAKE and update, therefore it can NOT
     * go when no listed forces have to be evaluated.
     *
     * The shifting and PBC code is deliberately not timed, since with
     * the Verlet scheme it only takes non-zero time with triclinic
     * boxes, and even then the time is around a factor of 100 less
     * than the next smallest counter.
     */


    /* Here sometimes we would not need to shift with NBFonly,
     * but we do so anyhow for consistency of the returned coordinates.
     */
    if (graph)
    {
        shift_self(graph, box, x);
        if (TRICLINIC(box))
        {
            inc_nrnb(nrnb, eNR_SHIFTX, 2*graph->nnodes);
        }
        else
        {
            inc_nrnb(nrnb, eNR_SHIFTX, graph->nnodes);
        }
    }
    /* Check whether we need to do listed interactions or correct for exclusions */
    if (fr->bMolPBC &&
        ((flags & GMX_FORCE_LISTED)
         || EEL_RF(fr->ic->eeltype) || EEL_FULL(fr->ic->eeltype) || EVDW_PME(fr->ic->vdwtype)))
    {
        /* TODO There are no electrostatics methods that require this
           transformation, when using the Verlet scheme, so update the
           above conditional. */
        /* Since all atoms are in the rectangular or triclinic unit-cell,
         * only single box vector shifts (2 in x) are required.
         */
        set_pbc_dd(&pbc, fr->ePBC, DOMAINDECOMP(cr) ? cr->dd->nc : nullptr,
                   TRUE, box);
    }

    do_force_listed(wcycle, box, ir->fepvals, cr, ms,
                    idef, x, hist,
                    forceForUseWithShiftForces, forceWithVirial,
                    fr, &pbc, graph, enerd, nrnb, lambda, md, fcd,
                    DOMAINDECOMP(cr) ? cr->dd->globalAtomIndices.data() : nullptr,
                    flags);


    *cycles_pme = 0;

    /* Do long-range electrostatics and/or LJ-PME, including related short-range
     * corrections.
     */
    if (EEL_FULL(fr->ic->eeltype) || EVDW_PME(fr->ic->vdwtype))
    {
        int  status            = 0;
        real Vlr_q             = 0, Vlr_lj = 0;

        /* We reduce all virial, dV/dlambda and energy contributions, except
         * for the reciprocal energies (Vlr_q, Vlr_lj) into the same struct.
         */
        ewald_corr_thread_t &ewaldOutput = fr->ewc_t[0];
        clearEwaldThreadOutput(&ewaldOutput);

        if (EEL_PME_EWALD(fr->ic->eeltype) || EVDW_PME(fr->ic->vdwtype))
        {
            /* With the Verlet scheme exclusion forces are calculated
             * in the non-bonded kernel.
             */
            /* The TPI molecule does not have exclusions with the rest
             * of the system and no intra-molecular PME grid
             * contributions will be calculated in
             * gmx_pme_calc_energy.
             */
            if ((ir->cutoff_scheme == ecutsGROUP && fr->n_tpi == 0) ||
                ir->ewald_geometry != eewg3D ||
                ir->epsilon_surface != 0)
            {
                int nthreads, t;

                wallcycle_sub_start(wcycle, ewcsEWALD_CORRECTION);

                if (fr->n_tpi > 0)
                {
                    gmx_fatal(FARGS, "TPI with PME currently only works in a 3D geometry with tin-foil boundary conditions");
                }

                nthreads = fr->nthread_ewc;
#pragma omp parallel for num_threads(nthreads) schedule(static)
                for (t = 0; t < nthreads; t++)
                {
                    try
                    {
                        ewald_corr_thread_t &ewc_t = fr->ewc_t[t];
                        if (t > 0)
                        {
                            clearEwaldThreadOutput(&ewc_t);
                        }

                        /* Threading is only supported with the Verlet cut-off
                         * scheme and then only single particle forces (no
                         * exclusion forces) are calculated, so we can store
                         * the forces in the normal, single forceWithVirial->force_ array.
                         */
                        ewald_LRcorrection(md->homenr, cr, nthreads, t, fr, ir,
                                           md->chargeA, md->chargeB,
                                           md->sqrt_c6A, md->sqrt_c6B,
                                           md->sigmaA, md->sigmaB,
                                           md->sigma3A, md->sigma3B,
                                           (md->nChargePerturbed != 0) || (md->nTypePerturbed != 0),
                                           ir->cutoff_scheme != ecutsVERLET,
                                           excl, x, box, mu_tot,
                                           ir->ewald_geometry,
                                           ir->epsilon_surface,
                                           as_rvec_array(forceWithVirial->force_.data()),
                                           ewc_t.vir_q, ewc_t.vir_lj,
                                           &ewc_t.Vcorr_q, &ewc_t.Vcorr_lj,
                                           lambda[efptCOUL], lambda[efptVDW],
                                           &ewc_t.dvdl[efptCOUL], &ewc_t.dvdl[efptVDW]);
                    }
                    GMX_CATCH_ALL_AND_EXIT_WITH_FATAL_ERROR;
                }
                if (nthreads > 1)
                {
                    reduceEwaldThreadOuput(nthreads, fr->ewc_t);
                }
                wallcycle_sub_stop(wcycle, ewcsEWALD_CORRECTION);
            }

            if (EEL_PME_EWALD(fr->ic->eeltype) && fr->n_tpi == 0)
            {
                /* This is not in a subcounter because it takes a
                   negligible and constant-sized amount of time */
                ewaldOutput.Vcorr_q +=
                    ewald_charge_correction(cr, fr, lambda[efptCOUL], box,
                                            &ewaldOutput.dvdl[efptCOUL],
                                            ewaldOutput.vir_q);
            }

            if ((EEL_PME(fr->ic->eeltype) || EVDW_PME(fr->ic->vdwtype)) &&
                thisRankHasDuty(cr, DUTY_PME) && (pme_run_mode(fr->pmedata) == PmeRunMode::CPU))
            {
                /* Do reciprocal PME for Coulomb and/or LJ. */
                assert(fr->n_tpi >= 0);
                if (fr->n_tpi == 0 || (flags & GMX_FORCE_STATECHANGED))
                {
                    pme_flags = GMX_PME_SPREAD | GMX_PME_SOLVE;

                    if (flags & GMX_FORCE_FORCES)
                    {
                        pme_flags |= GMX_PME_CALC_F;
                    }
                    if (flags & GMX_FORCE_VIRIAL)
                    {
                        pme_flags |= GMX_PME_CALC_ENER_VIR;
                    }
                    if (fr->n_tpi > 0)
                    {
                        /* We don't calculate f, but we do want the potential */
                        pme_flags |= GMX_PME_CALC_POT;
                    }

                    /* With domain decomposition we close the CPU side load
                     * balancing region here, because PME does global
                     * communication that acts as a global barrier.
                     */
                    if (DOMAINDECOMP(cr))
                    {
                        ddCloseBalanceRegionCpu(cr->dd);
                    }

                    wallcycle_start(wcycle, ewcPMEMESH);
                    status = gmx_pme_do(fr->pmedata,
                                        0, md->homenr - fr->n_tpi,
                                        x,
                                        as_rvec_array(forceWithVirial->force_.data()),
                                        md->chargeA, md->chargeB,
                                        md->sqrt_c6A, md->sqrt_c6B,
                                        md->sigmaA, md->sigmaB,
                                        box, cr,
                                        DOMAINDECOMP(cr) ? dd_pme_maxshift_x(cr->dd) : 0,
                                        DOMAINDECOMP(cr) ? dd_pme_maxshift_y(cr->dd) : 0,
                                        nrnb, wcycle,
                                        ewaldOutput.vir_q, ewaldOutput.vir_lj,
                                        &Vlr_q, &Vlr_lj,
                                        lambda[efptCOUL], lambda[efptVDW],
                                        &ewaldOutput.dvdl[efptCOUL],
                                        &ewaldOutput.dvdl[efptVDW],
                                        pme_flags);
                    *cycles_pme = wallcycle_stop(wcycle, ewcPMEMESH);
                    if (status != 0)
                    {
                        gmx_fatal(FARGS, "Error %d in reciprocal PME routine", status);
                    }

                    /* We should try to do as little computation after
                     * this as possible, because parallel PME synchronizes
                     * the nodes, so we want all load imbalance of the
                     * rest of the force calculation to be before the PME
                     * call.  DD load balancing is done on the whole time
                     * of the force call (without PME).
                     */
                }
                if (fr->n_tpi > 0)
                {
                    if (EVDW_PME(ir->vdwtype))
                    {

                        gmx_fatal(FARGS, "Test particle insertion not implemented with LJ-PME");
                    }
                    /* Determine the PME grid energy of the test molecule
                     * with the PME grid potential of the other charges.
                     */
                    gmx_pme_calc_energy(fr->pmedata, fr->n_tpi,
                                        x + md->homenr - fr->n_tpi,
                                        md->chargeA + md->homenr - fr->n_tpi,
                                        &Vlr_q);
                }
            }
        }

        if (!EEL_PME(fr->ic->eeltype) && EEL_PME_EWALD(fr->ic->eeltype))
        {
            Vlr_q = do_ewald(ir, x, as_rvec_array(forceWithVirial->force_.data()),
                             md->chargeA, md->chargeB,
                             box, cr, md->homenr,
                             ewaldOutput.vir_q, fr->ic->ewaldcoeff_q,
                             lambda[efptCOUL], &ewaldOutput.dvdl[efptCOUL],
                             fr->ewald_table);
        }

        /* Note that with separate PME nodes we get the real energies later */
        forceWithVirial->addVirialContribution(ewaldOutput.vir_q);
        forceWithVirial->addVirialContribution(ewaldOutput.vir_lj);
        enerd->dvdl_lin[efptCOUL] += ewaldOutput.dvdl[efptCOUL];
        enerd->dvdl_lin[efptVDW]  += ewaldOutput.dvdl[efptVDW];
        enerd->term[F_COUL_RECIP]  = Vlr_q + ewaldOutput.Vcorr_q;
        enerd->term[F_LJ_RECIP]    = Vlr_lj + ewaldOutput.Vcorr_lj;

        if (debug)
        {
            fprintf(debug, "Vlr_q = %g, Vcorr_q = %g, Vlr_corr_q = %g\n",
                    Vlr_q, ewaldOutput.Vcorr_q, enerd->term[F_COUL_RECIP]);
            pr_rvecs(debug, 0, "vir_el_recip after corr", ewaldOutput.vir_q, DIM);
            pr_rvecs(debug, 0, "fshift after LR Corrections", fr->fshift, SHIFTS);
            fprintf(debug, "Vlr_lj: %g, Vcorr_lj = %g, Vlr_corr_lj = %g\n",
                    Vlr_lj, ewaldOutput.Vcorr_lj, enerd->term[F_LJ_RECIP]);
            pr_rvecs(debug, 0, "vir_lj_recip after corr", ewaldOutput.vir_lj, DIM);
        }
    }
    else
    {
        /* Is there a reaction-field exclusion correction needed?
         * With the Verlet scheme, exclusion forces are calculated
         * in the non-bonded kernel.
         */
        if (ir->cutoff_scheme != ecutsVERLET && EEL_RF(fr->ic->eeltype))
        {
            real dvdl_rf_excl      = 0;
            enerd->term[F_RF_EXCL] =
                RF_excl_correction(fr, graph, md, excl, DOMAINDECOMP(cr),
                                   x, forceForUseWithShiftForces,
                                   fr->fshift, &pbc, lambda[efptCOUL], &dvdl_rf_excl);

            enerd->dvdl_lin[efptCOUL] += dvdl_rf_excl;
        }
    }

    if (debug)
    {
        print_nrnb(debug, nrnb);
    }

#if GMX_MPI
    if (TAKETIME)
    {
        t2 = MPI_Wtime();
        MPI_Barrier(cr->mpi_comm_mygroup);
        t3          = MPI_Wtime();
        fr->t_wait += t3-t2;
        if (fr->timesteps == 11)
        {
            char buf[22];
            fprintf(stderr, "* PP load balancing info: rank %d, step %s, rel wait time=%3.0f%% , load string value: %7.2f\n",
                    cr->nodeid, gmx_step_str(fr->timesteps, buf),
                    100*fr->t_wait/(fr->t_wait+fr->t_fnbf),
                    (fr->t_fnbf+fr->t_wait)/fr->t_fnbf);
        }
        fr->timesteps++;
    }
#endif

    if (debug)
    {
        pr_rvecs(debug, 0, "fshift after bondeds", fr->fshift, SHIFTS);
    }

}

void init_enerdata(int ngener, int n_lambda, gmx_enerdata_t *enerd)
{
    int i, n2;

    for (i = 0; i < F_NRE; i++)
    {
        enerd->term[i]         = 0;
        enerd->foreign_term[i] = 0;
    }


    for (i = 0; i < efptNR; i++)
    {
        enerd->dvdl_lin[i]     = 0;
        enerd->dvdl_nonlin[i]  = 0;
    }

    n2 = ngener*ngener;
    if (debug)
    {
        fprintf(debug, "Creating %d sized group matrix for energies\n", n2);
    }
    enerd->grpp.nener         = n2;
    enerd->foreign_grpp.nener = n2;
    for (i = 0; (i < egNR); i++)
    {
        snew(enerd->grpp.ener[i], n2);
        snew(enerd->foreign_grpp.ener[i], n2);
    }

    if (n_lambda)
    {
        enerd->n_lambda = 1 + n_lambda;
        snew(enerd->enerpart_lambda, enerd->n_lambda);
    }
    else
    {
        enerd->n_lambda = 0;
    }
}

void destroy_enerdata(gmx_enerdata_t *enerd)
{
    int i;

    for (i = 0; (i < egNR); i++)
    {
        sfree(enerd->grpp.ener[i]);
    }

    for (i = 0; (i < egNR); i++)
    {
        sfree(enerd->foreign_grpp.ener[i]);
    }

    if (enerd->n_lambda)
    {
        sfree(enerd->enerpart_lambda);
    }
}

static real sum_v(int n, const real v[])
{
    real t;
    int  i;

    t = 0.0;
    for (i = 0; (i < n); i++)
    {
        t = t + v[i];
    }

    return t;
}

void sum_epot(gmx_grppairener_t *grpp, real *epot)
{
    int i;

    /* Accumulate energies */
    epot[F_COUL_SR]  = sum_v(grpp->nener, grpp->ener[egCOULSR]);
    epot[F_LJ]       = sum_v(grpp->nener, grpp->ener[egLJSR]);
    epot[F_LJ14]     = sum_v(grpp->nener, grpp->ener[egLJ14]);
    epot[F_COUL14]   = sum_v(grpp->nener, grpp->ener[egCOUL14]);

/* lattice part of LR doesnt belong to any group
 * and has been added earlier
 */
    epot[F_BHAM]     = sum_v(grpp->nener, grpp->ener[egBHAMSR]);

    epot[F_EPOT] = 0;
    for (i = 0; (i < F_EPOT); i++)
    {
        if (i != F_DISRESVIOL && i != F_ORIRESDEV)
        {
            epot[F_EPOT] += epot[i];
        }
    }
}

void sum_dhdl(gmx_enerdata_t *enerd, gmx::ArrayRef<const real> lambda, t_lambda *fepvals)
{
    int    index;

    enerd->dvdl_lin[efptVDW] += enerd->term[F_DVDL_VDW];  /* include dispersion correction */
    enerd->term[F_DVDL]       = 0.0;
    for (int i = 0; i < efptNR; i++)
    {
        if (fepvals->separate_dvdl[i])
        {
            /* could this be done more readably/compactly? */
            switch (i)
            {
                case (efptMASS):
                    index = F_DKDL;
                    break;
                case (efptCOUL):
                    index = F_DVDL_COUL;
                    break;
                case (efptVDW):
                    index = F_DVDL_VDW;
                    break;
                case (efptBONDED):
                    index = F_DVDL_BONDED;
                    break;
                case (efptRESTRAINT):
                    index = F_DVDL_RESTRAINT;
                    break;
                default:
                    index = F_DVDL;
                    break;
            }
            enerd->term[index] = enerd->dvdl_lin[i] + enerd->dvdl_nonlin[i];
            if (debug)
            {
                fprintf(debug, "dvdl-%s[%2d]: %f: non-linear %f + linear %f\n",
                        efpt_names[i], i, enerd->term[index], enerd->dvdl_nonlin[i], enerd->dvdl_lin[i]);
            }
        }
        else
        {
            enerd->term[F_DVDL] += enerd->dvdl_lin[i] + enerd->dvdl_nonlin[i];
            if (debug)
            {
                fprintf(debug, "dvd-%sl[%2d]: %f: non-linear %f + linear %f\n",
                        efpt_names[0], i, enerd->term[F_DVDL], enerd->dvdl_nonlin[i], enerd->dvdl_lin[i]);
            }
        }
    }

    if (fepvals->separate_dvdl[efptBONDED])
    {
        enerd->term[F_DVDL_BONDED] += enerd->term[F_DVDL_CONSTR];
    }
    else
    {
        enerd->term[F_DVDL] += enerd->term[F_DVDL_CONSTR];
    }

    for (int i = 0; i < fepvals->n_lambda; i++)
    {
        /* note we are iterating over fepvals here!
           For the current lam, dlam = 0 automatically,
           so we don't need to add anything to the
           enerd->enerpart_lambda[0] */

        /* we don't need to worry about dvdl_lin contributions to dE at
           current lambda, because the contributions to the current
           lambda are automatically zeroed */

<<<<<<< HEAD
        for (gmx::index j = 0; j < lambda.size(); j++)
=======
        double &enerpart_lambda = enerd->enerpart_lambda[i + 1];

        for (size_t j = 0; j < lambda.size(); j++)
>>>>>>> b51dbae2
        {
            /* Note that this loop is over all dhdl components, not just the separated ones */
            const double dlam  = fepvals->all_lambda[j][i] - lambda[j];

            enerpart_lambda   += dlam*enerd->dvdl_lin[j];

            /* Constraints can not be evaluated at foreign lambdas, so we add
             * a linear extrapolation. This is an approximation, but usually
             * quite accurate since constraints change little between lambdas.
             */
            if ((j == efptBONDED && fepvals->separate_dvdl[efptBONDED]) ||
                (j == efptFEP && !fepvals->separate_dvdl[efptBONDED]))
            {
                enerpart_lambda += dlam*enerd->term[F_DVDL_CONSTR];
            }

            if (j == efptMASS)
            {
                enerpart_lambda += dlam*enerd->term[F_DKDL];
            }

            if (debug)
            {
                fprintf(debug, "enerdiff lam %g: (%15s), non-linear %f linear %f*%f\n",
                        fepvals->all_lambda[j][i], efpt_names[j],
                        enerpart_lambda - enerd->enerpart_lambda[0],
                        dlam, enerd->dvdl_lin[j]);
            }
        }
    }

    /* The constrain contribution is now included in other terms, so clear it */
    enerd->term[F_DVDL_CONSTR] = 0;
}


void reset_foreign_enerdata(gmx_enerdata_t *enerd)
{
    int  i, j;

    /* First reset all foreign energy components.  Foreign energies always called on
       neighbor search steps */
    for (i = 0; (i < egNR); i++)
    {
        for (j = 0; (j < enerd->grpp.nener); j++)
        {
            enerd->foreign_grpp.ener[i][j] = 0.0;
        }
    }

    /* potential energy components */
    for (i = 0; (i <= F_EPOT); i++)
    {
        enerd->foreign_term[i] = 0.0;
    }
}

void reset_enerdata(gmx_enerdata_t *enerd)
{
    int      i, j;

    /* First reset all energy components. */
    for (i = 0; (i < egNR); i++)
    {
        for (j = 0; (j < enerd->grpp.nener); j++)
        {
            enerd->grpp.ener[i][j] = 0.0;
        }
    }
    for (i = 0; i < efptNR; i++)
    {
        enerd->dvdl_lin[i]    = 0.0;
        enerd->dvdl_nonlin[i] = 0.0;
    }

    /* Normal potential energy components */
    for (i = 0; (i <= F_EPOT); i++)
    {
        enerd->term[i] = 0.0;
    }
    enerd->term[F_DVDL]            = 0.0;
    enerd->term[F_DVDL_COUL]       = 0.0;
    enerd->term[F_DVDL_VDW]        = 0.0;
    enerd->term[F_DVDL_BONDED]     = 0.0;
    enerd->term[F_DVDL_RESTRAINT]  = 0.0;
    enerd->term[F_DKDL]            = 0.0;
    if (enerd->n_lambda > 0)
    {
        for (i = 0; i < enerd->n_lambda; i++)
        {
            enerd->enerpart_lambda[i] = 0.0;
        }
    }
    /* reset foreign energy data - separate function since we also call it elsewhere */
    reset_foreign_enerdata(enerd);
}<|MERGE_RESOLUTION|>--- conflicted
+++ resolved
@@ -763,13 +763,9 @@
            current lambda, because the contributions to the current
            lambda are automatically zeroed */
 
-<<<<<<< HEAD
+        double &enerpart_lambda = enerd->enerpart_lambda[i + 1];
+
         for (gmx::index j = 0; j < lambda.size(); j++)
-=======
-        double &enerpart_lambda = enerd->enerpart_lambda[i + 1];
-
-        for (size_t j = 0; j < lambda.size(); j++)
->>>>>>> b51dbae2
         {
             /* Note that this loop is over all dhdl components, not just the separated ones */
             const double dlam  = fepvals->all_lambda[j][i] - lambda[j];
