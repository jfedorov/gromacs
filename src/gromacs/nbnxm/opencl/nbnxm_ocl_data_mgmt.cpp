--- conflicted
+++ resolved
@@ -341,12 +341,7 @@
     nbp->eeltype = nbnxn_gpu_pick_ewald_kernel_type(*ic);
 
     GMX_RELEASE_ASSERT(ic->coulombEwaldTables, "Need valid Coulomb Ewald correction tables");
-<<<<<<< HEAD
-    init_ewald_coulomb_force_table(*ic->coulombEwaldTables, nbp, *nb->deviceContext_,
-                                   *nb->deviceStreams[InteractionLocality::Local]);
-=======
     init_ewald_coulomb_force_table(*ic->coulombEwaldTables, nbp, *nb->deviceContext_);
->>>>>>> 290851cb
 }
 
 /*! \brief Initializes the pair list data structure.
@@ -550,12 +545,7 @@
         init_timings(nb->timings);
     }
 
-<<<<<<< HEAD
-    nbnxn_ocl_init_const(nb->atdat, nb->nbparam, ic, listParams, nbat->params(),
-                         *nb->deviceContext_, *nb->deviceStreams[InteractionLocality::Local]);
-=======
     nbnxn_ocl_init_const(nb->atdat, nb->nbparam, ic, listParams, nbat->params(), *nb->deviceContext_);
->>>>>>> 290851cb
 
     /* Enable LJ param manual prefetch for AMD or Intel or if we request through env. var.
      * TODO: decide about NVIDIA
