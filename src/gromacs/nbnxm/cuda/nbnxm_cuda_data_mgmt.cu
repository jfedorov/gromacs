--- conflicted
+++ resolved
@@ -359,7 +359,7 @@
 
     GMX_RELEASE_ASSERT(ic->coulombEwaldTables, "Need valid Coulomb Ewald correction tables");
     init_ewald_coulomb_force_table(*ic->coulombEwaldTables, nbp, *nb->deviceContext_,
-                                   nb->deviceStreams[InteractionLocality::Local]);
+                                   *nb->deviceStreams[InteractionLocality::Local]);
 }
 
 /*! Initializes the pair list data structure. */
@@ -417,7 +417,7 @@
 {
     init_atomdata_first(nb->atdat, nbatParams.numTypes);
     init_nbparam(nb->nbparam, ic, listParams, nbatParams, *nb->deviceContext_,
-                 nb->deviceStreams[InteractionLocality::Local]);
+                 *nb->deviceStreams[InteractionLocality::Local]);
 
     /* clear energy and shift force outputs */
     nbnxn_cuda_clear_e_fshift(nb);
@@ -576,13 +576,8 @@
 
 void gpu_upload_shiftvec(NbnxmGpu* nb, const nbnxn_atomdata_t* nbatom)
 {
-<<<<<<< HEAD
     cu_atomdata_t*      adat         = nb->atdat;
-    const DeviceStream& deviceStream = nb->deviceStreams[InteractionLocality::Local];
-=======
-    cu_atomdata_t* adat = nb->atdat;
-    cudaStream_t   ls   = nb->deviceStreams[InteractionLocality::Local]->stream();
->>>>>>> ba33f32c
+    const DeviceStream& deviceStream = *nb->deviceStreams[InteractionLocality::Local];
 
     /* only if we have a dynamic box */
     if (nbatom->bDynamicBox || !adat->bShiftVecUploaded)
