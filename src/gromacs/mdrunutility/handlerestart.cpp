/*
 * This file is part of the GROMACS molecular simulation package.
 *
 * Copyright (c) 2015,2016,2017,2018,2019,2020,2021, by the GROMACS development team, led by
 * Mark Abraham, David van der Spoel, Berk Hess, and Erik Lindahl,
 * and including many others, as listed in the AUTHORS file in the
 * top-level source directory and at http://www.gromacs.org.
 *
 * GROMACS is free software; you can redistribute it and/or
 * modify it under the terms of the GNU Lesser General Public License
 * as published by the Free Software Foundation; either version 2.1
 * of the License, or (at your option) any later version.
 *
 * GROMACS is distributed in the hope that it will be useful,
 * but WITHOUT ANY WARRANTY; without even the implied warranty of
 * MERCHANTABILITY or FITNESS FOR A PARTICULAR PURPOSE.  See the GNU
 * Lesser General Public License for more details.
 *
 * You should have received a copy of the GNU Lesser General Public
 * License along with GROMACS; if not, see
 * http://www.gnu.org/licenses, or write to the Free Software Foundation,
 * Inc., 51 Franklin Street, Fifth Floor, Boston, MA  02110-1301  USA.
 *
 * If you want to redistribute modifications to GROMACS, please
 * consider that scientific software is very special. Version
 * control is crucial - bugs must be traceable. We will be happy to
 * consider code for inclusion in the official distribution, but
 * derived work must not be called official GROMACS. Details are found
 * in the README & COPYING files - if they are missing, get the
 * official version at http://www.gromacs.org.
 *
 * To help us fund GROMACS development, we humbly ask that you cite
 * the research papers on the package. Check out http://www.gromacs.org.
 */
/*! \internal \file
 *
 * \brief This file declares functions for mdrun to call to manage the
 * details of doing a restart (ie. reading checkpoints, appending
 * output files).
 *
 * \todo Clean up the error-prone logic here. Add doxygen.
 *
 * \author Berk Hess <hess@kth.se>
 * \author Erik Lindahl <erik@kth.se>
 * \author Mark Abraham <mark.j.abraham@gmail.com>
 *
 * \ingroup module_mdrunutility
 */

#include "gmxpre.h"

#include "handlerestart.h"

#include "config.h"

#include <cerrno>
#include <cstring>

#include <fcntl.h>
#if GMX_NATIVE_WINDOWS
#    include <io.h>
#    include <sys/locking.h>
#endif

#include <algorithm>
#include <exception>
#include <functional>
#include <optional>
#include <tuple>

#include "gromacs/commandline/filenm.h"
#include "gromacs/fileio/checkpoint.h"
#include "gromacs/fileio/gmxfio.h"
#include "gromacs/mdrunutility/multisim.h"
#include "gromacs/mdtypes/mdrunoptions.h"
#include "gromacs/utility/basedefinitions.h"
#include "gromacs/utility/enumerationhelpers.h"
#include "gromacs/utility/exceptions.h"
#include "gromacs/utility/fatalerror.h"
#include "gromacs/utility/path.h"
#include "gromacs/utility/smalloc.h"
#include "gromacs/utility/stringstream.h"
#include "gromacs/utility/textwriter.h"

namespace gmx
{
namespace
{

/*! \brief Search for \p fnm_cp in fnm and return true iff found
 *
 * \todo This could be implemented sanely with a for loop. */
gmx_bool exist_output_file(const char* fnm_cp, int nfile, const t_filenm fnm[])
{
    int i;

    /* Check if the output file name stored in the checkpoint file
     * is one of the output file names of mdrun.
     */
    i = 0;
    while (i < nfile && !(is_output(&fnm[i]) && strcmp(fnm_cp, fnm[i].filenames[0].c_str()) == 0))
    {
        i++;
    }

    return (i < nfile && gmx_fexist(fnm_cp));
}

/*! \brief Throw when mdrun -cpi fails because previous output files are missing.
 *
 * If we get here, the user requested restarting from a checkpoint file, that checkpoint
 * file was found (so it is not the first part of a new run), but we are still missing
 * some or all checkpoint files. In this case we issue a fatal error since there are
 * so many special cases we cannot keep track of, and better safe than sorry. */
[[noreturn]] void throwBecauseOfMissingOutputFiles(const char* checkpointFilename,
                                                   ArrayRef<const gmx_file_position_t> outputfiles,
                                                   int                                 nfile,
                                                   const t_filenm                      fnm[],
                                                   size_t numFilesMissing)
{
    StringOutputStream stream;
    TextWriter         writer(&stream);
    writer.writeLineFormatted(
            "Some output files listed in the checkpoint file %s are not present or not named "
            "as the output files by the current program:)",
            checkpointFilename);
    auto& settings  = writer.wrapperSettings();
    auto  oldIndent = settings.indent(), newIndent = 2;

    writer.writeLine("Expected output files that are present:");
    settings.setIndent(newIndent);
    settings.setLineLength(78);
    for (const auto& outputfile : outputfiles)
    {
        if (exist_output_file(outputfile.filename, nfile, fnm))
        {
            writer.writeLine(outputfile.filename);
        }
    }
    settings.setIndent(oldIndent);
    writer.ensureEmptyLine();

    // The implementation of -deffnm does not handle properly the
    // naming of output files that share a common suffix, such as
    // pullx.xvg and pullf.xvg from the pull module. Such output files
    // will be sought by the wrong name by the code that handles the
    // restart, even though the pull module would later work out what
    // they should have been called. Since there is a straightforward
    // way to work around that, we help the user with that. This can
    // be removed when gitlab issue #3875 is resolved.
    bool missingFilesIncludedPullOutputFiles = false;
    writer.writeLine("Expected output files that are not present or named differently:");
    settings.setIndent(newIndent);
    for (const auto& outputfile : outputfiles)
    {
        if (!exist_output_file(outputfile.filename, nfile, fnm))
        {
            writer.writeLine(outputfile.filename);
            // If this was a pull file, then we have a known issue and
            // work-around (See gitlab issue #3442).
            if (!missingFilesIncludedPullOutputFiles
                && (contains(outputfile.filename, "pullx")
                    || contains(outputfile.filename, "pullf")))
            {
                missingFilesIncludedPullOutputFiles = true;
            }
        }
    }
    if (missingFilesIncludedPullOutputFiles)
    {
        writer.ensureEmptyLine();
        writer.writeLineFormatted(
                "It appears that pull output files were not found. It is known that "
                "using gmx mdrun -deffnm test with pulling and later "
                "gmx mdrun -deffnm test -cpi will fail to consider the changed default "
                "filename when checking the pull output files for restarting with "
                "appending. You may be able to work around this by using a command like "
                "gmx mdrun -deffnm test -px test_pullx -pf test_pullf -cpi.");
    }
    settings.setIndent(oldIndent);

    writer.ensureEmptyLine();
    writer.writeLineFormatted(
<<<<<<< HEAD
            R"(To keep your simulation files safe, this simulation will not restart. Either name your
output files exactly the same as the previous simulation part (e.g. with -deffnm), or
make sure all the output files are present (e.g. run from the same directory as the
previous simulation part), or instruct mdrun to write new output files with mdrun -noappend.
In the last case, you will not be able to use appending in future for this simulation.)",
            numFilesMissing,
            outputfiles.size());
=======
            "To keep your simulation files safe, this simulation will not restart. "
            "Either name your output files exactly the same as the previous simulation "
            "part (e.g. with -deffnm or explicit naming), or make sure all the output "
            "files are present (e.g. run from the same directory as the previous simulation "
            "part), or instruct mdrun to write new output files with mdrun -noappend. In "
            "the last case, you will not be able to use appending in future for this "
            "simulation.",
            numFilesMissing, outputfiles.size());
>>>>>>> 044f85d9
    GMX_THROW(InconsistentInputError(stream.toString()));
}

//! Return a string describing the precision of a build of GROMACS.
const char* precisionToString(bool isDoublePrecision)
{
    return isDoublePrecision ? "double" : "mixed";
}

/*! \brief Describes how mdrun will (re)start and provides supporting
 * functionality based on that data. */
class StartingBehaviorHandler
{
public:
    /*! \brief Throw unless all simulations in a multi-sim restart the same way.
     *
     * The restart could differ if checkpoint or other output files are
     * not found in a consistent way across the set of multi-simulations,
     * or are from different simulation parts.
     *
     * \param[in]  ms      Multi-sim handler.
     *
     * May only be called from the master rank of each simulation.
     *
     * \throws InconsistentInputError if either simulations restart
     * differently, or from checkpoints from different simulation parts.
     */
    void ensureMultiSimBehaviorsMatch(const gmx_multisim_t* ms);
    /*! \brief Return an optional value that describes the index
     * of the next simulation part when not appending.
     *
     * \param[in] appendingBehavior  Whether this simulation is appending
     *                                (relevant only when restarting)
     *
     * Does not throw */
    std::optional<int> makeIndexOfNextPart(AppendingBehavior appendingBehavior) const;

    //! Describes how mdrun will (re)start
    StartingBehavior startingBehavior = StartingBehavior::NewSimulation;
    //! When restarting from a checkpoint, contains the contents of its header
    std::optional<CheckpointHeaderContents> headerContents;
    //! When restarting from a checkpoint, contains the names of expected output files
    std::optional<std::vector<gmx_file_position_t>> outputFiles;
};

/*! \brief Choose the starting behaviour for this simulation
 *
 * This routine cannot print tons of data, since it is called before
 * the log file is opened.
 *
 * Note that different simulations in a multi-simulation can return
 * values that depend on whether the respective checkpoint files are
 * found (and other files found, when appending), and so can differ
 * between multi-simulations. It is the caller's responsibility to
 * detect this and react accordingly. */
StartingBehaviorHandler chooseStartingBehavior(const AppendingBehavior appendingBehavior,
                                               const int               nfile,
                                               t_filenm                fnm[])
{
    StartingBehaviorHandler handler;
    if (!opt2bSet("-cpi", nfile, fnm))
    {
        // No need to tell the user anything
        handler.startingBehavior = StartingBehavior::NewSimulation;
        return handler;
    }

    // A -cpi option was provided, do a restart if there is an input checkpoint file available
    const char* checkpointFilename = opt2fn("-cpi", nfile, fnm);
    if (!gmx_fexist(checkpointFilename))
    {
        // This is interpreted as the user intending a new
        // simulation, so that scripts can call "gmx mdrun -cpi"
        // for all simulation parts. Thus, appending cannot occur.
        if (appendingBehavior == AppendingBehavior::Appending)
        {
            GMX_THROW(InconsistentInputError(
                    "Could not do a restart with appending because the checkpoint file "
                    "was not found. Either supply the name of the right checkpoint file "
                    "or do not use -append"));
        }
        // No need to tell the user that mdrun -cpi without a file means a new simulation
        handler.startingBehavior = StartingBehavior::NewSimulation;
        return handler;
    }

    t_fileio* fp = gmx_fio_open(checkpointFilename, "r");
    if (fp == nullptr)
    {
        GMX_THROW(FileIOError(
                formatString("Checkpoint file '%s' was found but could not be opened for "
                             "reading. Check the file permissions.",
                             checkpointFilename)));
    }

    std::vector<gmx_file_position_t> outputFiles;
    CheckpointHeaderContents         headerContents =
            read_checkpoint_simulation_part_and_filenames(fp, &outputFiles);

    GMX_RELEASE_ASSERT(!outputFiles.empty(),
                       "The checkpoint file or its reading is broken, as no output "
                       "file information is stored in it");
    const char* logFilename = outputFiles[0].filename;
    GMX_RELEASE_ASSERT(Path::extensionMatches(logFilename, ftp2ext(efLOG)),
                       formatString("The checkpoint file or its reading is broken, the first "
                                    "output file '%s' must be a log file with extension '%s'",
                                    logFilename,
                                    ftp2ext(efLOG))
                               .c_str());

    if (appendingBehavior != AppendingBehavior::NoAppending)
    {
        // See whether appending can be done.

        size_t numFilesMissing = std::count_if(
                std::begin(outputFiles), std::end(outputFiles), [nfile, fnm](const auto& outputFile) {
                    return !exist_output_file(outputFile.filename, nfile, fnm);
                });
        if (numFilesMissing != 0)
        {
            // Appending is not possible, because not all previous
            // output files are present. We don't automatically switch
            // to numbered output files either, because that prevents
            // the user from using appending in future. If they want
            // to restart with missing files, they need to use
            // -noappend.
            throwBecauseOfMissingOutputFiles(checkpointFilename, outputFiles, nfile, fnm, numFilesMissing);
        }

        for (const auto& outputFile : outputFiles)
        {
            if (outputFile.offset < 0)
            {
                // Appending of large files is not possible unless
                // mdrun and the filesystem can do a correct job. We
                // don't automatically switch to numbered output files
                // either, because the user can benefit from
                // understanding that their infrastructure is not very
                // suitable for running a simulation producing lots of
                // output.
                auto message = formatString(
                        "The original mdrun wrote a file called '%s' which "
                        "is larger than 2 GB, but that mdrun or the filesystem "
                        "it ran on (e.g FAT32) did not support such large files. "
                        "This simulation cannot be restarted with appending. It will "
                        "be easier for you to use mdrun on a 64-bit filesystem, but "
                        "if you choose not to, then you must run mdrun with "
                        "-noappend once your output gets large enough.",
                        outputFile.filename);
                GMX_THROW(InconsistentInputError(message));
            }
        }

        const char* logFilename = outputFiles[0].filename;
        // If the precision does not match, we cannot continue with
        // appending, and will switch to not appending unless
        // instructed otherwise.
        if (headerContents.file_version >= 13 && headerContents.double_prec != GMX_DOUBLE)
        {
            if (appendingBehavior == AppendingBehavior::Appending)
            {
                GMX_THROW(InconsistentInputError(formatString(
                        "Cannot restart with appending because the previous simulation part used "
                        "%s precision which does not match the %s precision used by this build "
                        "of GROMACS. Either use matching precision or use mdrun -noappend.",
                        precisionToString(headerContents.double_prec),
                        precisionToString(GMX_DOUBLE))));
            }
        }
        // If the previous log filename had a part number, then we
        // cannot continue with appending, and will continue without
        // appending.
        else if (hasSuffixFromNoAppend(logFilename))
        {
            if (appendingBehavior == AppendingBehavior::Appending)
            {
                GMX_THROW(InconsistentInputError(
                        "Cannot restart with appending because the previous simulation "
                        "part did not use appending. Either do not use mdrun -append, or "
                        "provide the correct checkpoint file."));
            }
        }
        else
        {
            // Everything is perfect - we can do an appending restart.
            handler = { StartingBehavior::RestartWithAppending, headerContents, outputFiles };
            return handler;
        }

        // No need to tell the user anything because the previous
        // simulation part also didn't append and that can only happen
        // when they ask for it.
    }

    GMX_RELEASE_ASSERT(appendingBehavior != AppendingBehavior::Appending,
                       "Logic error in appending");
    handler = { StartingBehavior::RestartWithoutAppending, headerContents, outputFiles };
    return handler;
}

//! Check whether chksum_file output file has a checksum that matches \c outputfile from the checkpoint.
void checkOutputFile(t_fileio* fileToCheck, const gmx_file_position_t& outputfile)
{
    /* compute md5 chksum */
    std::array<unsigned char, 16> digest;
    if (outputfile.checksumSize != -1)
    {
        if (gmx_fio_get_file_md5(fileToCheck, outputfile.offset, &digest)
            != outputfile.checksumSize) /*at the end of the call the file position is at the end of the file*/
        {
            auto message = formatString(
                    "Can't read %d bytes of '%s' to compute checksum. The file "
                    "has been replaced or its contents have been modified. Cannot "
                    "do appending because of this condition.",
                    outputfile.checksumSize,
                    outputfile.filename);
            GMX_THROW(InconsistentInputError(message));
        }
    }

    /* compare md5 chksum */
    if (outputfile.checksumSize != -1 && digest != outputfile.checksum)
    {
        if (debug)
        {
            fprintf(debug, "chksum for %s: ", outputfile.filename);
            for (int j = 0; j < 16; j++)
            {
                fprintf(debug, "%02x", digest[j]);
            }
            fprintf(debug, "\n");
        }
        auto message = formatString(
                "Checksum wrong for '%s'. The file has been replaced "
                "or its contents have been modified. Cannot do appending "
                "because of this condition.",
                outputfile.filename);
        GMX_THROW(InconsistentInputError(message));
    }
}

/*! \brief If supported, obtain a write lock on the log file.
 *
 * This wil prevent e.g. other mdrun instances from changing it while
 * we attempt to restart with appending. */
void lockLogFile(t_fileio* logfio, const char* logFilename)
{
    /* Note that there are systems where the lock operation
     * will succeed, but a second process can also lock the file.
     * We should probably try to detect this.
     */
#if defined __native_client__
    errno = ENOSYS;
    if (true)
#elif GMX_NATIVE_WINDOWS
    if (_locking(fileno(gmx_fio_getfp(logfio)), _LK_NBLCK, LONG_MAX) == -1)
#else
    // don't initialize here: the struct order is OS dependent!
    struct flock fl;
    fl.l_type   = F_WRLCK;
    fl.l_whence = SEEK_SET;
    fl.l_start  = 0;
    fl.l_len    = 0;
    fl.l_pid    = 0;

    if (fcntl(fileno(gmx_fio_getfp(logfio)), F_SETLK, &fl) == -1)
#endif
    {
        if (errno == ENOSYS)
        {
            std::string message =
                    "File locking is not supported on this system. "
                    "Use mdrun -noappend to restart.";
            GMX_THROW(FileIOError(message));
        }
        else if (errno == EACCES || errno == EAGAIN)
        {
            auto message = formatString(
                    "Failed to lock: %s. Already running "
                    "simulation?",
                    logFilename);
            GMX_THROW(FileIOError(message));
        }
        else
        {
            auto message = formatString("Failed to lock: %s. %s.", logFilename, std::strerror(errno));
            GMX_THROW(FileIOError(message));
        }
    }
}

/*! \brief Prepare to append to output files.
 *
 * We use the file pointer positions of the output files stored in the
 * checkpoint file and truncate the files such that any frames written
 * after the checkpoint time are removed.  All files are md5sum
 * checked such that we can be sure that we do not truncate other
 * (maybe important) files. The log file is locked so that we can
 * avoid cases where another mdrun instance might still be writing to
 * the file. */
void prepareForAppending(const ArrayRef<const gmx_file_position_t> outputFiles, t_fileio* logfio)
{
    if (GMX_FAHCORE)
    {
        // Can't check or truncate output files in general
        // TODO do we do this elsewhere for GMX_FAHCORE?
        return;
    }

    // Handle the log file separately - it comes first in the list
    // because we have already opened the log file. This ensures that
    // we retain a lock on the open file that is never lifted after
    // the checksum is calculated.
    const gmx_file_position_t& logOutputFile = outputFiles[0];
    lockLogFile(logfio, logOutputFile.filename);
    checkOutputFile(logfio, logOutputFile);

    if (gmx_fio_seek(logfio, logOutputFile.offset) != 0)
    {
        auto message = formatString("Seek error! Failed to truncate log file: %s.", std::strerror(errno));
        GMX_THROW(FileIOError(message));
    }

    // Now handle the remaining outputFiles
    for (const auto& outputFile : outputFiles.subArray(1, outputFiles.size() - 1))
    {
        t_fileio* fileToCheck = gmx_fio_open(outputFile.filename, "r+");
        checkOutputFile(fileToCheck, outputFile);
        gmx_fio_close(fileToCheck);

        if (GMX_NATIVE_WINDOWS)
        {
            // Can't truncate output files on this platform
            continue;
        }

        if (gmx_truncate(outputFile.filename, outputFile.offset) != 0)
        {
            auto message = formatString(
                    "Truncation of file %s failed. Cannot do appending "
                    "because of this failure.",
                    outputFile.filename);
            GMX_THROW(FileIOError(message));
        }
    }
}

void StartingBehaviorHandler::ensureMultiSimBehaviorsMatch(const gmx_multisim_t* ms)
{
    if (!isMultiSim(ms))
    {
        // Trivially, the multi-sim behaviors match
        return;
    }

    auto startingBehaviors = gatherIntFromMultiSimulation(ms, static_cast<int>(startingBehavior));
    bool identicalStartingBehaviors =
            (std::adjacent_find(
                     std::begin(startingBehaviors), std::end(startingBehaviors), std::not_equal_to<>())
             == std::end(startingBehaviors));

    const EnumerationArray<StartingBehavior, std::string> behaviorStrings = {
        { "restart with appending", "restart without appending", "new simulation" }
    };
    if (!identicalStartingBehaviors)
    {
        std::string message = formatString(R"(
Multi-simulations must all start in the same way, either a new
simulation, a restart with appending, or a restart without appending.
However, the contents of the multi-simulation directories you specified
were inconsistent with each other. Either remove the checkpoint file
from each directory, or ensure each directory has a checkpoint file from
the same simulation part (and, if you want to append to output files,
ensure the old output files are present and named as they were when the
checkpoint file was written).

To help you identify which directories need attention, the %d
simulations wanted the following respective behaviors:
)",
                                           ms->numSimulations_);
        for (index simIndex = 0; simIndex != ssize(startingBehaviors); ++simIndex)
        {
            auto behavior = static_cast<StartingBehavior>(startingBehaviors[simIndex]);
            message += formatString(
                    "  Simulation %6zd: %s\n", simIndex, behaviorStrings[behavior].c_str());
        }
        GMX_THROW(InconsistentInputError(message));
    }

    if (startingBehavior == StartingBehavior::NewSimulation)
    {
        // When not restarting, the behaviors are now known to match
        return;
    }

    // Multi-simulation restarts require that each checkpoint
    // describes the same simulation part. If those don't match, then
    // the simulation cannot proceed.
    auto simulationParts = gatherIntFromMultiSimulation(ms, headerContents->simulation_part);
    bool identicalSimulationParts =
            (std::adjacent_find(
                     std::begin(simulationParts), std::end(simulationParts), std::not_equal_to<>())
             == std::end(simulationParts));

    if (!identicalSimulationParts)
    {
        std::string message = formatString(R"(
Multi-simulations must all start in the same way, either a new
simulation, a restart with appending, or a restart without appending.
However, the checkpoint files you specified were from different
simulation parts. Either remove the checkpoint file from each directory,
or ensure each directory has a checkpoint file from the same simulation
part (and, if you want to append to output files, ensure the old output
files are present and named as they were when the checkpoint file was
written).

To help you identify which directories need attention, the %d
simulation checkpoint files were from the following respective
simulation parts:
)",
                                           ms->numSimulations_);
        for (index partIndex = 0; partIndex != ssize(simulationParts); ++partIndex)
        {
            message += formatString("  Simulation %6zd: %d\n", partIndex, simulationParts[partIndex]);
        }
        GMX_THROW(InconsistentInputError(message));
    }
}

std::optional<int> StartingBehaviorHandler::makeIndexOfNextPart(const AppendingBehavior appendingBehavior) const
{
    std::optional<int> indexOfNextPart;

    if (startingBehavior == StartingBehavior::RestartWithoutAppending)
    {
        indexOfNextPart = headerContents->simulation_part + 1;
    }
    else if (startingBehavior == StartingBehavior::NewSimulation
             && appendingBehavior == AppendingBehavior::NoAppending)
    {
        indexOfNextPart = 1;
    }

    return indexOfNextPart;
}

} // namespace

std::tuple<StartingBehavior, LogFilePtr> handleRestart(const bool              isSimulationMaster,
                                                       MPI_Comm                communicator,
                                                       const gmx_multisim_t*   ms,
                                                       const AppendingBehavior appendingBehavior,
                                                       const int               nfile,
                                                       t_filenm                fnm[])
{
    StartingBehaviorHandler handler;
    LogFilePtr              logFileGuard = nullptr;

    // Make sure all ranks agree on whether the (multi-)simulation can
    // proceed.
    int                numErrorsFound = 0;
    std::exception_ptr exceptionPtr;

    // Only the master rank of each simulation can do anything with
    // output files, so it is the only one that needs to consider
    // whether a restart might take place, and how to implement it.
    if (isSimulationMaster)
    {
        try
        {
            handler = chooseStartingBehavior(appendingBehavior, nfile, fnm);

            handler.ensureMultiSimBehaviorsMatch(ms);

            // When not appending, prepare a suffix for the part number
            std::optional<int> indexOfNextPart = handler.makeIndexOfNextPart(appendingBehavior);

            // If a part suffix is used, change the file names accordingly.
            if (indexOfNextPart)
            {
                std::string suffix = formatString(".part%04d", *indexOfNextPart);
                add_suffix_to_output_names(fnm, nfile, suffix.c_str());
            }

            // Open the log file, now that it has the right name
            logFileGuard = openLogFile(ftp2fn(efLOG, nfile, fnm),
                                       handler.startingBehavior == StartingBehavior::RestartWithAppending);

            // When appending, the other output files need special handling before opening
            if (handler.startingBehavior == StartingBehavior::RestartWithAppending)
            {
                prepareForAppending(*handler.outputFiles, logFileGuard.get());
            }
        }
        catch (const std::exception& /*ex*/)
        {
            exceptionPtr   = std::current_exception();
            numErrorsFound = 1;
        }
    }
    // Since the master rank (perhaps of only one simulation) may have
    // found an error condition, we now coordinate the behavior across
    // all ranks. However, only the applicable ranks will throw a
    // non-default exception.
    //
    // TODO Evolve some re-usable infrastructure for this, because it
    // will be needed in many places while setting up simulations.
#if GMX_LIB_MPI
    int reducedNumErrorsFound;
    MPI_Allreduce(&numErrorsFound, &reducedNumErrorsFound, 1, MPI_INT, MPI_SUM, communicator);
    numErrorsFound = reducedNumErrorsFound;
#else
    // There is nothing to do with no MPI or thread-MPI, as there is
    // only one rank at this point.
    GMX_RELEASE_ASSERT(communicator == MPI_COMM_NULL, "Must have null communicator at this point");
#endif

    // Throw in a globally coordinated way, if needed
    if (numErrorsFound > 0)
    {
        if (exceptionPtr)
        {
            std::rethrow_exception(exceptionPtr);
        }
        else
        {
            GMX_THROW(ParallelConsistencyError("Another MPI rank encountered an exception"));
        }
    }

    // Ensure all ranks agree on the starting behavior, which is easy
    // because all simulations in a multi-simulation already agreed on
    // the starting behavior. There is nothing to do with no
    // MPI or thread-MPI.
#if GMX_LIB_MPI
    MPI_Bcast(&handler.startingBehavior, 1, MPI_INT, 0, communicator);
#endif

    return std::make_tuple(handler.startingBehavior, std::move(logFileGuard));
}

} // namespace gmx<|MERGE_RESOLUTION|>--- conflicted
+++ resolved
@@ -181,15 +181,6 @@
 
     writer.ensureEmptyLine();
     writer.writeLineFormatted(
-<<<<<<< HEAD
-            R"(To keep your simulation files safe, this simulation will not restart. Either name your
-output files exactly the same as the previous simulation part (e.g. with -deffnm), or
-make sure all the output files are present (e.g. run from the same directory as the
-previous simulation part), or instruct mdrun to write new output files with mdrun -noappend.
-In the last case, you will not be able to use appending in future for this simulation.)",
-            numFilesMissing,
-            outputfiles.size());
-=======
             "To keep your simulation files safe, this simulation will not restart. "
             "Either name your output files exactly the same as the previous simulation "
             "part (e.g. with -deffnm or explicit naming), or make sure all the output "
@@ -197,8 +188,8 @@
             "part), or instruct mdrun to write new output files with mdrun -noappend. In "
             "the last case, you will not be able to use appending in future for this "
             "simulation.",
-            numFilesMissing, outputfiles.size());
->>>>>>> 044f85d9
+            numFilesMissing,
+            outputfiles.size());
     GMX_THROW(InconsistentInputError(stream.toString()));
 }
 
