--- conflicted
+++ resolved
@@ -339,24 +339,15 @@
                       $<BUILD_INTERFACE:ewald>
                       $<BUILD_INTERFACE:fft>
                       $<BUILD_INTERFACE:fileio>
-<<<<<<< HEAD
-                      $<BUILD_INTERFACE:gmxlib>
-                      $<BUILD_INTERFACE:gmxana>
-=======
                       $<BUILD_INTERFACE:gmxana>
                       $<BUILD_INTERFACE:gmxlib>
->>>>>>> 58f5c06f
                       $<BUILD_INTERFACE:gmxpreprocess>
                       $<BUILD_INTERFACE:gpu_utils>
                       $<BUILD_INTERFACE:hardware>
                       $<BUILD_INTERFACE:imd>
                       $<BUILD_INTERFACE:linearalgebra>
                       $<BUILD_INTERFACE:listed_forces>
-<<<<<<< HEAD
-                      "$<BUILD_INTERFACE:math>"
-=======
                       $<BUILD_INTERFACE:math>
->>>>>>> 58f5c06f
                       $<BUILD_INTERFACE:mdlib>
                       $<BUILD_INTERFACE:mdrun>
                       $<BUILD_INTERFACE:mdrunutility>
