/*
 * This file is part of the GROMACS molecular simulation package.
 *
 * Copyright (c) 2018,2019,2020, by the GROMACS development team, led by
 * Mark Abraham, David van der Spoel, Berk Hess, and Erik Lindahl,
 * and including many others, as listed in the AUTHORS file in the
 * top-level source directory and at http://www.gromacs.org.
 *
 * GROMACS is free software; you can redistribute it and/or
 * modify it under the terms of the GNU Lesser General Public License
 * as published by the Free Software Foundation; either version 2.1
 * of the License, or (at your option) any later version.
 *
 * GROMACS is distributed in the hope that it will be useful,
 * but WITHOUT ANY WARRANTY; without even the implied warranty of
 * MERCHANTABILITY or FITNESS FOR A PARTICULAR PURPOSE.  See the GNU
 * Lesser General Public License for more details.
 *
 * You should have received a copy of the GNU Lesser General Public
 * License along with GROMACS; if not, see
 * http://www.gnu.org/licenses, or write to the Free Software Foundation,
 * Inc., 51 Franklin Street, Fifth Floor, Boston, MA  02110-1301  USA.
 *
 * If you want to redistribute modifications to GROMACS, please
 * consider that scientific software is very special. Version
 * control is crucial - bugs must be traceable. We will be happy to
 * consider code for inclusion in the official distribution, but
 * derived work must not be called official GROMACS. Details are found
 * in the README & COPYING files - if they are missing, get the
 * official version at http://www.gromacs.org.
 *
 * To help us fund GROMACS development, we humbly ask that you cite
 * the research papers on the package. Check out http://www.gromacs.org.
 */

/*! \internal \file
 * \brief
 * Implements PmeGpuProgramImpl, which stores permanent PME GPU context-derived data,
 * such as (compiled) kernel handles.
 *
 * \author Aleksei Iupinov <a.yupinov@gmail.com>
 * \ingroup module_ewald
 */
#include "gmxpre.h"

#include "gromacs/gpu_utils/gmxopencl.h"
#include "gromacs/gpu_utils/ocl_compiler.h"
#include "gromacs/utility/stringutil.h"

#include "pme_gpu_constants.h"
#include "pme_gpu_internal.h" // for GridOrdering enum
#include "pme_gpu_program_impl.h"
#include "pme_gpu_types_host.h"
#include "pme_grid.h"

PmeGpuProgramImpl::PmeGpuProgramImpl(const DeviceContext& deviceContext) :
    deviceContext_(deviceContext)
{
    const DeviceInformation& deviceInfo = deviceContext.deviceInfo();
    // kernel parameters
    warpSize_ = gmx::ocl::getDeviceWarpSize(deviceContext_.context(), deviceInfo.oclDeviceId);
    // TODO: for Intel ideally we'd want to set these based on the compiler warp size
    // but given that we've done no tuning for Intel iGPU, this is as good as anything.
    spreadWorkGroupSize = std::min(c_spreadMaxWarpsPerBlock * warpSize_, deviceInfo.maxWorkGroupSize);
    solveMaxWorkGroupSize = std::min(c_solveMaxWarpsPerBlock * warpSize_, deviceInfo.maxWorkGroupSize);
    gatherWorkGroupSize = std::min(c_gatherMaxWarpsPerBlock * warpSize_, deviceInfo.maxWorkGroupSize);

    compileKernels(deviceInfo);
}

PmeGpuProgramImpl::~PmeGpuProgramImpl()
{
    // TODO: log releasing errors
    cl_int gmx_used_in_debug stat = 0;
    stat |= clReleaseKernel(splineAndSpreadKernelSingle);
    stat |= clReleaseKernel(splineKernelSingle);
    stat |= clReleaseKernel(spreadKernelSingle);
    stat |= clReleaseKernel(splineAndSpreadKernelDual);
    stat |= clReleaseKernel(splineKernelDual);
    stat |= clReleaseKernel(spreadKernelDual);
    stat |= clReleaseKernel(gatherKernelSingle);
    stat |= clReleaseKernel(gatherKernelDual);
    stat |= clReleaseKernel(solveXYZKernelA);
    stat |= clReleaseKernel(solveXYZEnergyKernelA);
    stat |= clReleaseKernel(solveYZXKernelA);
    stat |= clReleaseKernel(solveYZXEnergyKernelA);
    stat |= clReleaseKernel(solveXYZKernelB);
    stat |= clReleaseKernel(solveXYZEnergyKernelB);
    stat |= clReleaseKernel(solveYZXKernelB);
    stat |= clReleaseKernel(solveYZXEnergyKernelB);
    GMX_ASSERT(stat == CL_SUCCESS,
               gmx::formatString("Failed to release PME OpenCL resources %d: %s",
                                 stat,
                                 ocl_get_error_string(stat).c_str())
                       .c_str());
}

/*! \brief Ensure that spread/gather kernels have been compiled to a suitable warp size
 *
 * On Intel the exec width/warp is decided at compile-time and can be
 * smaller than the minimum order^2 required in spread/gather ATM which
 * we need to check for.
 *
 * Due to the one thread per atom and order=4 implementation
 * constraints, order^2 threads should execute without synchronization
 * needed.
 */
static void checkRequiredWarpSize(cl_kernel kernel, const char* kernelName, const DeviceInformation& deviceInfo)
{
    if (deviceInfo.deviceVendor == DeviceVendor::Intel)
    {
        int       kernelWarpSize    = gmx::ocl::getKernelWarpSize(kernel, deviceInfo.oclDeviceId);
        const int minKernelWarpSize = c_pmeGpuOrder * c_pmeGpuOrder;
        if (kernelWarpSize < minKernelWarpSize)
        {
            const std::string errorString = gmx::formatString(
                    "PME OpenCL kernels require >=%d execution width, but the %s kernel "
                    "has been compiled for the device %s to a %d width and therefore it can not "
                    "execute correctly.",
                    minKernelWarpSize,
                    kernelName,
                    deviceInfo.device_name,
                    kernelWarpSize);
            GMX_THROW(gmx::InternalError(errorString));
        }
    }
}

void PmeGpuProgramImpl::compileKernels(const DeviceInformation& deviceInfo)
{
    // We might consider storing program as a member variable if it's needed later
    cl_program program = nullptr;
    /* Need to catch std::bad_alloc here and during compilation string handling. */
    try
    {
        /* Here we pass macros and static const int variables defined in include
         * files outside as macros, to avoid including those files
         * in the JIT compilation that happens at runtime.
         */
        const std::string commonDefines = gmx::formatString(
                "-Dwarp_size=%zd "
                "-Dorder=%d "
                "-DthreadsPerAtom=%d "
                // forwarding from pme_grid.h, used for spline computation table sizes only
                "-Dc_pmeMaxUnitcellShift=%f "
                // forwarding PME behavior constants from pme_gpu_constants.h
                "-Dc_skipNeutralAtoms=%d "
                "-Dc_virialAndEnergyCount=%d "
                // forwarding kernel work sizes
                "-Dc_spreadWorkGroupSize=%zd "
                "-Dc_solveMaxWorkGroupSize=%zd "
                "-Dc_gatherWorkGroupSize=%zd "
                // forwarding from vectypes.h
                "-DDIM=%d -DXX=%d -DYY=%d -DZZ=%d "
                // decomposition parameter placeholders
                "-DwrapX=true -DwrapY=true ",
<<<<<<< HEAD
                warpSize_, c_pmeGpuOrder, c_pmeGpuOrder * c_pmeGpuOrder,
                static_cast<float>(c_pmeMaxUnitcellShift), static_cast<int>(c_skipNeutralAtoms),
                c_virialAndEnergyCount, spreadWorkGroupSize, solveMaxWorkGroupSize,
                gatherWorkGroupSize, gmx::c_dim, XX, YY, ZZ);
=======
                warpSize_,
                c_pmeGpuOrder,
                c_pmeGpuOrder * c_pmeGpuOrder,
                static_cast<float>(c_pmeMaxUnitcellShift),
                static_cast<int>(c_skipNeutralAtoms),
                c_virialAndEnergyCount,
                spreadWorkGroupSize,
                solveMaxWorkGroupSize,
                gatherWorkGroupSize,
                DIM,
                XX,
                YY,
                ZZ);
>>>>>>> 33f4333d
        try
        {
            /* TODO when we have a proper MPI-aware logging module,
               the log output here should be written there */
            program = gmx::ocl::compileProgram(stderr,
                                               "gromacs/ewald",
                                               "pme_program.cl",
                                               commonDefines,
                                               deviceContext_.context(),
                                               deviceInfo.oclDeviceId,
                                               deviceInfo.deviceVendor);
        }
        catch (gmx::GromacsException& e)
        {
            e.prependContext(gmx::formatString("Failed to compile PME kernels for GPU #%s\n",
                                               deviceInfo.device_name));
            throw;
        }
    }
    GMX_CATCH_ALL_AND_EXIT_WITH_FATAL_ERROR;

    constexpr cl_uint expectedKernelCount = 18;
    // Has to be equal or larger than the number of kernel instances.
    // If it is not, CL_INVALID_VALUE will be thrown.
    std::vector<cl_kernel> kernels(expectedKernelCount, nullptr);
    cl_uint                actualKernelCount = 0;
    cl_int clError = clCreateKernelsInProgram(program, kernels.size(), kernels.data(), &actualKernelCount);
    if (clError != CL_SUCCESS)
    {
        const std::string errorString = gmx::formatString(
                "Failed to create kernels for PME on GPU #%s:\n OpenCL error %d: %s",
                deviceInfo.device_name,
                clError,
                ocl_get_error_string(clError).c_str());
        GMX_THROW(gmx::InternalError(errorString));
    }
    kernels.resize(actualKernelCount);

    std::array<char, 100> kernelNamesBuffer;
    for (const auto& kernel : kernels)
    {
        clError = clGetKernelInfo(
                kernel, CL_KERNEL_FUNCTION_NAME, kernelNamesBuffer.size(), kernelNamesBuffer.data(), nullptr);
        if (clError != CL_SUCCESS)
        {
            const std::string errorString = gmx::formatString(
                    "Failed to parse kernels for PME on GPU #%s:\n OpenCL error %d: %s",
                    deviceInfo.device_name,
                    clError,
                    ocl_get_error_string(clError).c_str());
            GMX_THROW(gmx::InternalError(errorString));
        }

        // The names below must correspond to those defined in pme_program.cl
        // TODO use a map with string key instead?
        if (!strcmp(kernelNamesBuffer.data(), "pmeSplineKernelSingle"))
        {
            splineKernelSingle = kernel;
        }
        else if (!strcmp(kernelNamesBuffer.data(), "pmeSplineAndSpreadKernelSingle"))
        {
            splineAndSpreadKernelSingle             = kernel;
            splineAndSpreadKernelWriteSplinesSingle = kernel;
            checkRequiredWarpSize(splineAndSpreadKernelSingle, kernelNamesBuffer.data(), deviceInfo);
        }
        else if (!strcmp(kernelNamesBuffer.data(), "pmeSpreadKernelSingle"))
        {
            spreadKernelSingle = kernel;
            checkRequiredWarpSize(spreadKernelSingle, kernelNamesBuffer.data(), deviceInfo);
        }
        else if (!strcmp(kernelNamesBuffer.data(), "pmeSplineKernelDual"))
        {
            splineKernelDual = kernel;
        }
        else if (!strcmp(kernelNamesBuffer.data(), "pmeSplineAndSpreadKernelDual"))
        {
            splineAndSpreadKernelDual             = kernel;
            splineAndSpreadKernelWriteSplinesDual = kernel;
            checkRequiredWarpSize(splineAndSpreadKernelDual, kernelNamesBuffer.data(), deviceInfo);
        }
        else if (!strcmp(kernelNamesBuffer.data(), "pmeSpreadKernelDual"))
        {
            spreadKernelDual = kernel;
            checkRequiredWarpSize(spreadKernelDual, kernelNamesBuffer.data(), deviceInfo);
        }
        else if (!strcmp(kernelNamesBuffer.data(), "pmeGatherKernelSingle"))
        {
            gatherKernelSingle            = kernel;
            gatherKernelReadSplinesSingle = kernel;
            checkRequiredWarpSize(gatherKernelSingle, kernelNamesBuffer.data(), deviceInfo);
        }
        else if (!strcmp(kernelNamesBuffer.data(), "pmeGatherKernelDual"))
        {
            gatherKernelDual            = kernel;
            gatherKernelReadSplinesDual = kernel;
            checkRequiredWarpSize(gatherKernelDual, kernelNamesBuffer.data(), deviceInfo);
        }
        else if (!strcmp(kernelNamesBuffer.data(), "pmeSolveYZXKernelA"))
        {
            solveYZXKernelA = kernel;
        }
        else if (!strcmp(kernelNamesBuffer.data(), "pmeSolveYZXEnergyKernelA"))
        {
            solveYZXEnergyKernelA = kernel;
        }
        else if (!strcmp(kernelNamesBuffer.data(), "pmeSolveXYZKernelA"))
        {
            solveXYZKernelA = kernel;
        }
        else if (!strcmp(kernelNamesBuffer.data(), "pmeSolveXYZEnergyKernelA"))
        {
            solveXYZEnergyKernelA = kernel;
        }
        else if (!strcmp(kernelNamesBuffer.data(), "pmeSolveYZXKernelB"))
        {
            solveYZXKernelB = kernel;
        }
        else if (!strcmp(kernelNamesBuffer.data(), "pmeSolveYZXEnergyKernelB"))
        {
            solveYZXEnergyKernelB = kernel;
        }
        else if (!strcmp(kernelNamesBuffer.data(), "pmeSolveXYZKernelB"))
        {
            solveXYZKernelB = kernel;
        }
        else if (!strcmp(kernelNamesBuffer.data(), "pmeSolveXYZEnergyKernelB"))
        {
            solveXYZEnergyKernelB = kernel;
        }
    }
    clReleaseProgram(program);
}<|MERGE_RESOLUTION|>--- conflicted
+++ resolved
@@ -154,12 +154,6 @@
                 "-DDIM=%d -DXX=%d -DYY=%d -DZZ=%d "
                 // decomposition parameter placeholders
                 "-DwrapX=true -DwrapY=true ",
-<<<<<<< HEAD
-                warpSize_, c_pmeGpuOrder, c_pmeGpuOrder * c_pmeGpuOrder,
-                static_cast<float>(c_pmeMaxUnitcellShift), static_cast<int>(c_skipNeutralAtoms),
-                c_virialAndEnergyCount, spreadWorkGroupSize, solveMaxWorkGroupSize,
-                gatherWorkGroupSize, gmx::c_dim, XX, YY, ZZ);
-=======
                 warpSize_,
                 c_pmeGpuOrder,
                 c_pmeGpuOrder * c_pmeGpuOrder,
@@ -169,11 +163,10 @@
                 spreadWorkGroupSize,
                 solveMaxWorkGroupSize,
                 gatherWorkGroupSize,
-                DIM,
+                gmx::c_dim,
                 XX,
                 YY,
                 ZZ);
->>>>>>> 33f4333d
         try
         {
             /* TODO when we have a proper MPI-aware logging module,
