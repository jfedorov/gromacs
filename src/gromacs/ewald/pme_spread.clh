--- conflicted
+++ resolved
@@ -481,13 +481,8 @@
         /* Spline data - only thetas (dthetas will only be needed in gather) */
         pme_gpu_stage_atom_data(sm_theta, gm_theta, gmx::c_dim * order);
         /* Gridline indices - they're actually int and not float, but C99 is angry about overloads */
-<<<<<<< HEAD
-        pme_gpu_stage_atom_data((__local float*)sm_gridlineIndices,
-                                (__global const float*)gm_gridlineIndices, gmx::c_dim);
-=======
         pme_gpu_stage_atom_data(
-                (__local float*)sm_gridlineIndices, (__global const float*)gm_gridlineIndices, DIM);
->>>>>>> 33f4333d
+                (__local float*)sm_gridlineIndices, (__global const float*)gm_gridlineIndices, c_dim);
 
         barrier(CLK_LOCAL_MEM_FENCE);
     }
