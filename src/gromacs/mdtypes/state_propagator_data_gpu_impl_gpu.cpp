--- conflicted
+++ resolved
@@ -436,22 +436,10 @@
     wallcycle_sub_start(wcycle_, WallCycleSubCounter::LaunchStatePropagatorData);
 
     copyToDevice(d_v_, h_v, d_vSize_, atomLocality, *deviceStream);
-<<<<<<< HEAD
-    if (atomLocality == AtomLocality::Local)
-    {
-        /* TODO: Rework the logic to avoid this reset, similar to copyCoordinates to GPU
-         *
-         * Issue #3988, https://gitlab.com/gromacs/gromacs/-/issues/3988#note_531727030
-         */
-        vReadyOnDevice_[atomLocality].reset();
-    }
-    vReadyOnDevice_[atomLocality].markEvent(*deviceStream);
-=======
     /* Not marking the event, because it is not used anywhere.
      * Since we only use velocities on the device for update, and we launch the copy in
      * the "update" stream, that should be safe.
      */
->>>>>>> 73e46418
 
     wallcycle_sub_stop(wcycle_, WallCycleSubCounter::LaunchStatePropagatorData);
     wallcycle_stop(wcycle_, WallCycleCounter::LaunchGpu);
