--- conflicted
+++ resolved
@@ -674,24 +674,14 @@
         if (fcdata.orires->nr > 0)
         {
             GMX_ASSERT(!xWholeMolecules.empty(), "Need whole molecules for orienation restraints");
-<<<<<<< HEAD
             enerd->term[F_ORIRESDEV] =
                     calc_orires_dev(ms, idef.il[F_ORIRES], idef.iparams.data(), md, xWholeMolecules,
-                                    x, fr->bMolPBC ? pbc : nullptr, fcd, hist);
-=======
-            enerd->term[F_ORIRESDEV] = calc_orires_dev(
-                    ms, idef.il[F_ORIRES].size(), idef.il[F_ORIRES].iatoms.data(), idef.iparams.data(),
-                    md, xWholeMolecules, x, fr->bMolPBC ? pbc : nullptr, fcdata.orires, hist);
->>>>>>> c95f8de2
+                                    x, fr->bMolPBC ? pbc : nullptr, fcdata.orires, hist);
         }
         if (fcdata.disres->nres > 0)
         {
-<<<<<<< HEAD
-            calc_disres_R_6(cr, ms, idef.il[F_DISRES].iatoms(), x, fr->bMolPBC ? pbc : nullptr, fcd, hist);
-=======
-            calc_disres_R_6(cr, ms, idef.il[F_DISRES].size(), idef.il[F_DISRES].iatoms.data(), x,
-                            fr->bMolPBC ? pbc : nullptr, fcdata.disres, hist);
->>>>>>> c95f8de2
+            calc_disres_R_6(cr, ms, idef.il[F_DISRES].iatoms(), x, fr->bMolPBC ? pbc : nullptr,
+                            fcdata.disres, hist);
         }
 
         wallcycle_sub_stop(wcycle, ewcsRESTRAINTS);
