/*
 * This file is part of the GROMACS molecular simulation package.
 *
 * Copyright (c) 1991-2000, University of Groningen, The Netherlands.
 * Copyright (c) 2001-2004, The GROMACS development team.
 * Copyright (c) 2013,2014,2015,2016,2017 The GROMACS development team.
 * Copyright (c) 2018,2019,2020, by the GROMACS development team, led by
 * Mark Abraham, David van der Spoel, Berk Hess, and Erik Lindahl,
 * and including many others, as listed in the AUTHORS file in the
 * top-level source directory and at http://www.gromacs.org.
 *
 * GROMACS is free software; you can redistribute it and/or
 * modify it under the terms of the GNU Lesser General Public License
 * as published by the Free Software Foundation; either version 2.1
 * of the License, or (at your option) any later version.
 *
 * GROMACS is distributed in the hope that it will be useful,
 * but WITHOUT ANY WARRANTY; without even the implied warranty of
 * MERCHANTABILITY or FITNESS FOR A PARTICULAR PURPOSE.  See the GNU
 * Lesser General Public License for more details.
 *
 * You should have received a copy of the GNU Lesser General Public
 * License along with GROMACS; if not, see
 * http://www.gnu.org/licenses, or write to the Free Software Foundation,
 * Inc., 51 Franklin Street, Fifth Floor, Boston, MA  02110-1301  USA.
 *
 * If you want to redistribute modifications to GROMACS, please
 * consider that scientific software is very special. Version
 * control is crucial - bugs must be traceable. We will be happy to
 * consider code for inclusion in the official distribution, but
 * derived work must not be called official GROMACS. Details are found
 * in the README & COPYING files - if they are missing, get the
 * official version at http://www.gromacs.org.
 *
 * To help us fund GROMACS development, we humbly ask that you cite
 * the research papers on the package. Check out http://www.gromacs.org.
 */
#include "gmxpre.h"

#include "orires.h"

#include <climits>
#include <cmath>

#include "gromacs/gmxlib/network.h"
#include "gromacs/linearalgebra/nrjac.h"
#include "gromacs/math/do_fit.h"
#include "gromacs/math/functions.h"
#include "gromacs/math/vec.h"
#include "gromacs/mdrunutility/multisim.h"
#include "gromacs/mdtypes/commrec.h"
#include "gromacs/mdtypes/fcdata.h"
#include "gromacs/mdtypes/inputrec.h"
#include "gromacs/mdtypes/mdatom.h"
#include "gromacs/mdtypes/state.h"
#include "gromacs/pbcutil/ishift.h"
#include "gromacs/pbcutil/pbc.h"
#include "gromacs/topology/ifunc.h"
#include "gromacs/topology/mtop_util.h"
#include "gromacs/topology/topology.h"
#include "gromacs/utility/arrayref.h"
#include "gromacs/utility/fatalerror.h"
#include "gromacs/utility/pleasecite.h"
#include "gromacs/utility/smalloc.h"

using gmx::ArrayRef;
using gmx::RVec;

// TODO This implementation of ensemble orientation restraints is nasty because
// a user can't just do multi-sim with single-sim orientation restraints.

void init_orires(FILE*                 fplog,
                 const gmx_mtop_t*     mtop,
                 const t_inputrec*     ir,
                 const t_commrec*      cr,
                 const gmx_multisim_t* ms,
                 t_state*              globalState,
                 t_oriresdata*         od)
{
    od->nr = gmx_mtop_ftype_count(mtop, F_ORIRES);
    if (0 == od->nr)
    {
        /* Not doing orientation restraints */
        return;
    }

    const int numFitParams = 5;
    if (od->nr <= numFitParams)
    {
        gmx_fatal(FARGS,
                  "The system has %d orientation restraints, but at least %d are required, since "
                  "there are %d fitting parameters.",
                  od->nr,
                  numFitParams + 1,
                  numFitParams);
    }

    if (ir->bPeriodicMols)
    {
        /* Since we apply fitting, we need to make molecules whole and this
         * can not be done when periodic molecules are present.
         */
        gmx_fatal(FARGS,
                  "Orientation restraints can not be applied when periodic molecules are present "
                  "in the system");
    }

    if (PAR(cr))
    {
        gmx_fatal(FARGS,
                  "Orientation restraints do not work with MPI parallelization. Choose 1 MPI rank, "
                  "if possible.");
    }

    GMX_RELEASE_ASSERT(globalState != nullptr, "We need a valid global state in init_orires");

    od->fc  = ir->orires_fc;
    od->nex = 0;
    od->S   = nullptr;
    od->M   = nullptr;
    od->eig = nullptr;
    od->v   = nullptr;

    int*                 nr_ex   = nullptr;
    int                  typeMin = INT_MAX;
    int                  typeMax = 0;
    gmx_mtop_ilistloop_t iloop   = gmx_mtop_ilistloop_init(mtop);
    int                  nmol;
    while (const InteractionLists* il = gmx_mtop_ilistloop_next(iloop, &nmol))
    {
        const int numOrires = (*il)[F_ORIRES].size();
        if (nmol > 1 && numOrires > 0)
        {
            gmx_fatal(FARGS,
                      "Found %d copies of a molecule with orientation restrains while the current "
                      "code only supports a single copy. If you want to ensemble average, run "
                      "multiple copies of the system using the multi-sim feature of mdrun.",
                      nmol);
        }

        for (int i = 0; i < numOrires; i += 3)
        {
            int type = (*il)[F_ORIRES].iatoms[i];
            int ex   = mtop->ffparams.iparams[type].orires.ex;
            if (ex >= od->nex)
            {
                srenew(nr_ex, ex + 1);
                for (int j = od->nex; j < ex + 1; j++)
                {
                    nr_ex[j] = 0;
                }
                od->nex = ex + 1;
            }
            GMX_ASSERT(nr_ex, "Check for allocated nr_ex to keep the static analyzer happy");
            nr_ex[ex]++;

            typeMin = std::min(typeMin, type);
            typeMax = std::max(typeMax, type);
        }
    }
    /* With domain decomposition we use the type index for indexing in global arrays */
    GMX_RELEASE_ASSERT(
            typeMax - typeMin + 1 == od->nr,
            "All orientation restraint parameter entries in the topology should be consecutive");
    /* Store typeMin so we can index array with the type offset */
    od->typeMin = typeMin;

    snew(od->S, od->nex);
    /* When not doing time averaging, the instaneous and time averaged data
     * are indentical and the pointers can point to the same memory.
     */
    snew(od->Dinsl, od->nr);

    if (ms)
    {
        snew(od->Dins, od->nr);
    }
    else
    {
        od->Dins = od->Dinsl;
    }

    if (ir->orires_tau == 0)
    {
        od->Dtav  = od->Dins;
        od->edt   = 0.0;
        od->edt_1 = 1.0;
    }
    else
    {
        snew(od->Dtav, od->nr);
        od->edt   = std::exp(-ir->delta_t / ir->orires_tau);
        od->edt_1 = 1.0 - od->edt;

        /* Extend the state with the orires history */
        globalState->flags |= (1 << estORIRE_INITF);
        globalState->hist.orire_initf = 1;
        globalState->flags |= (1 << estORIRE_DTAV);
        globalState->hist.norire_Dtav = od->nr * 5;
        snew(globalState->hist.orire_Dtav, globalState->hist.norire_Dtav);
    }

    snew(od->oinsl, od->nr);
    if (ms)
    {
        snew(od->oins, od->nr);
    }
    else
    {
        od->oins = od->oinsl;
    }
    if (ir->orires_tau == 0)
    {
        od->otav = od->oins;
    }
    else
    {
        snew(od->otav, od->nr);
    }
    snew(od->tmpEq, od->nex);

    od->nref = 0;
    for (int i = 0; i < mtop->natoms; i++)
    {
        if (getGroupType(mtop->groups, SimulationAtomGroupType::OrientationRestraintsFit, i) == 0)
        {
            od->nref++;
        }
    }
    snew(od->mref, od->nref);
    snew(od->xref, od->nref);
    snew(od->xtmp, od->nref);

    snew(od->eig, od->nex * 12);

    /* Determine the reference structure on the master node.
     * Copy it to the other nodes after checking multi compatibility,
     * so we are sure the subsystems match before copying.
     */
    auto   x    = makeArrayRef(globalState->x);
    rvec   com  = { 0, 0, 0 };
    double mtot = 0.0;
    int    j    = 0;
    for (const AtomProxy atomP : AtomRange(*mtop))
    {
        const t_atom& local = atomP.atom();
        int           i     = atomP.globalAtomNumber();
        if (mtop->groups.groupNumbers[SimulationAtomGroupType::OrientationRestraintsFit].empty()
            || mtop->groups.groupNumbers[SimulationAtomGroupType::OrientationRestraintsFit][i] == 0)
        {
            /* Not correct for free-energy with changing masses */
            od->mref[j] = local.m;
            // Note that only one rank per sim is supported.
            if (isMasterSim(ms))
            {
                copy_rvec(x[i], od->xref[j]);
                for (int d = 0; d < gmx::c_dim; d++)
                {
                    com[d] += od->mref[j] * x[i][d];
                }
            }
            mtot += od->mref[j];
            j++;
        }
    }
    svmul(1.0 / mtot, com, com);
    if (isMasterSim(ms))
    {
        for (int j = 0; j < od->nref; j++)
        {
            rvec_dec(od->xref[j], com);
        }
    }

    fprintf(fplog, "Found %d orientation experiments\n", od->nex);
    for (int i = 0; i < od->nex; i++)
    {
        fprintf(fplog, "  experiment %d has %d restraints\n", i + 1, nr_ex[i]);
    }

    sfree(nr_ex);

    fprintf(fplog, "  the fit group consists of %d atoms and has total mass %g\n", od->nref, mtot);

    if (ms)
    {
        fprintf(fplog, "  the orientation restraints are ensemble averaged over %d systems\n", ms->numSimulations_);

        check_multi_int(fplog, ms, od->nr, "the number of orientation restraints", FALSE);
        check_multi_int(fplog, ms, od->nref, "the number of fit atoms for orientation restraining", FALSE);
        check_multi_int(fplog, ms, ir->nsteps, "nsteps", FALSE);
        /* Copy the reference coordinates from the master to the other nodes */
        gmx_sum_sim(gmx::c_dim * od->nref, od->xref[0], ms);
    }

    please_cite(fplog, "Hess2003");
}

void diagonalize_orires_tensors(t_oriresdata* od)
{
    if (od->M == nullptr)
    {
        snew(od->M, gmx::c_dim);
        for (int i = 0; i < gmx::c_dim; i++)
        {
            snew(od->M[i], gmx::c_dim);
        }
        snew(od->eig_diag, gmx::c_dim);
        snew(od->v, gmx::c_dim);
        for (int i = 0; i < gmx::c_dim; i++)
        {
            snew(od->v[i], gmx::c_dim);
        }
    }

    for (int ex = 0; ex < od->nex; ex++)
    {
        /* Rotate the S tensor back to the reference frame */
        matrix S, TMP;
        mmul(od->R, od->S[ex], TMP);
        mtmul(TMP, od->R, S);
        for (int i = 0; i < gmx::c_dim; i++)
        {
            for (int j = 0; j < gmx::c_dim; j++)
            {
                od->M[i][j] = S[i][j];
            }
        }

        int nrot;
        jacobi(od->M, gmx::c_dim, od->eig_diag, od->v, &nrot);

        int ord[gmx::c_dim];
        for (int i = 0; i < gmx::c_dim; i++)
        {
            ord[i] = i;
        }
        for (int i = 0; i < gmx::c_dim; i++)
        {
            for (int j = i + 1; j < gmx::c_dim; j++)
            {
                if (gmx::square(od->eig_diag[ord[j]]) > gmx::square(od->eig_diag[ord[i]]))
                {
                    int t  = ord[i];
                    ord[i] = ord[j];
                    ord[j] = t;
                }
            }
        }

        for (int i = 0; i < gmx::c_dim; i++)
        {
            od->eig[ex * 12 + i] = od->eig_diag[ord[i]];
        }
        for (int i = 0; i < gmx::c_dim; i++)
        {
            for (int j = 0; j < gmx::c_dim; j++)
            {
                od->eig[ex * 12 + 3 + 3 * i + j] = od->v[j][ord[i]];
            }
        }
    }
}

void print_orires_log(FILE* log, t_oriresdata* od)
{
    real* eig;

    diagonalize_orires_tensors(od);

    for (int ex = 0; ex < od->nex; ex++)
    {
        eig = od->eig + ex * 12;
        fprintf(log, "  Orientation experiment %d:\n", ex + 1);
        fprintf(log, "    order parameter: %g\n", eig[0]);
        for (int i = 0; i < gmx::c_dim; i++)
        {
<<<<<<< HEAD
            fprintf(log, "    eig: %6.3f   %6.3f %6.3f %6.3f\n",
                    (eig[0] != 0) ? eig[i] / eig[0] : eig[i], eig[gmx::c_dim + i * gmx::c_dim + XX],
                    eig[gmx::c_dim + i * gmx::c_dim + YY], eig[gmx::c_dim + i * gmx::c_dim + ZZ]);
=======
            fprintf(log,
                    "    eig: %6.3f   %6.3f %6.3f %6.3f\n",
                    (eig[0] != 0) ? eig[i] / eig[0] : eig[i],
                    eig[DIM + i * DIM + XX],
                    eig[DIM + i * DIM + YY],
                    eig[DIM + i * DIM + ZZ]);
>>>>>>> 33f4333d
        }
        fprintf(log, "\n");
    }
}

real calc_orires_dev(const gmx_multisim_t* ms,
                     int                   nfa,
                     const t_iatom         forceatoms[],
                     const t_iparams       ip[],
                     const t_mdatoms*      md,
                     ArrayRef<const RVec>  xWholeMolecules,
                     const rvec            x[],
                     const t_pbc*          pbc,
                     t_oriresdata*         od,
                     history_t*            hist)
{
    int          nref;
    real         edt, edt_1, invn, pfac, r2, invr, corrfac, wsv2, sw, dev;
    OriresMatEq* matEq;
    real*        mref;
    double       mtot;
    rvec *       xref, *xtmp, com, r_unrot, r;
    gmx_bool     bTAV;
    const real   two_thr = 2.0 / 3.0;

    if (od->nr == 0)
    {
        /* This means that this is not the master node */
        gmx_fatal(FARGS,
                  "Orientation restraints are only supported on the master rank, use fewer ranks");
    }

    bTAV  = (od->edt != 0);
    edt   = od->edt;
    edt_1 = od->edt_1;
    matEq = od->tmpEq;
    nref  = od->nref;
    mref  = od->mref;
    xref  = od->xref;
    xtmp  = od->xtmp;

    if (bTAV)
    {
        od->exp_min_t_tau = hist->orire_initf * edt;

        /* Correction factor to correct for the lack of history
         * at short times.
         */
        corrfac = 1.0 / (1.0 - od->exp_min_t_tau);
    }
    else
    {
        corrfac = 1.0;
    }

    if (ms)
    {
        invn = 1.0 / ms->numSimulations_;
    }
    else
    {
        invn = 1.0;
    }

    clear_rvec(com);
    mtot  = 0;
    int j = 0;
    for (int i = 0; i < md->nr; i++)
    {
        if (md->cORF[i] == 0)
        {
            copy_rvec(xWholeMolecules[i], xtmp[j]);
            mref[j] = md->massT[i];
            for (int d = 0; d < gmx::c_dim; d++)
            {
                com[d] += mref[j] * xtmp[j][d];
            }
            mtot += mref[j];
            j++;
        }
    }
    svmul(1.0 / mtot, com, com);
    for (int j = 0; j < nref; j++)
    {
        rvec_dec(xtmp[j], com);
    }
    /* Calculate the rotation matrix to rotate x to the reference orientation */
    calc_fit_R(gmx::c_dim, nref, mref, xref, xtmp, od->R);

    for (int fa = 0; fa < nfa; fa += 3)
    {
        const int type           = forceatoms[fa];
        const int restraintIndex = type - od->typeMin;
        if (pbc)
        {
            pbc_dx_aiuc(pbc, x[forceatoms[fa + 1]], x[forceatoms[fa + 2]], r_unrot);
        }
        else
        {
            rvec_sub(x[forceatoms[fa + 1]], x[forceatoms[fa + 2]], r_unrot);
        }
        mvmul(od->R, r_unrot, r);
        r2   = norm2(r);
        invr = gmx::invsqrt(r2);
        /* Calculate the prefactor for the D tensor, this includes the factor 3! */
        pfac = ip[type].orires.c * invr * invr * 3;
        for (int i = 0; i < ip[type].orires.power; i++)
        {
            pfac *= invr;
        }
        rvec5& Dinsl = od->Dinsl[restraintIndex];
        Dinsl[0]     = pfac * (2 * r[0] * r[0] + r[1] * r[1] - r2);
        Dinsl[1]     = pfac * (2 * r[0] * r[1]);
        Dinsl[2]     = pfac * (2 * r[0] * r[2]);
        Dinsl[3]     = pfac * (2 * r[1] * r[1] + r[0] * r[0] - r2);
        Dinsl[4]     = pfac * (2 * r[1] * r[2]);

        if (ms)
        {
            for (int i = 0; i < 5; i++)
            {
                od->Dins[restraintIndex][i] = Dinsl[i] * invn;
            }
        }
    }

    if (ms)
    {
        gmx_sum_sim(5 * od->nr, od->Dins[0], ms);
    }

    /* Calculate the order tensor S for each experiment via optimization */
    for (int ex = 0; ex < od->nex; ex++)
    {
        for (int i = 0; i < 5; i++)
        {
            matEq[ex].rhs[i] = 0;
            for (int j = 0; j <= i; j++)
            {
                matEq[ex].mat[i][j] = 0;
            }
        }
    }

    for (int fa = 0; fa < nfa; fa += 3)
    {
        const int type           = forceatoms[fa];
        const int restraintIndex = type - od->typeMin;
        rvec5&    Dtav           = od->Dtav[restraintIndex];
        if (bTAV)
        {
            /* Here we update Dtav in t_fcdata using the data in history_t.
             * Thus the results stay correct when this routine
             * is called multiple times.
             */
            for (int i = 0; i < 5; i++)
            {
                Dtav[i] = edt * hist->orire_Dtav[restraintIndex * 5 + i]
                          + edt_1 * od->Dins[restraintIndex][i];
            }
        }

        int  ex     = ip[type].orires.ex;
        real weight = ip[type].orires.kfac;
        /* Calculate the vector rhs and half the matrix T for the 5 equations */
        for (int i = 0; i < 5; i++)
        {
            matEq[ex].rhs[i] += Dtav[i] * ip[type].orires.obs * weight;
            for (int j = 0; j <= i; j++)
            {
                matEq[ex].mat[i][j] += Dtav[i] * Dtav[j] * weight;
            }
        }
    }
    /* Now we have all the data we can calculate S */
    for (int ex = 0; ex < od->nex; ex++)
    {
        OriresMatEq& eq = matEq[ex];
        /* Correct corrfac and copy one half of T to the other half */
        for (int i = 0; i < 5; i++)
        {
            eq.rhs[i] *= corrfac;
            eq.mat[i][i] *= gmx::square(corrfac);
            for (int j = 0; j < i; j++)
            {
                eq.mat[i][j] *= gmx::square(corrfac);
                eq.mat[j][i] = eq.mat[i][j];
            }
        }
        m_inv_gen(&eq.mat[0][0], 5, &eq.mat[0][0]);
        /* Calculate the orientation tensor S for this experiment */
        matrix& S = od->S[ex];
        S[0][0]   = 0;
        S[0][1]   = 0;
        S[0][2]   = 0;
        S[1][1]   = 0;
        S[1][2]   = 0;
        for (int i = 0; i < 5; i++)
        {
            S[0][0] += 1.5 * eq.mat[0][i] * eq.rhs[i];
            S[0][1] += 1.5 * eq.mat[1][i] * eq.rhs[i];
            S[0][2] += 1.5 * eq.mat[2][i] * eq.rhs[i];
            S[1][1] += 1.5 * eq.mat[3][i] * eq.rhs[i];
            S[1][2] += 1.5 * eq.mat[4][i] * eq.rhs[i];
        }
        S[1][0] = S[0][1];
        S[2][0] = S[0][2];
        S[2][1] = S[1][2];
        S[2][2] = -S[0][0] - S[1][1];
    }

    const matrix* S = od->S;

    wsv2 = 0;
    sw   = 0;

    for (int fa = 0; fa < nfa; fa += 3)
    {
        const int type           = forceatoms[fa];
        const int restraintIndex = type - od->typeMin;
        const int ex             = ip[type].orires.ex;

        const rvec5& Dtav = od->Dtav[restraintIndex];
        od->otav[restraintIndex] =
                two_thr * corrfac
                * (S[ex][0][0] * Dtav[0] + S[ex][0][1] * Dtav[1] + S[ex][0][2] * Dtav[2]
                   + S[ex][1][1] * Dtav[3] + S[ex][1][2] * Dtav[4]);
        if (bTAV)
        {
            const rvec5& Dins = od->Dins[restraintIndex];
            od->oins[restraintIndex] =
                    two_thr
                    * (S[ex][0][0] * Dins[0] + S[ex][0][1] * Dins[1] + S[ex][0][2] * Dins[2]
                       + S[ex][1][1] * Dins[3] + S[ex][1][2] * Dins[4]);
        }
        if (ms)
        {
            /* When ensemble averaging is used recalculate the local orientation
             * for output to the energy file.
             */
            const rvec5& Dinsl = od->Dinsl[restraintIndex];
            od->oinsl[restraintIndex] =
                    two_thr
                    * (S[ex][0][0] * Dinsl[0] + S[ex][0][1] * Dinsl[1] + S[ex][0][2] * Dinsl[2]
                       + S[ex][1][1] * Dinsl[3] + S[ex][1][2] * Dinsl[4]);
        }

        dev = od->otav[restraintIndex] - ip[type].orires.obs;

        wsv2 += ip[type].orires.kfac * gmx::square(dev);
        sw += ip[type].orires.kfac;
    }
    od->rmsdev = std::sqrt(wsv2 / sw);

    /* Rotate the S matrices back, so we get the correct grad(tr(S D)) */
    for (int ex = 0; ex < od->nex; ex++)
    {
        matrix RS;
        tmmul(od->R, od->S[ex], RS);
        mmul(RS, od->R, od->S[ex]);
    }

    return od->rmsdev;

    /* Approx. 120*nfa/3 flops */
}

real orires(int             nfa,
            const t_iatom   forceatoms[],
            const t_iparams ip[],
            const rvec      x[],
            rvec4           f[],
            rvec            fshift[],
            const t_pbc*    pbc,
            real gmx_unused lambda,
            real gmx_unused* dvdlambda,
            const t_mdatoms gmx_unused* md,
            t_fcdata*                   fcd,
            int gmx_unused* global_atom_index)
{
    int                 ex, power, ki = CENTRAL;
    real                r2, invr, invr2, fc, smooth_fc, dev, devins, pfac;
    rvec                r, Sr, fij;
    real                vtot;
    const t_oriresdata* od;
    gmx_bool            bTAV;

    vtot = 0;
    od   = fcd->orires;

    if (od->fc != 0)
    {
        bTAV = (od->edt != 0);

        smooth_fc = od->fc;
        if (bTAV)
        {
            /* Smoothly switch on the restraining when time averaging is used */
            smooth_fc *= (1.0 - od->exp_min_t_tau);
        }

        for (int fa = 0; fa < nfa; fa += 3)
        {
            const int type           = forceatoms[fa];
            const int ai             = forceatoms[fa + 1];
            const int aj             = forceatoms[fa + 2];
            const int restraintIndex = type - od->typeMin;
            if (pbc)
            {
                ki = pbc_dx_aiuc(pbc, x[ai], x[aj], r);
            }
            else
            {
                rvec_sub(x[ai], x[aj], r);
            }
            r2    = norm2(r);
            invr  = gmx::invsqrt(r2);
            invr2 = invr * invr;
            ex    = ip[type].orires.ex;
            power = ip[type].orires.power;
            fc    = smooth_fc * ip[type].orires.kfac;
            dev   = od->otav[restraintIndex] - ip[type].orires.obs;

            /* NOTE:
             * there is no real potential when time averaging is applied
             */
            vtot += 0.5 * fc * gmx::square(dev);

            if (bTAV)
            {
                /* Calculate the force as the sqrt of tav times instantaneous */
                devins = od->oins[restraintIndex] - ip[type].orires.obs;
                if (dev * devins <= 0)
                {
                    dev = 0;
                }
                else
                {
                    dev = std::sqrt(dev * devins);
                    if (devins < 0)
                    {
                        dev = -dev;
                    }
                }
            }

            pfac = fc * ip[type].orires.c * invr2;
            for (int i = 0; i < power; i++)
            {
                pfac *= invr;
            }
            mvmul(od->S[ex], r, Sr);
            for (int i = 0; i < gmx::c_dim; i++)
            {
                fij[i] = -pfac * dev * (4 * Sr[i] - 2 * (2 + power) * invr2 * iprod(Sr, r) * r[i]);
            }

            for (int i = 0; i < gmx::c_dim; i++)
            {
                f[ai][i] += fij[i];
                f[aj][i] -= fij[i];
                if (fshift)
                {
                    fshift[ki][i] += fij[i];
                    fshift[CENTRAL][i] -= fij[i];
                }
            }
        }
    }

    return vtot;

    /* Approx. 80*nfa/3 flops */
}

void update_orires_history(const t_oriresdata& od, history_t* hist)
{
    if (od.edt != 0)
    {
        /* Copy the new time averages that have been calculated
         *  in calc_orires_dev.
         */
        hist->orire_initf = od.exp_min_t_tau;
        for (int pair = 0; pair < od.nr; pair++)
        {
            for (int i = 0; i < 5; i++)
            {
                hist->orire_Dtav[pair * 5 + i] = od.Dtav[pair][i];
            }
        }
    }
}<|MERGE_RESOLUTION|>--- conflicted
+++ resolved
@@ -375,18 +375,12 @@
         fprintf(log, "    order parameter: %g\n", eig[0]);
         for (int i = 0; i < gmx::c_dim; i++)
         {
-<<<<<<< HEAD
-            fprintf(log, "    eig: %6.3f   %6.3f %6.3f %6.3f\n",
-                    (eig[0] != 0) ? eig[i] / eig[0] : eig[i], eig[gmx::c_dim + i * gmx::c_dim + XX],
-                    eig[gmx::c_dim + i * gmx::c_dim + YY], eig[gmx::c_dim + i * gmx::c_dim + ZZ]);
-=======
             fprintf(log,
                     "    eig: %6.3f   %6.3f %6.3f %6.3f\n",
                     (eig[0] != 0) ? eig[i] / eig[0] : eig[i],
-                    eig[DIM + i * DIM + XX],
-                    eig[DIM + i * DIM + YY],
-                    eig[DIM + i * DIM + ZZ]);
->>>>>>> 33f4333d
+                    eig[gmx::c_dim + i * gmx::c_dim + XX],
+                    eig[gmx::c_dim + i * gmx::c_dim + YY],
+                    eig[gmx::c_dim + i * gmx::c_dim + ZZ]);
         }
         fprintf(log, "\n");
     }
