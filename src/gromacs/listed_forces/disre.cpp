/*
 * This file is part of the GROMACS molecular simulation package.
 *
 * Copyright (c) 1991-2000, University of Groningen, The Netherlands.
 * Copyright (c) 2001-2004, The GROMACS development team.
 * Copyright (c) 2013,2014,2015,2016,2017 by the GROMACS development team.
 * Copyright (c) 2018,2019,2020, by the GROMACS development team, led by
 * Mark Abraham, David van der Spoel, Berk Hess, and Erik Lindahl,
 * and including many others, as listed in the AUTHORS file in the
 * top-level source directory and at http://www.gromacs.org.
 *
 * GROMACS is free software; you can redistribute it and/or
 * modify it under the terms of the GNU Lesser General Public License
 * as published by the Free Software Foundation; either version 2.1
 * of the License, or (at your option) any later version.
 *
 * GROMACS is distributed in the hope that it will be useful,
 * but WITHOUT ANY WARRANTY; without even the implied warranty of
 * MERCHANTABILITY or FITNESS FOR A PARTICULAR PURPOSE.  See the GNU
 * Lesser General Public License for more details.
 *
 * You should have received a copy of the GNU Lesser General Public
 * License along with GROMACS; if not, see
 * http://www.gnu.org/licenses, or write to the Free Software Foundation,
 * Inc., 51 Franklin Street, Fifth Floor, Boston, MA  02110-1301  USA.
 *
 * If you want to redistribute modifications to GROMACS, please
 * consider that scientific software is very special. Version
 * control is crucial - bugs must be traceable. We will be happy to
 * consider code for inclusion in the official distribution, but
 * derived work must not be called official GROMACS. Details are found
 * in the README & COPYING files - if they are missing, get the
 * official version at http://www.gromacs.org.
 *
 * To help us fund GROMACS development, we humbly ask that you cite
 * the research papers on the package. Check out http://www.gromacs.org.
 */
/* This file is completely threadsafe - keep it that way! */
#include "gmxpre.h"

#include "disre.h"

#include "config.h"

#include <cmath>
#include <cstdlib>
#include <cstring>

#include <algorithm>

#include "gromacs/gmxlib/network.h"
#include "gromacs/math/functions.h"
#include "gromacs/math/vec.h"
#include "gromacs/mdrunutility/multisim.h"
#include "gromacs/mdtypes/commrec.h"
#include "gromacs/mdtypes/fcdata.h"
#include "gromacs/mdtypes/inputrec.h"
#include "gromacs/mdtypes/md_enums.h"
#include "gromacs/mdtypes/state.h"
#include "gromacs/pbcutil/ishift.h"
#include "gromacs/pbcutil/pbc.h"
#include "gromacs/topology/mtop_util.h"
#include "gromacs/topology/topology.h"
#include "gromacs/utility/fatalerror.h"
#include "gromacs/utility/futil.h"
#include "gromacs/utility/gmxassert.h"
#include "gromacs/utility/pleasecite.h"
#include "gromacs/utility/smalloc.h"

void init_disres(FILE*                 fplog,
                 const gmx_mtop_t*     mtop,
                 t_inputrec*           ir,
                 DisResRunMode         disResRunMode,
                 DDRole                ddRole,
                 NumRanks              numRanks,
                 MPI_Comm              communicator,
                 const gmx_multisim_t* ms,
                 t_disresdata*         dd,
                 t_state*              state,
                 gmx_bool              bIsREMD)
{
<<<<<<< HEAD
    int                  nmol, npair, np;
    t_disresdata*        dd;
=======
    int                  fa, nmol, npair, np;
>>>>>>> c95f8de2
    history_t*           hist;
    gmx_mtop_ilistloop_t iloop;
    char*                ptr;
    int                  type_min, type_max;

    if (gmx_mtop_ftype_count(mtop, F_DISRES) == 0)
    {
        dd->nres = 0;

        return;
    }

    if (fplog)
    {
        fprintf(fplog, "Initializing the distance restraints\n");
    }

    dd->dr_weighting = ir->eDisreWeighting;
    dd->dr_fc        = ir->dr_fc;
    if (EI_DYNAMICS(ir->eI))
    {
        dd->dr_tau = ir->dr_tau;
    }
    else
    {
        dd->dr_tau = 0.0;
    }
    if (dd->dr_tau == 0.0)
    {
        dd->dr_bMixed = FALSE;
        dd->ETerm     = 0.0;
    }
    else
    {
        /* We store the r^-6 time averages in an array that is indexed
         * with the local disres iatom index, so this doesn't work with DD.
         * Note that DD is not initialized yet here, so we check that we are on multiple ranks,
         * but there are probably also issues with e.g. NM MPI parallelization.
         */
        if ((disResRunMode == DisResRunMode::MDRun) && (numRanks == NumRanks::Multiple))
        {
            gmx_fatal(FARGS,
                      "Time-averaged distance restraints are not supported with MPI "
                      "parallelization. You can use OpenMP parallelization on a single node.");
        }

        dd->dr_bMixed = ir->bDisreMixed;
        dd->ETerm     = std::exp(-(ir->delta_t / ir->dr_tau));
    }
    dd->ETerm1 = 1.0 - dd->ETerm;

    dd->nres  = 0;
    dd->npair = 0;
    type_min  = INT_MAX;
    type_max  = 0;
    iloop     = gmx_mtop_ilistloop_init(mtop);
    while (const InteractionLists* il = gmx_mtop_ilistloop_next(iloop, &nmol))
    {
        if (nmol > 1 && !(*il)[F_DISRES].empty() && ir->eDisre != edrEnsemble)
        {
            gmx_fatal(FARGS,
                      "NMR distance restraints with multiple copies of the same molecule are "
                      "currently only supported with ensemble averaging. If you just want to "
                      "restrain distances between atom pairs using a flat-bottomed potential, use "
                      "a restraint potential (bonds type 10) instead.");
        }

        np = 0;
        for (const auto entry : (*il)[F_DISRES])
        {
            const int type = entry.parameterType;

            np++;
            npair = mtop->ffparams.iparams[type].disres.npair;
            if (np == npair)
            {
                dd->nres += (ir->eDisre == edrEnsemble ? 1 : nmol);
                dd->npair += nmol * npair;
                np = 0;

                type_min = std::min(type_min, type);
                type_max = std::max(type_max, type);
            }
        }
    }

    if ((disResRunMode == DisResRunMode::MDRun) && (numRanks == NumRanks::Multiple) && ir->nstdisreout > 0)
    {
        /* With DD we currently only have local pair information available */
        gmx_fatal(FARGS,
                  "With MPI parallelization distance-restraint pair output is not supported. Use "
                  "nstdisreout=0 or use OpenMP parallelization on a single node.");
    }

    /* For communicating and/or reducing (sums of) r^-6 for pairs over threads
     * we use multiple arrays in t_disresdata. We need to have unique indices
     * for each restraint that work over threads and MPI ranks. To this end
     * we use the type index. These should all be in one block and there should
     * be dd->nres types, but we check for this here.
     * This setup currently does not allow for multiple copies of the same
     * molecule without ensemble averaging, this is check for above.
     */
    GMX_RELEASE_ASSERT(
            type_max - type_min + 1 == dd->nres,
            "All distance restraint parameter entries in the topology should be consecutive");

    dd->type_min = type_min;

    snew(dd->rt, dd->npair);

    if (dd->dr_tau != 0.0)
    {
        GMX_RELEASE_ASSERT(state != nullptr,
                           "We need a valid state when using time-averaged distance restraints");

        hist = &state->hist;
        /* Set the "history lack" factor to 1 */
        state->flags |= (1 << estDISRE_INITF);
        hist->disre_initf = 1.0;
        /* Allocate space for the r^-3 time averages */
        state->flags |= (1 << estDISRE_RM3TAV);
        hist->ndisrepairs = dd->npair;
        snew(hist->disre_rm3tav, hist->ndisrepairs);
    }
    /* Allocate space for a copy of rm3tav,
     * so we can call do_force without modifying the state.
     */
    snew(dd->rm3tav, dd->npair);

    /* Allocate Rt_6 and Rtav_6 consecutively in memory so they can be
     * averaged over the processors in one call (in calc_disre_R_6)
     */
    snew(dd->Rt_6, 2 * dd->nres);
    dd->Rtav_6 = &(dd->Rt_6[dd->nres]);

    ptr = getenv("GMX_DISRE_ENSEMBLE_SIZE");
    if ((disResRunMode == DisResRunMode::MDRun) && ms != nullptr && ptr != nullptr && !bIsREMD)
    {
#if GMX_MPI
        dd->nsystems = 0;
        sscanf(ptr, "%d", &dd->nsystems);
        if (fplog)
        {
            fprintf(fplog, "Found GMX_DISRE_ENSEMBLE_SIZE set to %d systems per ensemble\n", dd->nsystems);
        }
        /* This check is only valid on MASTER(cr), so probably
         * ensemble-averaged distance restraints are broken on more
         * than one processor per simulation system. */
        if (ddRole == DDRole::Master)
        {
            check_multi_int(fplog, ms, dd->nsystems, "the number of systems per ensemble", FALSE);
        }
        gmx_bcast(sizeof(int), &dd->nsystems, communicator);

        /* We use to allow any value of nsystems which was a divisor
         * of ms->nsim. But this required an extra communicator which
         * pulled in mpi.h in nearly all C files.
         */
        if (!(ms->nsim == 1 || ms->nsim == dd->nsystems))
        {
            gmx_fatal(FARGS,
                      "GMX_DISRE_ENSEMBLE_SIZE (%d) is not equal to 1 or the number of systems "
                      "(option -multidir) %d",
                      dd->nsystems, ms->nsim);
        }
        if (fplog)
        {
            fprintf(fplog, "Our ensemble consists of systems:");
            for (int i = 0; i < dd->nsystems; i++)
            {
                fprintf(fplog, " %d", (ms->sim / dd->nsystems) * dd->nsystems + i);
            }
            fprintf(fplog, "\n");
        }
#else
        GMX_UNUSED_VALUE(communicator);
#endif
    }
    else
    {
        dd->nsystems = 1;
    }

    if (dd->nsystems == 1)
    {
        dd->Rtl_6 = dd->Rt_6;
    }
    else
    {
        snew(dd->Rtl_6, dd->nres);
    }

    if (dd->npair > 0)
    {
        if (fplog)
        {
            fprintf(fplog, "There are %d distance restraints involving %d atom pairs\n", dd->nres,
                    dd->npair);
        }
        /* Have to avoid g_disre de-referencing cr blindly, mdrun not
         * doing consistency checks for ensemble-averaged distance
         * restraints when that's not happening, and only doing those
         * checks from appropriate processes (since check_multi_int is
         * too broken to check whether the communication will
         * succeed...) */
        if ((disResRunMode == DisResRunMode::MDRun) && ms && dd->nsystems > 1 && (ddRole == DDRole::Master))
        {
            check_multi_int(fplog, ms, dd->nres, "the number of distance restraints", FALSE);
        }
        please_cite(fplog, "Tropp80a");
        please_cite(fplog, "Torda89a");
    }
}

<<<<<<< HEAD
void calc_disres_R_6(const t_commrec*         cr,
                     const gmx_multisim_t*    ms,
                     gmx::ArrayRef<const int> forceatoms,
                     const rvec               x[],
                     const t_pbc*             pbc,
                     t_fcdata*                fcd,
                     history_t*               hist)
=======
void calc_disres_R_6(const t_commrec*      cr,
                     const gmx_multisim_t* ms,
                     int                   nfa,
                     const t_iatom         forceatoms[],
                     const rvec            x[],
                     const t_pbc*          pbc,
                     t_disresdata*         dd,
                     history_t*            hist)
>>>>>>> c95f8de2
{
    rvec     dx;
    real *   rt, *rm3tav, *Rtl_6, *Rt_6, *Rtav_6;
    real     ETerm, ETerm1, cf1 = 0, cf2 = 0;
    gmx_bool bTav;

    bTav   = (dd->dr_tau != 0);
    ETerm  = dd->ETerm;
    ETerm1 = dd->ETerm1;
    rt     = dd->rt;
    rm3tav = dd->rm3tav;
    Rtl_6  = dd->Rtl_6;
    Rt_6   = dd->Rt_6;
    Rtav_6 = dd->Rtav_6;

    if (bTav)
    {
        /* scaling factor to smoothly turn on the restraint forces *
         * when using time averaging                               */
        dd->exp_min_t_tau = hist->disre_initf * ETerm;

        cf1 = dd->exp_min_t_tau;
        cf2 = 1.0 / (1.0 - dd->exp_min_t_tau);
    }

    for (int res = 0; res < dd->nres; res++)
    {
        Rtav_6[res] = 0.0;
        Rt_6[res]   = 0.0;
    }

    /* 'loop' over all atom pairs (pair_nr=fa/3) involved in restraints, *
     * the total number of atoms pairs is nfa/3                          */
    for (gmx::index fa = 0; fa < forceatoms.ssize(); fa += 3)
    {
        int type = forceatoms[fa];
        int res  = type - dd->type_min;
        int pair = fa / 3;
        int ai   = forceatoms[fa + 1];
        int aj   = forceatoms[fa + 2];

        if (pbc)
        {
            pbc_dx_aiuc(pbc, x[ai], x[aj], dx);
        }
        else
        {
            rvec_sub(x[ai], x[aj], dx);
        }
        real rt2  = iprod(dx, dx);
        real rt_1 = gmx::invsqrt(rt2);
        real rt_3 = rt_1 * rt_1 * rt_1;

        rt[pair] = rt2 * rt_1;
        if (bTav)
        {
            /* Here we update rm3tav in t_disresdata using the data
             * in history_t.
             * Thus the results stay correct when this routine
             * is called multiple times.
             */
            rm3tav[pair] = cf2 * ((ETerm - cf1) * hist->disre_rm3tav[pair] + ETerm1 * rt_3);
        }
        else
        {
            rm3tav[pair] = rt_3;
        }

        /* Currently divide_bondeds_over_threads() ensures that pairs within
         * the same restraint get assigned to the same thread, so we could
         * run this loop thread-parallel.
         */
        Rt_6[res] += rt_3 * rt_3;
        Rtav_6[res] += rm3tav[pair] * rm3tav[pair];
    }

    /* NOTE: Rt_6 and Rtav_6 are stored consecutively in memory */
    if (cr && DOMAINDECOMP(cr))
    {
        gmx_sum(2 * dd->nres, dd->Rt_6, cr);
    }

    if (dd->nsystems > 1)
    {
        real invn = 1.0 / dd->nsystems;

        for (int res = 0; res < dd->nres; res++)
        {
            Rtl_6[res] = Rt_6[res];
            Rt_6[res] *= invn;
            Rtav_6[res] *= invn;
        }

        GMX_ASSERT(cr != nullptr && ms != nullptr, "We need multisim with nsystems>1");
        gmx_sum_sim(2 * dd->nres, dd->Rt_6, ms);

        if (DOMAINDECOMP(cr))
        {
            gmx_bcast(2 * dd->nres, dd->Rt_6, cr->mpi_comm_mygroup);
        }
    }

    /* Store the base forceatoms pointer, so we can re-calculate the pair
     * index in ta_disres() for indexing pair data in t_disresdata when
     * using thread parallelization.
     */
    dd->forceatomsStart = forceatoms.data();

    dd->sumviol = 0;
}

real ta_disres(int             nfa,
               const t_iatom   forceatoms[],
               const t_iparams ip[],
               const rvec      x[],
               rvec4           f[],
               rvec            fshift[],
               const t_pbc*    pbc,
               real gmx_unused lambda,
               real gmx_unused* dvdlambda,
               const t_mdatoms gmx_unused* md,
               t_fcdata*                   fcd,
               int gmx_unused* global_atom_index)
{
    const real seven_three = 7.0 / 3.0;

    rvec          dx;
    real          weight_rt_1;
    real          smooth_fc, Rt, Rtav, rt2, *Rtl_6, *Rt_6, *Rtav_6;
    real          k0, f_scal = 0, fmax_scal, fk_scal, fij;
    real          tav_viol, instant_viol, mixed_viol, violtot, vtot;
    real          tav_viol_Rtav7, instant_viol_Rtav7;
    real          up1, up2, low;
    gmx_bool      bConservative, bMixed, bViolation;
    t_disresdata* dd;
    int           dr_weighting;
    gmx_bool      dr_bMixed;

    dd           = fcd->disres;
    dr_weighting = dd->dr_weighting;
    dr_bMixed    = dd->dr_bMixed;
    Rtl_6        = dd->Rtl_6;
    Rt_6         = dd->Rt_6;
    Rtav_6       = dd->Rtav_6;

    tav_viol = instant_viol = mixed_viol = tav_viol_Rtav7 = instant_viol_Rtav7 = 0;

    smooth_fc = dd->dr_fc;
    if (dd->dr_tau != 0)
    {
        /* scaling factor to smoothly turn on the restraint forces *
         * when using time averaging                               */
        smooth_fc *= (1.0 - dd->exp_min_t_tau);
    }

    violtot = 0;
    vtot    = 0;

    /* 'loop' over all atom pairs (pair_nr=fa/3) involved in restraints, *
     * the total number of atoms pairs is nfa/3                          */
    int faOffset = static_cast<int>(forceatoms - dd->forceatomsStart);
    for (int fa = 0; fa < nfa; fa += 3)
    {
        int type  = forceatoms[fa];
        int npair = ip[type].disres.npair;
        up1       = ip[type].disres.up1;
        up2       = ip[type].disres.up2;
        low       = ip[type].disres.low;
        k0        = smooth_fc * ip[type].disres.kfac;

        int res = type - dd->type_min;

        /* save some flops when there is only one pair */
        if (ip[type].disres.type != 2)
        {
            bConservative = (dr_weighting == edrwConservative) && (npair > 1);
            bMixed        = dr_bMixed;
            Rt            = gmx::invsixthroot(Rt_6[res]);
            Rtav          = gmx::invsixthroot(Rtav_6[res]);
        }
        else
        {
            /* When rtype=2 use instantaneous not ensemble averaged distance */
            bConservative = (npair > 1);
            bMixed        = FALSE;
            Rt            = gmx::invsixthroot(Rtl_6[res]);
            Rtav          = Rt;
        }

        if (Rtav > up1)
        {
            bViolation = TRUE;
            tav_viol   = Rtav - up1;
        }
        else if (Rtav < low)
        {
            bViolation = TRUE;
            tav_viol   = Rtav - low;
        }
        else
        {
            bViolation = FALSE;
        }

        if (bViolation)
        {
            /* Add 1/npair energy and violation for each of the npair pairs */
            real pairFac = 1 / static_cast<real>(npair);

            /* NOTE:
             * there is no real potential when time averaging is applied
             */
            vtot += 0.5 * k0 * gmx::square(tav_viol) * pairFac;
            if (!bMixed)
            {
                f_scal = -k0 * tav_viol;
                violtot += fabs(tav_viol) * pairFac;
            }
            else
            {
                if (Rt > up1)
                {
                    if (tav_viol > 0)
                    {
                        instant_viol = Rt - up1;
                    }
                    else
                    {
                        bViolation = FALSE;
                    }
                }
                else if (Rt < low)
                {
                    if (tav_viol < 0)
                    {
                        instant_viol = Rt - low;
                    }
                    else
                    {
                        bViolation = FALSE;
                    }
                }
                else
                {
                    bViolation = FALSE;
                }
                if (bViolation)
                {
                    mixed_viol = std::sqrt(tav_viol * instant_viol);
                    f_scal     = -k0 * mixed_viol;
                    violtot += mixed_viol * pairFac;
                }
            }
        }

        if (bViolation)
        {
            fmax_scal = -k0 * (up2 - up1);
            /* Correct the force for the number of restraints */
            if (bConservative)
            {
                f_scal = std::max(f_scal, fmax_scal);
                if (!bMixed)
                {
                    f_scal *= Rtav / Rtav_6[res];
                }
                else
                {
                    f_scal /= 2 * mixed_viol;
                    tav_viol_Rtav7     = tav_viol * Rtav / Rtav_6[res];
                    instant_viol_Rtav7 = instant_viol * Rt / Rt_6[res];
                }
            }
            else
            {
                f_scal /= npair;
                f_scal = std::max(f_scal, fmax_scal);
            }

            /* Exert the force ... */

            int pair = (faOffset + fa) / 3;
            int ai   = forceatoms[fa + 1];
            int aj   = forceatoms[fa + 2];
            int ki   = CENTRAL;
            if (pbc)
            {
                ki = pbc_dx_aiuc(pbc, x[ai], x[aj], dx);
            }
            else
            {
                rvec_sub(x[ai], x[aj], dx);
            }
            rt2 = iprod(dx, dx);

            weight_rt_1 = gmx::invsqrt(rt2);

            if (bConservative)
            {
                if (!dr_bMixed)
                {
                    weight_rt_1 *= std::pow(dd->rm3tav[pair], seven_three);
                }
                else
                {
                    weight_rt_1 *= tav_viol_Rtav7 * std::pow(dd->rm3tav[pair], seven_three)
                                   + instant_viol_Rtav7 / (dd->rt[pair] * gmx::power6(dd->rt[pair]));
                }
            }

            fk_scal = f_scal * weight_rt_1;

            for (int m = 0; m < DIM; m++)
            {
                fij = fk_scal * dx[m];

                f[ai][m] += fij;
                f[aj][m] -= fij;
                if (fshift)
                {
                    fshift[ki][m] += fij;
                    fshift[CENTRAL][m] -= fij;
                }
            }
        }
    }

#pragma omp atomic
    dd->sumviol += violtot;

    /* Return energy */
    return vtot;
}

void update_disres_history(const t_disresdata& dd, history_t* hist)
{
    if (dd.dr_tau != 0)
    {
        /* Copy the new time averages that have been calculated
         * in calc_disres_R_6.
         */
        hist->disre_initf = dd.exp_min_t_tau;
        for (int pair = 0; pair < dd.npair; pair++)
        {
            hist->disre_rm3tav[pair] = dd.rm3tav[pair];
        }
    }
}<|MERGE_RESOLUTION|>--- conflicted
+++ resolved
@@ -79,12 +79,7 @@
                  t_state*              state,
                  gmx_bool              bIsREMD)
 {
-<<<<<<< HEAD
     int                  nmol, npair, np;
-    t_disresdata*        dd;
-=======
-    int                  fa, nmol, npair, np;
->>>>>>> c95f8de2
     history_t*           hist;
     gmx_mtop_ilistloop_t iloop;
     char*                ptr;
@@ -299,24 +294,13 @@
     }
 }
 
-<<<<<<< HEAD
 void calc_disres_R_6(const t_commrec*         cr,
                      const gmx_multisim_t*    ms,
                      gmx::ArrayRef<const int> forceatoms,
                      const rvec               x[],
                      const t_pbc*             pbc,
-                     t_fcdata*                fcd,
+                     t_disresdata*            dd,
                      history_t*               hist)
-=======
-void calc_disres_R_6(const t_commrec*      cr,
-                     const gmx_multisim_t* ms,
-                     int                   nfa,
-                     const t_iatom         forceatoms[],
-                     const rvec            x[],
-                     const t_pbc*          pbc,
-                     t_disresdata*         dd,
-                     history_t*            hist)
->>>>>>> c95f8de2
 {
     rvec     dx;
     real *   rt, *rm3tav, *Rtl_6, *Rt_6, *Rtav_6;
