/*
 * This file is part of the GROMACS molecular simulation package.
 *
 * Copyright (c) 1991-2000, University of Groningen, The Netherlands.
 * Copyright (c) 2001-2004, The GROMACS development team.
 * Copyright (c) 2013,2014,2015,2016,2017 by the GROMACS development team.
 * Copyright (c) 2018,2019,2020, by the GROMACS development team, led by
 * Mark Abraham, David van der Spoel, Berk Hess, and Erik Lindahl,
 * and including many others, as listed in the AUTHORS file in the
 * top-level source directory and at http://www.gromacs.org.
 *
 * GROMACS is free software; you can redistribute it and/or
 * modify it under the terms of the GNU Lesser General Public License
 * as published by the Free Software Foundation; either version 2.1
 * of the License, or (at your option) any later version.
 *
 * GROMACS is distributed in the hope that it will be useful,
 * but WITHOUT ANY WARRANTY; without even the implied warranty of
 * MERCHANTABILITY or FITNESS FOR A PARTICULAR PURPOSE.  See the GNU
 * Lesser General Public License for more details.
 *
 * You should have received a copy of the GNU Lesser General Public
 * License along with GROMACS; if not, see
 * http://www.gnu.org/licenses, or write to the Free Software Foundation,
 * Inc., 51 Franklin Street, Fifth Floor, Boston, MA  02110-1301  USA.
 *
 * If you want to redistribute modifications to GROMACS, please
 * consider that scientific software is very special. Version
 * control is crucial - bugs must be traceable. We will be happy to
 * consider code for inclusion in the official distribution, but
 * derived work must not be called official GROMACS. Details are found
 * in the README & COPYING files - if they are missing, get the
 * official version at http://www.gromacs.org.
 *
 * To help us fund GROMACS development, we humbly ask that you cite
 * the research papers on the package. Check out http://www.gromacs.org.
 */
#include "gmxpre.h"

#include <cassert>
#include <cmath>
#include <cstdlib>
#include <cstring>

#include <algorithm>
#include <string>

#include "gromacs/commandline/pargs.h"
#include "gromacs/commandline/viewit.h"
#include "gromacs/fileio/confio.h"
#include "gromacs/fileio/matio.h"
#include "gromacs/fileio/pdbio.h"
#include "gromacs/fileio/tpxio.h"
#include "gromacs/fileio/trxio.h"
#include "gromacs/fileio/xvgr.h"
#include "gromacs/gmxana/eigio.h"
#include "gromacs/gmxana/gmx_ana.h"
#include "gromacs/math/do_fit.h"
#include "gromacs/math/functions.h"
#include "gromacs/math/vec.h"
#include "gromacs/pbcutil/rmpbc.h"
#include "gromacs/topology/index.h"
#include "gromacs/topology/topology.h"
#include "gromacs/utility/arraysize.h"
#include "gromacs/utility/cstringutil.h"
#include "gromacs/utility/fatalerror.h"
#include "gromacs/utility/futil.h"
#include "gromacs/utility/gmxassert.h"
#include "gromacs/utility/smalloc.h"

#include "thermochemistry.h"

static const char* proj_unit;

static real tick_spacing(real range, int minticks)
{
    real sp;

    if (range <= 0)
    {
        return 1.0;
    }

    sp = 0.2 * std::exp(std::log(10.0) * std::ceil(std::log(range) / std::log(10.0)));
    while (range / sp < minticks - 1)
    {
        sp = sp / 2;
    }

    return sp;
}

static void write_xvgr_graphs(const char*             file,
                              int                     ngraphs,
                              int                     nsetspergraph,
                              const char*             title,
                              const char*             subtitle,
                              const std::string&      xlabel,
                              const char**            ylabel,
                              int                     n,
                              real*                   x,
                              real**                  y,
                              real***                 sy,
                              real                    scale_x,
                              gmx_bool                bZero,
                              gmx_bool                bSplit,
                              const gmx_output_env_t* oenv)
{
    FILE* out;
    int   g, s, i;
    real  ymin, ymax, xsp, ysp;

    out = gmx_ffopen(file, "w");
    if (output_env_get_xvg_format(oenv) == XvgFormat::Xmgrace)
    {
        fprintf(out, "@ autoscale onread none\n");
    }
    for (g = 0; g < ngraphs; g++)
    {
        if (y)
        {
            ymin = y[g][0];
            ymax = y[g][0];
            for (i = 0; i < n; i++)
            {
                if (y[g][i] < ymin)
                {
                    ymin = y[g][i];
                }
                if (y[g][i] > ymax)
                {
                    ymax = y[g][i];
                }
            }
        }
        else
        {
            assert(sy);
            ymin = sy[g][0][0];
            ymax = sy[g][0][0];
            for (s = 0; s < nsetspergraph; s++)
            {
                for (i = 0; i < n; i++)
                {
                    if (sy[g][s][i] < ymin)
                    {
                        ymin = sy[g][s][i];
                    }
                    if (sy[g][s][i] > ymax)
                    {
                        ymax = sy[g][s][i];
                    }
                }
            }
        }
        if (bZero)
        {
            ymin = 0;
        }
        else
        {
            ymin = ymin - 0.1 * (ymax - ymin);
        }
        ymax = ymax + 0.1 * (ymax - ymin);
        xsp  = tick_spacing((x[n - 1] - x[0]) * scale_x, 4);
        ysp  = tick_spacing(ymax - ymin, 3);
        if (output_env_get_print_xvgr_codes(oenv))
        {
            fprintf(out, "@ with g%d\n@ g%d on\n", g, g);
            if (g == 0)
            {
                fprintf(out, "@ title \"%s\"\n", title);
                if (subtitle)
                {
                    fprintf(out, "@ subtitle \"%s\"\n", subtitle);
                }
            }
            if (g == ngraphs - 1)
            {
                fprintf(out, "@ xaxis  label \"%s\"\n", xlabel.c_str());
            }
            else
            {
                fprintf(out, "@ xaxis  ticklabel off\n");
            }
            if (n > 1)
            {
                fprintf(out, "@ world xmin %g\n", x[0] * scale_x);
                fprintf(out, "@ world xmax %g\n", x[n - 1] * scale_x);
                fprintf(out, "@ world ymin %g\n", ymin);
                fprintf(out, "@ world ymax %g\n", ymax);
            }
            fprintf(out, "@ view xmin 0.15\n");
            fprintf(out, "@ view xmax 0.85\n");
            fprintf(out, "@ view ymin %g\n", 0.15 + (ngraphs - 1 - g) * 0.7 / ngraphs);
            fprintf(out, "@ view ymax %g\n", 0.15 + (ngraphs - g) * 0.7 / ngraphs);
            fprintf(out, "@ yaxis  label \"%s\"\n", ylabel[g]);
            fprintf(out, "@ xaxis tick major %g\n", xsp);
            fprintf(out, "@ xaxis tick minor %g\n", xsp / 2);
            fprintf(out, "@ xaxis ticklabel start type spec\n");
            fprintf(out, "@ xaxis ticklabel start %g\n", std::ceil(ymin / xsp) * xsp);
            fprintf(out, "@ yaxis tick major %g\n", ysp);
            fprintf(out, "@ yaxis tick minor %g\n", ysp / 2);
            fprintf(out, "@ yaxis ticklabel start type spec\n");
            fprintf(out, "@ yaxis ticklabel start %g\n", std::ceil(ymin / ysp) * ysp);
            if ((ymin < 0) && (ymax > 0))
            {
                fprintf(out, "@ zeroxaxis bar on\n");
                fprintf(out, "@ zeroxaxis bar linestyle 3\n");
            }
        }
        for (s = 0; s < nsetspergraph; s++)
        {
            for (i = 0; i < n; i++)
            {
                if (bSplit && i > 0 && std::abs(x[i]) < 1e-5)
                {
                    fprintf(out, "%s\n", output_env_get_print_xvgr_codes(oenv) ? "&" : "");
                }
                fprintf(out, "%10.4f %10.5f\n", x[i] * scale_x, y ? y[g][i] : sy[g][s][i]);
            }
            fprintf(out, "%s\n", output_env_get_print_xvgr_codes(oenv) ? "&" : "");
        }
    }
    gmx_ffclose(out);
}

static void
compare(int natoms, int n1, rvec** eigvec1, int n2, rvec** eigvec2, real* eigval1, int neig1, real* eigval2, int neig2)
{
    int    n;
    int    i, j, k;
    double sum1, sum2, trace1, trace2, sab, samsb2, tmp, ip;

    n = std::min(n1, n2);

    n = std::min(n, std::min(neig1, neig2));
    fprintf(stdout, "Will compare the covariance matrices using %d dimensions\n", n);

    sum1 = 0;
    for (i = 0; i < n; i++)
    {
        if (eigval1[i] < 0)
        {
            eigval1[i] = 0;
        }
        sum1 += eigval1[i];
        eigval1[i] = std::sqrt(eigval1[i]);
    }
    trace1 = sum1;
    for (i = n; i < neig1; i++)
    {
        trace1 += eigval1[i];
    }
    sum2 = 0;
    for (i = 0; i < n; i++)
    {
        if (eigval2[i] < 0)
        {
            eigval2[i] = 0;
        }
        sum2 += eigval2[i];
        eigval2[i] = std::sqrt(eigval2[i]);
    }
    trace2 = sum2;


    // The static analyzer appears to be confused by the fact that the loop below
    // starts from n instead of 0. However, given all the complex code it's
    // better to be safe than sorry, so we check it with an assert.
    // If we are in this comparison routine in the first place, neig2 should not be 0,
    // so eigval2 should always be a valid pointer.
    GMX_RELEASE_ASSERT(eigval2 != nullptr, "NULL pointer provided for eigval2");

    for (i = n; i < neig2; i++)
    {
        trace2 += eigval2[i];
    }

    fprintf(stdout, "Trace of the two matrices: %g and %g\n", sum1, sum2);
    if (neig1 != n || neig2 != n)
    {
        fprintf(stdout,
                "this is %d%% and %d%% of the total trace\n",
                gmx::roundToInt(100 * sum1 / trace1),
                gmx::roundToInt(100 * sum2 / trace2));
    }
    fprintf(stdout, "Square root of the traces: %g and %g\n", std::sqrt(sum1), std::sqrt(sum2));

    sab = 0;
    for (i = 0; i < n; i++)
    {
        tmp = 0;
        for (j = 0; j < n; j++)
        {
            ip = 0;
            for (k = 0; k < natoms; k++)
            {
                ip += iprod(eigvec1[i][k], eigvec2[j][k]);
            }
            tmp += eigval2[j] * ip * ip;
        }
        sab += eigval1[i] * tmp;
    }

    samsb2 = sum1 + sum2 - 2 * sab;
    if (samsb2 < 0)
    {
        samsb2 = 0;
    }

    fprintf(stdout, "The overlap of the covariance matrices:\n");
    fprintf(stdout, "  normalized:  %.3f\n", 1 - std::sqrt(samsb2 / (sum1 + sum2)));
    tmp = 1 - sab / std::sqrt(sum1 * sum2);
    if (tmp < 0)
    {
        tmp = 0;
    }
    fprintf(stdout, "       shape:  %.3f\n", 1 - std::sqrt(tmp));
}


static void inprod_matrix(const char* matfile,
                          int         natoms,
                          int         nvec1,
                          int*        eignr1,
                          rvec**      eigvec1,
                          int         nvec2,
                          const int*  eignr2,
                          rvec**      eigvec2,
                          gmx_bool    bSelect,
                          int         noutvec,
                          const int*  outvec)
{
    FILE*  out;
    real** mat;
    int    i, x1, y1, x, y, nlevels;
    int    nx, ny;
    real   inp, *t_x, *t_y, maxval;
    t_rgb  rlo, rhi;

    snew(t_y, nvec2);
    if (bSelect)
    {
        nx = noutvec;
        ny = 0;
        for (y1 = 0; y1 < nx; y1++)
        {
            if (outvec[y1] < nvec2)
            {
                t_y[ny] = eignr2[outvec[y1]] + 1;
                ny++;
            }
        }
    }
    else
    {
        nx = nvec1;
        ny = nvec2;
        for (y = 0; y < ny; y++)
        {
            t_y[y] = eignr2[y] + 1;
        }
    }

    fprintf(stderr, "Calculating inner-product matrix of %dx%d eigenvectors\n", nx, nvec2);

    snew(mat, nx);
    snew(t_x, nx);
    maxval = 0;
    for (x1 = 0; x1 < nx; x1++)
    {
        snew(mat[x1], ny);
        if (bSelect)
        {
            x = outvec[x1];
        }
        else
        {
            x = x1;
        }
        t_x[x1] = eignr1[x] + 1;
        fprintf(stderr, " %d", eignr1[x] + 1);
        for (y1 = 0; y1 < ny; y1++)
        {
            inp = 0;
            if (bSelect)
            {
                while (outvec[y1] >= nvec2)
                {
                    y1++;
                }
                y = outvec[y1];
            }
            else
            {
                y = y1;
            }
            for (i = 0; i < natoms; i++)
            {
                inp += iprod(eigvec1[x][i], eigvec2[y][i]);
            }
            mat[x1][y1] = std::abs(inp);
            if (mat[x1][y1] > maxval)
            {
                maxval = mat[x1][y1];
            }
        }
    }
    fprintf(stderr, "\n");
    rlo.r   = 1;
    rlo.g   = 1;
    rlo.b   = 1;
    rhi.r   = 0;
    rhi.g   = 0;
    rhi.b   = 0;
    nlevels = 41;
    out     = gmx_ffopen(matfile, "w");
    write_xpm(out, 0, "Eigenvector inner-products", "in.prod.", "run 1", "run 2", nx, ny, t_x, t_y, mat, 0.0, maxval, rlo, rhi, &nlevels);
    gmx_ffclose(out);
}

static void overlap(const char*             outfile,
                    int                     natoms,
                    rvec**                  eigvec1,
                    int                     nvec2,
                    int*                    eignr2,
                    rvec**                  eigvec2,
                    int                     noutvec,
                    int*                    outvec,
                    const gmx_output_env_t* oenv)
{
    FILE* out;
    int   i, v, vec, x;
    real  overlap, inp;

    fprintf(stderr, "Calculating overlap between eigenvectors of set 2 with eigenvectors\n");
    for (i = 0; i < noutvec; i++)
    {
        fprintf(stderr, "%d ", outvec[i] + 1);
    }
    fprintf(stderr, "\n");

    out = xvgropen(outfile, "Subspace overlap", "Eigenvectors of trajectory 2", "Overlap", oenv);
    if (output_env_get_print_xvgr_codes(oenv))
    {
        fprintf(out, "@ subtitle \"using %d eigenvectors of trajectory 1\"\n", noutvec);
    }
    overlap = 0;
    for (x = 0; x < nvec2; x++)
    {
        for (v = 0; v < noutvec; v++)
        {
            vec = outvec[v];
            inp = 0;
            for (i = 0; i < natoms; i++)
            {
                inp += iprod(eigvec1[vec][i], eigvec2[x][i]);
            }
            overlap += gmx::square(inp);
        }
        fprintf(out, "%5d  %5.3f\n", eignr2[x] + 1, overlap / noutvec);
    }

    xvgrclose(out);
}

static void project(const char*             trajfile,
                    const t_topology*       top,
                    PbcType                 pbcType,
                    matrix                  topbox,
                    const char*             projfile,
                    const char*             twodplotfile,
                    const char*             threedplotfile,
                    const char*             filterfile,
                    int                     skip,
                    const char*             extremefile,
                    gmx_bool                bExtrAll,
                    real                    extreme,
                    int                     nextr,
                    const t_atoms*          atoms,
                    int                     natoms,
                    int*                    index,
                    gmx_bool                bFit,
                    rvec*                   xref,
                    int                     nfit,
                    int*                    ifit,
                    real*                   w_rls,
                    const real*             sqrtm,
                    rvec*                   xav,
                    int*                    eignr,
                    rvec**                  eigvec,
                    int                     noutvec,
                    int*                    outvec,
                    gmx_bool                bSplit,
                    const gmx_output_env_t* oenv)
{
    FILE*        xvgrout = nullptr;
    int          nat, i, j, d, v, vec, nfr, nframes = 0, snew_size, frame;
    t_trxstatus* out = nullptr;
    t_trxstatus* status;
    int          noutvec_extr, imin, imax;
    real *       pmin, *pmax;
    int*         all_at;
    matrix       box;
    rvec *       xread, *x;
    real         t, inp, **inprod = nullptr;
    char         str[STRLEN], str2[STRLEN], *c;
    const char** ylabel;
    real         fact;
    gmx_rmpbc_t  gpbc = nullptr;

    snew(x, natoms);

    if (bExtrAll)
    {
        noutvec_extr = noutvec;
    }
    else
    {
        noutvec_extr = 1;
    }


    if (trajfile)
    {
        snew(inprod, noutvec + 1);

        if (filterfile)
        {
            fprintf(stderr, "Writing a filtered trajectory to %s using eigenvectors\n", filterfile);
            for (i = 0; i < noutvec; i++)
            {
                fprintf(stderr, "%d ", outvec[i] + 1);
            }
            fprintf(stderr, "\n");
            out = open_trx(filterfile, "w");
        }
        snew_size = 0;
        nfr       = 0;
        nframes   = 0;
        nat       = read_first_x(oenv, &status, trajfile, &t, &xread, box);
        if (nat > atoms->nr)
        {
            gmx_fatal(FARGS,
                      "the number of atoms in your trajectory (%d) is larger than the number of "
                      "atoms in your structure file (%d)",
                      nat,
                      atoms->nr);
        }
        snew(all_at, nat);

        if (top)
        {
            gpbc = gmx_rmpbc_init(&top->idef, pbcType, nat);
        }

        for (i = 0; i < nat; i++)
        {
            all_at[i] = i;
        }
        do
        {
            if (nfr % skip == 0)
            {
                if (top)
                {
                    gmx_rmpbc(gpbc, nat, box, xread);
                }
                if (nframes >= snew_size)
                {
                    snew_size += 100;
                    for (i = 0; i < noutvec + 1; i++)
                    {
                        srenew(inprod[i], snew_size);
                    }
                }
                inprod[noutvec][nframes] = t;
                /* calculate x: a fitted struture of the selected atoms */
                if (bFit)
                {
                    reset_x(nfit, ifit, nat, nullptr, xread, w_rls);
                    do_fit(nat, w_rls, xref, xread);
                }
                for (i = 0; i < natoms; i++)
                {
                    copy_rvec(xread[index[i]], x[i]);
                }

                for (v = 0; v < noutvec; v++)
                {
                    vec = outvec[v];
                    /* calculate (mass-weighted) projection */
                    inp = 0;
                    for (i = 0; i < natoms; i++)
                    {
                        inp += (eigvec[vec][i][0] * (x[i][0] - xav[i][0])
                                + eigvec[vec][i][1] * (x[i][1] - xav[i][1])
                                + eigvec[vec][i][2] * (x[i][2] - xav[i][2]))
                               * sqrtm[i];
                    }
                    inprod[v][nframes] = inp;
                }
                if (filterfile)
                {
                    for (i = 0; i < natoms; i++)
                    {
                        for (d = 0; d < gmx::c_dim; d++)
                        {
                            /* misuse xread for output */
                            xread[index[i]][d] = xav[i][d];
                            for (v = 0; v < noutvec; v++)
                            {
                                xread[index[i]][d] +=
                                        inprod[v][nframes] * eigvec[outvec[v]][i][d] / sqrtm[i];
                            }
                        }
                    }
                    write_trx(out, natoms, index, atoms, 0, t, box, xread, nullptr, nullptr);
                }
                nframes++;
            }
            nfr++;
        } while (read_next_x(oenv, status, &t, xread, box));
        close_trx(status);
        sfree(x);
        if (filterfile)
        {
            close_trx(out);
        }
    }
    else
    {
        snew(xread, atoms->nr);
    }

    if (top)
    {
        gmx_rmpbc_done(gpbc);
    }


    if (projfile)
    {
        GMX_RELEASE_ASSERT(inprod != nullptr, "inprod must be non-NULL if projfile is non-NULL");
        snew(ylabel, noutvec);
        for (v = 0; v < noutvec; v++)
        {
            sprintf(str, "vec %d", eignr[outvec[v]] + 1);
            ylabel[v] = gmx_strdup(str);
        }
        sprintf(str, "projection on eigenvectors (%s)", proj_unit);
        write_xvgr_graphs(projfile,
                          noutvec,
                          1,
                          str,
                          nullptr,
                          output_env_get_xvgr_tlabel(oenv),
                          ylabel,
                          nframes,
                          inprod[noutvec],
                          inprod,
                          nullptr,
                          output_env_get_time_factor(oenv),
                          FALSE,
                          bSplit,
                          oenv);
    }

    if (twodplotfile)
    {
        sprintf(str, "projection on eigenvector %d (%s)", eignr[outvec[0]] + 1, proj_unit);
        sprintf(str2, "projection on eigenvector %d (%s)", eignr[outvec[noutvec - 1]] + 1, proj_unit);
        xvgrout = xvgropen(twodplotfile, "2D projection of trajectory", str, str2, oenv);
        for (i = 0; i < nframes; i++)
        {
            if (bSplit && i > 0 && std::abs(inprod[noutvec][i]) < 1e-5)
            {
                fprintf(xvgrout, "%s\n", output_env_get_print_xvgr_codes(oenv) ? "&" : "");
            }
            fprintf(xvgrout, "%10.5f %10.5f\n", inprod[0][i], inprod[noutvec - 1][i]);
        }
        xvgrclose(xvgrout);
    }

    if (threedplotfile)
    {
        t_atoms  atoms;
        rvec*    x;
        real*    b = nullptr;
        matrix   box;
        char *   resnm, *atnm;
        gmx_bool bPDB, b4D;
        FILE*    out;

        if (noutvec < 3)
        {
            gmx_fatal(FARGS, "You have selected less than 3 eigenvectors");
        }

        /* initialize */
        bPDB = fn2ftp(threedplotfile) == efPDB;
        clear_mat(box);
        box[XX][XX] = box[YY][YY] = box[ZZ][ZZ] = 1;

        b4D = bPDB && (noutvec >= 4);
        if (b4D)
        {
            fprintf(stderr,
                    "You have selected four or more eigenvectors:\n"
                    "fourth eigenvector will be plotted "
                    "in bfactor field of pdb file\n");
            sprintf(str,
                    "4D proj. of traj. on eigenv. %d, %d, %d and %d",
                    eignr[outvec[0]] + 1,
                    eignr[outvec[1]] + 1,
                    eignr[outvec[2]] + 1,
                    eignr[outvec[3]] + 1);
        }
        else
        {
            sprintf(str,
                    "3D proj. of traj. on eigenv. %d, %d and %d",
                    eignr[outvec[0]] + 1,
                    eignr[outvec[1]] + 1,
                    eignr[outvec[2]] + 1);
        }
        init_t_atoms(&atoms, nframes, FALSE);
        snew(x, nframes);
        snew(b, nframes);
        atnm  = gmx_strdup("C");
        resnm = gmx_strdup("PRJ");

        if (nframes > 10000)
        {
            fact = 10000.0 / nframes;
        }
        else
        {
            fact = 1.0;
        }

        for (i = 0; i < nframes; i++)
        {
            atoms.atomname[i]     = &atnm;
            atoms.atom[i].resind  = i;
            atoms.resinfo[i].name = &resnm;
            atoms.resinfo[i].nr   = static_cast<int>(std::ceil(i * fact));
            atoms.resinfo[i].ic   = ' ';
            x[i][XX]              = inprod[0][i];
            x[i][YY]              = inprod[1][i];
            x[i][ZZ]              = inprod[2][i];
            if (b4D)
            {
                b[i] = inprod[3][i];
            }
        }
        if ((b4D || bSplit) && bPDB)
        {
            GMX_RELEASE_ASSERT(inprod != nullptr,
                               "inprod must be non-NULL with 4D or split PDB output options");

            out = gmx_ffopen(threedplotfile, "w");
            fprintf(out, "HEADER    %s\n", str);
            if (b4D)
            {
                fprintf(out, "REMARK    %s\n", "fourth dimension plotted as B-factor");
            }
            j = 0;
            for (i = 0; i < atoms.nr; i++)
            {
                if (j > 0 && bSplit && std::abs(inprod[noutvec][i]) < 1e-5)
                {
                    fprintf(out, "TER\n");
                    j = 0;
                }
                gmx_fprintf_pdb_atomline(out,
                                         epdbATOM,
                                         i + 1,
                                         "C",
                                         ' ',
                                         "PRJ",
                                         ' ',
                                         j + 1,
                                         ' ',
                                         10 * x[i][XX],
                                         10 * x[i][YY],
                                         10 * x[i][ZZ],
                                         1.0,
                                         10 * b[i],
                                         "");
                if (j > 0)
                {
                    fprintf(out, "CONECT%5d%5d\n", i, i + 1);
                }
                j++;
            }
            fprintf(out, "TER\n");
            gmx_ffclose(out);
        }
        else
        {
            write_sto_conf(threedplotfile, str, &atoms, x, nullptr, pbcType, box);
        }
        done_atom(&atoms);
    }

    if (extremefile)
    {
        snew(pmin, noutvec_extr);
        snew(pmax, noutvec_extr);
        if (extreme == 0)
        {
            GMX_RELEASE_ASSERT(inprod != nullptr, "inprod must be non-NULL");
            fprintf(stderr, "%11s %17s %17s\n", "eigenvector", "Minimum", "Maximum");
            fprintf(stderr, "%11s %10s %10s %10s %10s\n", "", "value", "frame", "value", "frame");
            imin = 0;
            imax = 0;
            for (v = 0; v < noutvec_extr; v++)
            {
                for (i = 0; i < nframes; i++)
                {
                    if (inprod[v][i] < inprod[v][imin])
                    {
                        imin = i;
                    }
                    if (inprod[v][i] > inprod[v][imax])
                    {
                        imax = i;
                    }
                }
                pmin[v] = inprod[v][imin];
                pmax[v] = inprod[v][imax];
                fprintf(stderr, "%7d     %10.6f %10d %10.6f %10d\n", eignr[outvec[v]] + 1, pmin[v], imin, pmax[v], imax);
            }
        }
        else
        {
            pmin[0] = -extreme;
            pmax[0] = extreme;
        }
        /* build format string for filename: */
        std::strcpy(str, extremefile); /* copy filename */
        c = std::strrchr(str, '.');    /* find where extention begins */
        std::strcpy(str2, c);          /* get extention */
        sprintf(c, "%%d%s", str2);     /* append '%s' and extention to filename */
        for (v = 0; v < noutvec_extr; v++)
        {
            /* make filename using format string */
            if (noutvec_extr == 1)
            {
                std::strcpy(str2, extremefile);
            }
            else
            {
                sprintf(str2, str, eignr[outvec[v]] + 1);
            }
            fprintf(stderr, "Writing %d frames along eigenvector %d to %s\n", nextr, outvec[v] + 1, str2);
            out = open_trx(str2, "w");
            for (frame = 0; frame < nextr; frame++)
            {
                if ((extreme == 0) && (nextr <= 3))
                {
                    for (i = 0; i < natoms; i++)
                    {
                        atoms->resinfo[atoms->atom[index[i]].resind].chainid = 'A' + frame;
                    }
                }
                for (i = 0; i < natoms; i++)
                {
                    for (d = 0; d < gmx::c_dim; d++)
                    {
                        xread[index[i]][d] =
                                (xav[i][d]
                                 + (pmin[v] * (nextr - frame - 1) + pmax[v] * frame) / (nextr - 1)
                                           * eigvec[outvec[v]][i][d] / sqrtm[i]);
                    }
                }
                write_trx(out, natoms, index, atoms, 0, frame, topbox, xread, nullptr, nullptr);
            }
            close_trx(out);
        }
        sfree(pmin);
        sfree(pmax);
    }
    fprintf(stderr, "\n");
}

static void components(const char*             outfile,
                       int                     natoms,
                       int*                    eignr,
                       rvec**                  eigvec,
                       int                     noutvec,
                       const int*              outvec,
                       const gmx_output_env_t* oenv)
{
    int          g, s, v, i;
    real *       x, ***y;
    char         str[STRLEN];
    const char** ylabel;

    fprintf(stderr, "Writing eigenvector components to %s\n", outfile);

    snew(ylabel, noutvec);
    snew(y, noutvec);
    snew(x, natoms);
    for (i = 0; i < natoms; i++)
    {
        x[i] = i + 1;
    }
    for (g = 0; g < noutvec; g++)
    {
        v = outvec[g];
        sprintf(str, "vec %d", eignr[v] + 1);
        ylabel[g] = gmx_strdup(str);
        snew(y[g], 4);
        for (s = 0; s < 4; s++)
        {
            snew(y[g][s], natoms);
        }
        for (i = 0; i < natoms; i++)
        {
            y[g][0][i] = norm(eigvec[v][i]);
            for (s = 0; s < 3; s++)
            {
                y[g][s + 1][i] = eigvec[v][i][s];
            }
        }
    }
    write_xvgr_graphs(outfile,
                      noutvec,
                      4,
                      "Eigenvector components",
                      "black: total, red: x, green: y, blue: z",
                      "Atom number",
                      ylabel,
                      natoms,
                      x,
                      nullptr,
                      y,
                      1,
                      FALSE,
                      FALSE,
                      oenv);
    fprintf(stderr, "\n");
}

static void rmsf(const char*             outfile,
                 int                     natoms,
                 const real*             sqrtm,
                 int*                    eignr,
                 rvec**                  eigvec,
                 int                     noutvec,
                 const int*              outvec,
                 real*                   eigval,
                 int                     neig,
                 const gmx_output_env_t* oenv)
{
    int          g, v, i;
    real *       x, **y;
    char         str[STRLEN];
    const char** ylabel;

    for (i = 0; i < neig; i++)
    {
        if (eigval[i] < 0)
        {
            eigval[i] = 0;
        }
    }

    fprintf(stderr, "Writing rmsf to %s\n", outfile);

    snew(ylabel, noutvec);
    snew(y, noutvec);
    snew(x, natoms);
    for (i = 0; i < natoms; i++)
    {
        x[i] = i + 1;
    }
    for (g = 0; g < noutvec; g++)
    {
        v = outvec[g];
        if (eignr[v] >= neig)
        {
            gmx_fatal(FARGS,
                      "Selected vector %d is larger than the number of eigenvalues (%d)",
                      eignr[v] + 1,
                      neig);
        }
        sprintf(str, "vec %d", eignr[v] + 1);
        ylabel[g] = gmx_strdup(str);
        snew(y[g], natoms);
        for (i = 0; i < natoms; i++)
        {
            y[g][i] = std::sqrt(eigval[eignr[v]] * norm2(eigvec[v][i])) / sqrtm[i];
        }
    }
    write_xvgr_graphs(
            outfile, noutvec, 1, "RMS fluctuation (nm) ", nullptr, "Atom number", ylabel, natoms, x, y, nullptr, 1, TRUE, FALSE, oenv);
    fprintf(stderr, "\n");
}

int gmx_anaeig(int argc, char* argv[])
{
    static const char* desc[] = {
        "[THISMODULE] analyzes eigenvectors. The eigenvectors can be of a",
        "covariance matrix ([gmx-covar]) or of a Normal Modes analysis",
        "([gmx-nmeig]).[PAR]",

        "When a trajectory is projected on eigenvectors, all structures are",
        "fitted to the structure in the eigenvector file, if present, otherwise",
        "to the structure in the structure file. When no run input file is",
        "supplied, periodicity will not be taken into account. Most analyses",
        "are performed on eigenvectors [TT]-first[tt] to [TT]-last[tt], but when",
        "[TT]-first[tt] is set to -1 you will be prompted for a selection.[PAR]",

        "[TT]-comp[tt]: plot the vector components per atom of eigenvectors",
        "[TT]-first[tt] to [TT]-last[tt].[PAR]",

        "[TT]-rmsf[tt]: plot the RMS fluctuation per atom of eigenvectors",
        "[TT]-first[tt] to [TT]-last[tt] (requires [TT]-eig[tt]).[PAR]",

        "[TT]-proj[tt]: calculate projections of a trajectory on eigenvectors",
        "[TT]-first[tt] to [TT]-last[tt].",
        "The projections of a trajectory on the eigenvectors of its",
        "covariance matrix are called principal components (pc's).",
        "It is often useful to check the cosine content of the pc's,",
        "since the pc's of random diffusion are cosines with the number",
        "of periods equal to half the pc index.",
        "The cosine content of the pc's can be calculated with the program",
        "[gmx-analyze].[PAR]",

        "[TT]-2d[tt]: calculate a 2d projection of a trajectory on eigenvectors",
        "[TT]-first[tt] and [TT]-last[tt].[PAR]",

        "[TT]-3d[tt]: calculate a 3d projection of a trajectory on the first",
        "three selected eigenvectors.[PAR]",

        "[TT]-filt[tt]: filter the trajectory to show only the motion along",
        "eigenvectors [TT]-first[tt] to [TT]-last[tt].[PAR]",

        "[TT]-extr[tt]: calculate the two extreme projections along a trajectory",
        "on the average structure and interpolate [TT]-nframes[tt] frames",
        "between them, or set your own extremes with [TT]-max[tt]. The",
        "eigenvector [TT]-first[tt] will be written unless [TT]-first[tt] and",
        "[TT]-last[tt] have been set explicitly, in which case all eigenvectors",
        "will be written to separate files. Chain identifiers will be added",
        "when writing a [REF].pdb[ref] file with two or three structures (you",
        "can use [TT]rasmol -nmrpdb[tt] to view such a [REF].pdb[ref] file).[PAR]",

        "Overlap calculations between covariance analysis",
        "^^^^^^^^^^^^^^^^^^^^^^^^^^^^^^^^^^^^^^^^^^^^^^^^",
        "",
        "[BB]Note:[bb] the analysis should use the same fitting structure",
        "",
        "[TT]-over[tt]: calculate the subspace overlap of the eigenvectors in",
        "file [TT]-v2[tt] with eigenvectors [TT]-first[tt] to [TT]-last[tt]",
        "in file [TT]-v[tt].[PAR]",

        "[TT]-inpr[tt]: calculate a matrix of inner-products between",
        "eigenvectors in files [TT]-v[tt] and [TT]-v2[tt]. All eigenvectors",
        "of both files will be used unless [TT]-first[tt] and [TT]-last[tt]",
        "have been set explicitly.[PAR]",

        "When [TT]-v[tt] and [TT]-v2[tt] are given, a single number for the",
        "overlap between the covariance matrices is generated. Note that the",
        "eigenvalues are by default read from the timestamp field in the",
        "eigenvector input files, but when [TT]-eig[tt], or [TT]-eig2[tt] are",
        "given, the corresponding eigenvalues are used instead. The formulas are::",
        "",
        "         difference = sqrt(tr((sqrt(M1) - sqrt(M2))^2))",
        " normalized overlap = 1 - difference/sqrt(tr(M1) + tr(M2))",
        "      shape overlap = 1 - sqrt(tr((sqrt(M1/tr(M1)) - sqrt(M2/tr(M2)))^2))",
        "",
        "where M1 and M2 are the two covariance matrices and tr is the trace",
        "of a matrix. The numbers are proportional to the overlap of the square",
        "root of the fluctuations. The normalized overlap is the most useful",
        "number, it is 1 for identical matrices and 0 when the sampled",
        "subspaces are orthogonal.[PAR]",
        "When the [TT]-entropy[tt] flag is given an entropy estimate will be",
        "computed based on the Quasiharmonic approach and based on",
        "Schlitter's formula."
    };
    static int      first = 1, last = -1, skip = 1, nextr = 2, nskip = 6;
    static real     max = 0.0, temp = 298.15;
    static gmx_bool bSplit = FALSE, bEntropy = FALSE;
    t_pargs         pa[] = {
        { "-first", FALSE, etINT, { &first }, "First eigenvector for analysis (-1 is select)" },
        { "-last", FALSE, etINT, { &last }, "Last eigenvector for analysis (-1 is till the last)" },
        { "-skip", FALSE, etINT, { &skip }, "Only analyse every nr-th frame" },
        { "-max",
          FALSE,
          etREAL,
          { &max },
          "Maximum for projection of the eigenvector on the average structure, "
          "max=0 gives the extremes" },
        { "-nframes", FALSE, etINT, { &nextr }, "Number of frames for the extremes output" },
        { "-split", FALSE, etBOOL, { &bSplit }, "Split eigenvector projections where time is zero" },
        { "-entropy",
          FALSE,
          etBOOL,
          { &bEntropy },
          "Compute entropy according to the Quasiharmonic formula or Schlitter's method." },
        { "-temp", FALSE, etREAL, { &temp }, "Temperature for entropy calculations" },
        { "-nevskip",
          FALSE,
          etINT,
          { &nskip },
          "Number of eigenvalues to skip when computing the entropy due to the quasi harmonic "
          "approximation. When you do a rotational and/or translational fit prior to the "
          "covariance analysis, you get 3 or 6 eigenvalues that are very close to zero, and which "
          "should not be taken into account when computing the entropy." }
    };
#define NPA asize(pa)

    t_topology        top;
    PbcType           pbcType = PbcType::Unset;
    const t_atoms*    atoms   = nullptr;
    rvec *            xtop, *xref1, *xref2, *xrefp = nullptr;
    gmx_bool          bDMR1, bDMA1, bDMR2, bDMA2;
    int               nvec1, nvec2, *eignr1 = nullptr, *eignr2 = nullptr;
    rvec *            xav1, *xav2, **eigvec1 = nullptr, **eigvec2 = nullptr;
    matrix            topbox;
    real              totmass, *sqrtm, *w_rls, t;
    int               natoms;
    char*             grpname;
    const char*       indexfile;
    int               i, j, d;
    int               nout, *iout, noutvec, *outvec, nfit;
    int *             index = nullptr, *ifit = nullptr;
    const char *      VecFile, *Vec2File, *topfile;
    const char *      EigFile, *Eig2File;
    const char *      CompFile, *RmsfFile, *ProjOnVecFile;
    const char *      TwoDPlotFile, *ThreeDPlotFile;
    const char *      FilterFile, *ExtremeFile;
    const char *      OverlapFile, *InpMatFile;
    gmx_bool          bFit1, bFit2, bM, bIndex, bTPS, bTop, bVec2, bProj;
    gmx_bool          bFirstToLast, bFirstLastSet, bTraj, bCompare, bPDB3D;
    real *            eigval1 = nullptr, *eigval2 = nullptr;
    int               neig1, neig2;
    double**          xvgdata;
    gmx_output_env_t* oenv;
    gmx_rmpbc_t       gpbc;

    t_filenm fnm[] = {
        { efTRN, "-v", "eigenvec", ffREAD },      { efTRN, "-v2", "eigenvec2", ffOPTRD },
        { efTRX, "-f", nullptr, ffOPTRD },        { efTPS, nullptr, nullptr, ffOPTRD },
        { efNDX, nullptr, nullptr, ffOPTRD },     { efXVG, "-eig", "eigenval", ffOPTRD },
        { efXVG, "-eig2", "eigenval2", ffOPTRD }, { efXVG, "-comp", "eigcomp", ffOPTWR },
        { efXVG, "-rmsf", "eigrmsf", ffOPTWR },   { efXVG, "-proj", "proj", ffOPTWR },
        { efXVG, "-2d", "2dproj", ffOPTWR },      { efSTO, "-3d", "3dproj.pdb", ffOPTWR },
        { efTRX, "-filt", "filtered", ffOPTWR },  { efTRX, "-extr", "extreme.pdb", ffOPTWR },
        { efXVG, "-over", "overlap", ffOPTWR },   { efXPM, "-inpr", "inprod", ffOPTWR }
    };
#define NFILE asize(fnm)

    if (!parse_common_args(
                &argc, argv, PCA_CAN_TIME | PCA_TIME_UNIT | PCA_CAN_VIEW, NFILE, fnm, NPA, pa, asize(desc), desc, 0, nullptr, &oenv))
    {
        return 0;
    }

    indexfile = ftp2fn_null(efNDX, NFILE, fnm);

    VecFile        = opt2fn("-v", NFILE, fnm);
    Vec2File       = opt2fn_null("-v2", NFILE, fnm);
    topfile        = ftp2fn(efTPS, NFILE, fnm);
    EigFile        = opt2fn_null("-eig", NFILE, fnm);
    Eig2File       = opt2fn_null("-eig2", NFILE, fnm);
    CompFile       = opt2fn_null("-comp", NFILE, fnm);
    RmsfFile       = opt2fn_null("-rmsf", NFILE, fnm);
    ProjOnVecFile  = opt2fn_null("-proj", NFILE, fnm);
    TwoDPlotFile   = opt2fn_null("-2d", NFILE, fnm);
    ThreeDPlotFile = opt2fn_null("-3d", NFILE, fnm);
    FilterFile     = opt2fn_null("-filt", NFILE, fnm);
    ExtremeFile    = opt2fn_null("-extr", NFILE, fnm);
    OverlapFile    = opt2fn_null("-over", NFILE, fnm);
    InpMatFile     = ftp2fn_null(efXPM, NFILE, fnm);

    bProj = (ProjOnVecFile != nullptr) || (TwoDPlotFile != nullptr) || (ThreeDPlotFile != nullptr)
            || (FilterFile != nullptr) || (ExtremeFile != nullptr);
    bFirstLastSet = opt2parg_bSet("-first", NPA, pa) && opt2parg_bSet("-last", NPA, pa);
    bFirstToLast  = (CompFile != nullptr) || (RmsfFile != nullptr) || (ProjOnVecFile != nullptr)
                   || (FilterFile != nullptr) || (OverlapFile != nullptr)
                   || (((ExtremeFile != nullptr) || (InpMatFile != nullptr)) && bFirstLastSet);
    bVec2 = (Vec2File != nullptr) || (OverlapFile != nullptr) || (InpMatFile != nullptr);
    bM    = (RmsfFile != nullptr) || bProj;
    bTraj = (ProjOnVecFile != nullptr) || (FilterFile != nullptr)
            || ((ExtremeFile != nullptr) && (max == 0)) || (TwoDPlotFile != nullptr)
            || (ThreeDPlotFile != nullptr);
    bIndex = bM || bProj;
    bTPS   = ftp2bSet(efTPS, NFILE, fnm) || bM || bTraj || (FilterFile != nullptr)
           || (bIndex && (indexfile != nullptr));
    bCompare = (Vec2File != nullptr) || (Eig2File != nullptr);
    bPDB3D   = fn2ftp(ThreeDPlotFile) == efPDB;

<<<<<<< HEAD
    read_eigenvectors(VecFile, &natoms, &bFit1, &xref1, &bDMR1, &xav1, &bDMA1, &nvec1, &eignr1,
                      &eigvec1, &eigval1);
    neig1 = std::min(nvec1, gmx::c_dim * natoms);
    if (nvec1 != gmx::c_dim * natoms)
=======
    read_eigenvectors(
            VecFile, &natoms, &bFit1, &xref1, &bDMR1, &xav1, &bDMA1, &nvec1, &eignr1, &eigvec1, &eigval1);
    neig1 = std::min(nvec1, DIM * natoms);
    if (nvec1 != DIM * natoms)
>>>>>>> 33f4333d
    {
        fprintf(stderr,
                "Warning: number of eigenvectors %d does not match three times\n"
                "the number of atoms %d in %s. Using %d eigenvectors.\n\n",
                nvec1,
                natoms,
                VecFile,
                neig1);
    }

    /* Overwrite eigenvalues from separate files if the user provides them */
    if (EigFile != nullptr)
    {
        int neig_tmp = read_xvg(EigFile, &xvgdata, &i);
        if (neig_tmp != neig1)
        {
            fprintf(stderr,
                    "Warning: number of eigenvalues in xvg file (%d) does not mtch trr file (%d)\n",
                    neig1,
                    natoms);
        }
        neig1 = neig_tmp;
        srenew(eigval1, neig1);
        for (j = 0; j < neig1; j++)
        {
            real tmp   = eigval1[j];
            eigval1[j] = xvgdata[1][j];
            if (debug && (eigval1[j] != tmp))
            {
                fprintf(debug, "Replacing eigenvalue %d. From trr: %10g, from xvg: %10g\n", j, tmp, eigval1[j]);
            }
        }
        for (j = 0; j < i; j++)
        {
            sfree(xvgdata[j]);
        }
        sfree(xvgdata);
        fprintf(stderr, "Read %d eigenvalues from %s\n", neig1, EigFile);
    }

    if (bEntropy)
    {
        if (bDMA1)
        {
            gmx_fatal(FARGS,
                      "Can not calculate entropies from mass-weighted eigenvalues, redo the "
                      "analysis without mass-weighting");
        }
        printf("The Entropy due to the Schlitter formula is %g J/mol K\n",
               calcSchlitterEntropy(gmx::arrayRefFromArray(eigval1, neig1), temp, FALSE));
        printf("The Entropy due to the Quasiharmonic analysis is %g J/mol K\n",
               calcQuasiHarmonicEntropy(gmx::arrayRefFromArray(eigval1, neig1), temp, FALSE, 1.0));
    }

    if (bVec2)
    {
        if (!Vec2File)
        {
            gmx_fatal(FARGS, "Need a second eigenvector file to do this analysis.");
        }
        int natoms2;
        read_eigenvectors(
                Vec2File, &natoms2, &bFit2, &xref2, &bDMR2, &xav2, &bDMA2, &nvec2, &eignr2, &eigvec2, &eigval2);

        neig2 = std::min(nvec2, gmx::c_dim * natoms2);
        if (neig2 != neig1)
        {
            gmx_fatal(FARGS, "Dimensions in the eigenvector files don't match");
        }
    }
    else
    {
        nvec2 = 0;
        neig2 = 0;
    }

    if (Eig2File != nullptr)
    {
        neig2 = read_xvg(Eig2File, &xvgdata, &i);
        srenew(eigval2, neig2);
        for (j = 0; j < neig2; j++)
        {
            eigval2[j] = xvgdata[1][j];
        }
        for (j = 0; j < i; j++)
        {
            sfree(xvgdata[j]);
        }
        sfree(xvgdata);
        fprintf(stderr, "Read %d eigenvalues from %s\n", neig2, Eig2File);
    }


    if ((!bFit1 || xref1) && !bDMR1 && !bDMA1)
    {
        bM = FALSE;
    }
    if ((xref1 == nullptr) && (bM || bTraj))
    {
        bTPS = TRUE;
    }

    xtop  = nullptr;
    nfit  = 0;
    ifit  = nullptr;
    w_rls = nullptr;

    if (!bTPS)
    {
        bTop = FALSE;
    }
    else
    {
        bTop = read_tps_conf(ftp2fn(efTPS, NFILE, fnm), &top, &pbcType, &xtop, nullptr, topbox, bM);
        atoms = &top.atoms;
        gpbc  = gmx_rmpbc_init(&top.idef, pbcType, atoms->nr);
        gmx_rmpbc(gpbc, atoms->nr, topbox, xtop);
        /* Fitting is only required for the projection */
        if (bProj && bFit1)
        {
            if (xref1 == nullptr)
            {
                printf("\nNote: the structure in %s should be the same\n"
                       "      as the one used for the fit in g_covar\n",
                       topfile);
            }
            printf("\nSelect the index group that was used for the least squares fit in g_covar\n");
            get_index(atoms, indexfile, 1, &nfit, &ifit, &grpname);

            snew(w_rls, atoms->nr);
            for (i = 0; (i < nfit); i++)
            {
                if (bDMR1)
                {
                    w_rls[ifit[i]] = atoms->atom[ifit[i]].m;
                }
                else
                {
                    w_rls[ifit[i]] = 1.0;
                }
            }

            snew(xrefp, atoms->nr);
            if (xref1 != nullptr)
            {
                /* Safety check between selected fit-group and reference structure read from the eigenvector file */
                if (natoms != nfit)
                {
                    gmx_fatal(FARGS,
                              "you selected a group with %d elements instead of %d, your selection "
                              "does not fit the reference structure in the eigenvector file.",
                              nfit,
                              natoms);
                }
                for (i = 0; (i < nfit); i++)
                {
                    copy_rvec(xref1[i], xrefp[ifit[i]]);
                }
            }
            else
            {
                /* The top coordinates are the fitting reference */
                for (i = 0; (i < nfit); i++)
                {
                    copy_rvec(xtop[ifit[i]], xrefp[ifit[i]]);
                }
                reset_x(nfit, ifit, atoms->nr, nullptr, xrefp, w_rls);
            }
        }
        gmx_rmpbc_done(gpbc);
    }

    if (bIndex)
    {
        printf("\nSelect an index group of %d elements that corresponds to the eigenvectors\n", natoms);
        get_index(atoms, indexfile, 1, &i, &index, &grpname);
        if (i != natoms)
        {
            gmx_fatal(FARGS, "you selected a group with %d elements instead of %d", i, natoms);
        }
        printf("\n");
    }

    snew(sqrtm, natoms);
    if (bM && bDMA1)
    {
        proj_unit = "u\\S1/2\\Nnm";
        for (i = 0; (i < natoms); i++)
        {
            sqrtm[i] = std::sqrt(atoms->atom[index[i]].m);
        }
    }
    else
    {
        proj_unit = "nm";
        for (i = 0; (i < natoms); i++)
        {
            sqrtm[i] = 1.0;
        }
    }

    if (bVec2)
    {
        t       = 0;
        totmass = 0;
        for (i = 0; (i < natoms); i++)
        {
            for (d = 0; (d < gmx::c_dim); d++)
            {
                t += gmx::square((xav1[i][d] - xav2[i][d]) * sqrtm[i]);
                totmass += gmx::square(sqrtm[i]);
            }
        }
        fprintf(stdout,
                "RMSD (without fit) between the two average structures:"
                " %.3f (nm)\n\n",
                std::sqrt(t / totmass));
    }

    if (last == -1)
    {
        last = natoms * gmx::c_dim;
    }
    if (first > -1)
    {
        if (bFirstToLast)
        {
            /* make an index from first to last */
            nout = last - first + 1;
            snew(iout, nout);
            for (i = 0; i < nout; i++)
            {
                iout[i] = first - 1 + i;
            }
        }
        else if (ThreeDPlotFile)
        {
            /* make an index of first+(0,1,2) and last */
            nout = bPDB3D ? 4 : 3;
            nout = std::min(last - first + 1, nout);
            snew(iout, nout);
            iout[0] = first - 1;
            iout[1] = first;
            if (nout > 3)
            {
                iout[2] = first + 1;
            }
            iout[nout - 1] = last - 1;
        }
        else
        {
            /* make an index of first and last */
            nout = 2;
            snew(iout, nout);
            iout[0] = first - 1;
            iout[1] = last - 1;
        }
    }
    else
    {
        printf("Select eigenvectors for output, end your selection with 0\n");
        nout = -1;
        iout = nullptr;

        do
        {
            nout++;
            srenew(iout, nout + 1);
            if (1 != scanf("%d", &iout[nout]))
            {
                gmx_fatal(FARGS, "Error reading user input");
            }
            iout[nout]--;
        } while (iout[nout] >= 0);

        printf("\n");
    }
    /* make an index of the eigenvectors which are present */
    snew(outvec, nout);
    noutvec = 0;
    for (i = 0; i < nout; i++)
    {
        j = 0;
        while ((j < nvec1) && (eignr1[j] != iout[i]))
        {
            j++;
        }
        if ((j < nvec1) && (eignr1[j] == iout[i]))
        {
            outvec[noutvec] = j;
            noutvec++;
        }
    }
    fprintf(stderr, "%d eigenvectors selected for output", noutvec);
    if (noutvec <= 100)
    {
        fprintf(stderr, ":");
        for (j = 0; j < noutvec; j++)
        {
            fprintf(stderr, " %d", eignr1[outvec[j]] + 1);
        }
    }
    fprintf(stderr, "\n");

    if (CompFile)
    {
        components(CompFile, natoms, eignr1, eigvec1, noutvec, outvec, oenv);
    }

    if (RmsfFile)
    {
        rmsf(RmsfFile, natoms, sqrtm, eignr1, eigvec1, noutvec, outvec, eigval1, neig1, oenv);
    }

    if (bProj)
    {
        project(bTraj ? opt2fn("-f", NFILE, fnm) : nullptr,
                bTop ? &top : nullptr,
                pbcType,
                topbox,
                ProjOnVecFile,
                TwoDPlotFile,
                ThreeDPlotFile,
                FilterFile,
                skip,
                ExtremeFile,
                bFirstLastSet,
                max,
                nextr,
                atoms,
                natoms,
                index,
                bFit1,
                xrefp,
                nfit,
                ifit,
                w_rls,
                sqrtm,
                xav1,
                eignr1,
                eigvec1,
                noutvec,
                outvec,
                bSplit,
                oenv);
    }

    if (OverlapFile)
    {
        overlap(OverlapFile, natoms, eigvec1, nvec2, eignr2, eigvec2, noutvec, outvec, oenv);
    }

    if (InpMatFile)
    {
        inprod_matrix(
                InpMatFile, natoms, nvec1, eignr1, eigvec1, nvec2, eignr2, eigvec2, bFirstLastSet, noutvec, outvec);
    }

    if (bCompare)
    {
        compare(natoms, nvec1, eigvec1, nvec2, eigvec2, eigval1, neig1, eigval2, neig2);
    }


    if (!CompFile && !bProj && !OverlapFile && !InpMatFile && !bCompare && !bEntropy)
    {
        fprintf(stderr,
                "\nIf you want some output,"
                " set one (or two or ...) of the output file options\n");
    }


    view_all(oenv, NFILE, fnm);

    return 0;
}<|MERGE_RESOLUTION|>--- conflicted
+++ resolved
@@ -1195,17 +1195,10 @@
     bCompare = (Vec2File != nullptr) || (Eig2File != nullptr);
     bPDB3D   = fn2ftp(ThreeDPlotFile) == efPDB;
 
-<<<<<<< HEAD
     read_eigenvectors(VecFile, &natoms, &bFit1, &xref1, &bDMR1, &xav1, &bDMA1, &nvec1, &eignr1,
                       &eigvec1, &eigval1);
     neig1 = std::min(nvec1, gmx::c_dim * natoms);
     if (nvec1 != gmx::c_dim * natoms)
-=======
-    read_eigenvectors(
-            VecFile, &natoms, &bFit1, &xref1, &bDMR1, &xav1, &bDMA1, &nvec1, &eignr1, &eigvec1, &eigval1);
-    neig1 = std::min(nvec1, DIM * natoms);
-    if (nvec1 != DIM * natoms)
->>>>>>> 33f4333d
     {
         fprintf(stderr,
                 "Warning: number of eigenvectors %d does not match three times\n"
