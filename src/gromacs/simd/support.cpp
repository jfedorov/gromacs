/*
 * This file is part of the GROMACS molecular simulation package.
 *
 * Copyright (c) 2015,2016,2017,2018,2019,2020,2021, by the GROMACS development team, led by
 * Mark Abraham, David van der Spoel, Berk Hess, and Erik Lindahl,
 * and including many others, as listed in the AUTHORS file in the
 * top-level source directory and at http://www.gromacs.org.
 *
 * GROMACS is free software; you can redistribute it and/or
 * modify it under the terms of the GNU Lesser General Public License
 * as published by the Free Software Foundation; either version 2.1
 * of the License, or (at your option) any later version.
 *
 * GROMACS is distributed in the hope that it will be useful,
 * but WITHOUT ANY WARRANTY; without even the implied warranty of
 * MERCHANTABILITY or FITNESS FOR A PARTICULAR PURPOSE.  See the GNU
 * Lesser General Public License for more details.
 *
 * You should have received a copy of the GNU Lesser General Public
 * License along with GROMACS; if not, see
 * http://www.gnu.org/licenses, or write to the Free Software Foundation,
 * Inc., 51 Franklin Street, Fifth Floor, Boston, MA  02110-1301  USA.
 *
 * If you want to redistribute modifications to GROMACS, please
 * consider that scientific software is very special. Version
 * control is crucial - bugs must be traceable. We will be happy to
 * consider code for inclusion in the official distribution, but
 * derived work must not be called official GROMACS. Details are found
 * in the README & COPYING files - if they are missing, get the
 * official version at http://www.gromacs.org.
 *
 * To help us fund GROMACS development, we humbly ask that you cite
 * the research papers on the package. Check out http://www.gromacs.org.
 */

/*! \internal \file
 *
 * \brief Implements SIMD architecture support query routines
 *
 * \author Erik Lindahl <erik.lindahl@scilifelab.se>
 *
 * \ingroup module_simd
 */

#include "gmxpre.h"

#include "support.h"

#include "config.h"

#if GMX_SIMD_ARM_SVE
#    include <arm_sve.h>
#endif

#include <cstdio>
#include <cstdlib>

#include <map>
#include <string>

#include "gromacs/hardware/cpuinfo.h"
#include "gromacs/hardware/identifyavx512fmaunits.h"
#include "gromacs/utility/fatalerror.h"
#include "gromacs/utility/stringutil.h"

namespace gmx
{

/*! \cond libapi */

const std::string& simdString(SimdType s)
{
    static const std::map<SimdType, std::string> name = { { SimdType::None, "None" },
                                                          { SimdType::Reference, "Reference" },
                                                          { SimdType::Generic, "Generic" },
                                                          { SimdType::X86_Sse2, "SSE2" },
                                                          { SimdType::X86_Sse4_1, "SSE4.1" },
                                                          { SimdType::X86_Avx128Fma, "AVX_128_FMA" },
                                                          { SimdType::X86_Avx, "AVX_256" },
                                                          { SimdType::X86_Avx2, "AVX2_256" },
                                                          { SimdType::X86_Avx2_128, "AVX2_128" },
                                                          { SimdType::X86_Avx512, "AVX_512" },
                                                          { SimdType::X86_Avx512Knl, "AVX_512_KNL" },
                                                          { SimdType::Arm_NeonAsimd,
                                                            "ARM_NEON_ASIMD" },
                                                          { SimdType::Arm_Sve, "ARM_SVE" },
                                                          { SimdType::Ibm_Vsx, "IBM_VSX" } };

    return name.at(s);
}

SimdType simdSuggested(const CpuInfo& c)
{
    SimdType suggested = SimdType::None;

    if (c.supportLevel() >= CpuInfo::SupportLevel::Features)
    {
        switch (c.vendor())
        {
            case CpuInfo::Vendor::Intel:
                if (c.feature(CpuInfo::Feature::X86_Avx512ER))
                {
                    suggested = SimdType::X86_Avx512Knl;
                }
                else if (c.feature(CpuInfo::Feature::X86_Avx512F))
                {
                    // If we could not identify the number of AVX512 FMA units we assume 2
                    suggested = (identifyAvx512FmaUnits() == 1) ? SimdType::X86_Avx2 : SimdType::X86_Avx512;
                }
                else if (c.feature(CpuInfo::Feature::X86_Avx2))
                {
                    suggested = SimdType::X86_Avx2;
                }
                else if (c.feature(CpuInfo::Feature::X86_Avx))
                {
                    suggested = SimdType::X86_Avx;
                }
                else if (c.feature(CpuInfo::Feature::X86_Sse4_1))
                {
                    suggested = SimdType::X86_Sse4_1;
                }
                else if (c.feature(CpuInfo::Feature::X86_Sse2))
                {
                    suggested = SimdType::X86_Sse2;
                }
                break;
            case CpuInfo::Vendor::Amd:
            case CpuInfo::Vendor::Hygon:
                if (c.feature(CpuInfo::Feature::X86_Avx2))
                {
                    // AMD Zen supports 256-bit AVX2, but Zen1 performs better with 128-bit
                    // since it can execute two independent such instructions per cycle,
                    // and wider SIMD has slightly lower efficiency in GROMACS.
                    // However... Zen2 supports full-width execution of 256-bit AVX2,
                    // so we only want to apply this hack to Zen/Zen+.
                    suggested = cpuIsAmdZen1(c) ? SimdType::X86_Avx2_128 : SimdType::X86_Avx2;
                }
                else if (c.feature(CpuInfo::Feature::X86_Avx))
                {
                    // Use 128-bit FMA SIMD if Fma4 flag is set, otherwise plain 256-bit AVX
                    if (c.feature(CpuInfo::Feature::X86_Fma4))
                    {
                        suggested = SimdType::X86_Avx128Fma;
                    }
                    else
                    {
                        suggested = SimdType::X86_Avx;
                    }
                }
                else if (c.feature(CpuInfo::Feature::X86_Sse4_1))
                {
                    suggested = SimdType::X86_Sse4_1;
                }
                else if (c.feature(CpuInfo::Feature::X86_Sse2))
                {
                    suggested = SimdType::X86_Sse2;
                }

                break;
            case CpuInfo::Vendor::Arm:
                if (c.feature(CpuInfo::Feature::Arm_Sve))
                {
                    suggested = SimdType::Arm_Sve;
                }
                else if (c.feature(CpuInfo::Feature::Arm_NeonAsimd))
                {
                    suggested = SimdType::Arm_NeonAsimd;
                }
                else if (c.feature(CpuInfo::Feature::Arm_Neon))
                {
                    suggested = SimdType::None;
                }
                break;
            case CpuInfo::Vendor::Ibm:
                if (c.feature(CpuInfo::Feature::Ibm_Vsx))
                {
                    suggested = SimdType::Ibm_Vsx;
                }
                else if (c.feature(CpuInfo::Feature::Ibm_Vmx))
                {
                    suggested = SimdType::None;
                }
                break;
            case CpuInfo::Vendor::Fujitsu:
                if (c.feature(CpuInfo::Feature::Fujitsu_HpcAce))
                {
                    suggested = SimdType::None;
                }
                break;
            default: break;
        }
    }
    return suggested;
}

SimdType simdCompiled()
{
#if GMX_SIMD_X86_AVX_512_KNL
    return SimdType::X86_Avx512Knl;
#elif GMX_SIMD_X86_AVX_512
    return SimdType::X86_Avx512;
#elif GMX_SIMD_X86_AVX2_256
    return SimdType::X86_Avx2;
#elif GMX_SIMD_X86_AVX2_128
    return SimdType::X86_Avx2_128;
#elif GMX_SIMD_X86_AVX_256
    return SimdType::X86_Avx;
#elif GMX_SIMD_X86_AVX_128_FMA
    return SimdType::X86_Avx128Fma;
#elif GMX_SIMD_X86_SSE4_1
    return SimdType::X86_Sse4_1;
#elif GMX_SIMD_X86_SSE2
    return SimdType::X86_Sse2;
#elif GMX_SIMD_ARM_NEON_ASIMD
    return SimdType::Arm_NeonAsimd;
#elif GMX_SIMD_ARM_SVE
    return SimdType::Arm_Sve;
#elif GMX_SIMD_IBM_VSX
    return SimdType::Ibm_Vsx;
#elif GMX_SIMD_REFERENCE
    return SimdType::Reference;
#else
    return SimdType::None;
#endif
}

bool simdCheck(gmx::SimdType wanted, FILE* log, bool warnToStdErr)
{
    SimdType compiled = simdCompiled();

    gmx::TextLineWrapper wrapper;
    std::string          logMsg;
    std::string          warnMsg;

    wrapper.settings().setLineLength(78);

    if (compiled == SimdType::X86_Avx2 && wanted == SimdType::X86_Avx512)
    {
        logMsg  = wrapper.wrapToString(formatString(
                "Highest SIMD level supported by all nodes in run: %s\n"
                "SIMD instructions selected at compile time:       %s\n"
                "This program was compiled for different hardware than you are running on, "
                "which could influence performance. This build might have been configured on "
                "a login node with only a single AVX-512 FMA unit (in which case AVX2 is faster), "
                "while the node you are running on has dual AVX-512 FMA units.",
                simdString(wanted).c_str(),
                simdString(compiled).c_str()));
        warnMsg = wrapper.wrapToString(formatString(
                "Compiled SIMD: %s, but for this host/run %s might be better (see log).",
                simdString(compiled).c_str(),
                simdString(wanted).c_str()));
    }
    else if (compiled == SimdType::X86_Avx512 && wanted == SimdType::X86_Avx2
             && identifyAvx512FmaUnits() == 1)
    {
        // The reason for explicitly checking the number of FMA units above is to avoid triggering
        // this conditional if the AVX2 SIMD was supported by some other node in a heterogeneous MPI run.
        logMsg  = wrapper.wrapToString(formatString(
                "Highest SIMD level supported by all nodes in run: %s\n"
                "SIMD instructions selected at compile time:       %s\n"
                "This program was compiled for different hardware than you are running on, "
                "which could influence performance."
                "This host supports AVX-512, but since it only has 1 AVX-512"
                "FMA unit, it would be faster to use AVX2 instead.",
                simdString(wanted).c_str(),
                simdString(compiled).c_str()));
        warnMsg = wrapper.wrapToString(formatString(
                "Compiled SIMD: %s, but for this host/run %s might be better (see log).",
                simdString(compiled).c_str(),
                simdString(wanted).c_str()));
    }
    else if (compiled == SimdType::X86_Avx2 && wanted == SimdType::X86_Avx2_128)
    {
        // Wanted SimdType::X86_Avx2_128 can only be the AMD Zen architecture.
        // AVX2_256 is only up to a few percent slower than AVX2_128
        // in both single and double precision. AVX2_256 is slightly
        // faster with nonbondeds and PME on a GPU. Don't warn the user.
    }
    else if (compiled > wanted && !(compiled == SimdType::X86_Avx && wanted == SimdType::X86_Avx128Fma))
    {
        // Normally it is close to catastrophic if the compiled SIMD type is larger than
        // the supported one, but AVX128Fma is an exception: AMD CPUs will (strongly) prefer
        // AVX128Fma, but they will work fine with AVX too. Thus, make an exception for this.
        logMsg = wrapper.wrapToString(
                formatString("Highest SIMD level supported by all nodes in run: %s\n"
                             "SIMD instructions selected at compile time:       %s\n"
<<<<<<< HEAD
                             "Compiled SIMD newer than requested; program might crash.",
                             simdString(wanted).c_str(),
                             simdString(compiled).c_str()));
=======
                             "Compiled SIMD newer than supported; program might crash.",
                             simdString(wanted).c_str(), simdString(compiled).c_str()));
>>>>>>> 3a78d26f
        warnMsg = logMsg;
    }
    else if (wanted != compiled)
    {
        // This warning will also occur if compiled is X86_Avx and wanted is X86_Avx128Fma
        logMsg  = wrapper.wrapToString(formatString(
                "Highest SIMD level supported by all nodes in run: %s\n"
                "SIMD instructions selected at compile time:       %s\n"
                "This program was compiled for different hardware than you are running on, "
                "which could influence performance.",
                simdString(wanted).c_str(),
                simdString(compiled).c_str()));
        warnMsg = wrapper.wrapToString(formatString(
                "Compiled SIMD: %s, but for this host/run %s might be better (see log).",
                simdString(compiled).c_str(),
                simdString(wanted).c_str()));
#if GMX_SIMD_ARM_SVE
    }
    else if ((compiled == SimdType::Arm_Sve) && (svcntb() != GMX_SIMD_ARM_SVE_LENGTH_VALUE / 8))
    {
        logMsg  = wrapper.wrapToString(formatString(
                "Longest SVE length supported by all nodes in run: %d\n"
                "SVE length selected at compile time:               %ld\n"
                "This program was compiled for different hardware than you are running on, "
                "which will lead to incorrect behavior.\n"
                "Aborting",
                GMX_SIMD_ARM_SVE_LENGTH_VALUE,
                svcntb() * 8));
        warnMsg = wrapper.wrapToString(formatString(
                "Compiled SVE Length: %d, but for this process requires %ld (see log).",
                GMX_SIMD_ARM_SVE_LENGTH_VALUE,
                svcntb() * 8));
#endif
    }

    if (!logMsg.empty() && log != nullptr)
    {
        fprintf(log, "%s\n", logMsg.c_str());
    }
    if (!warnMsg.empty() && warnToStdErr)
    {
        fprintf(stderr, "%s\n", warnMsg.c_str());
    }
#if GMX_SIMD_ARM_SVE
    if ((compiled == SimdType::Arm_Sve) && (svcntb() != GMX_SIMD_ARM_SVE_LENGTH_VALUE / 8))
    {
        gmx_exit_on_fatal_error(ExitType_Abort, 1);
    }
#endif

    return (wanted == compiled);
}

/*! \endcond */

} // namespace gmx<|MERGE_RESOLUTION|>--- conflicted
+++ resolved
@@ -284,14 +284,9 @@
         logMsg = wrapper.wrapToString(
                 formatString("Highest SIMD level supported by all nodes in run: %s\n"
                              "SIMD instructions selected at compile time:       %s\n"
-<<<<<<< HEAD
-                             "Compiled SIMD newer than requested; program might crash.",
+                             "Compiled SIMD newer than supported; program might crash.",
                              simdString(wanted).c_str(),
                              simdString(compiled).c_str()));
-=======
-                             "Compiled SIMD newer than supported; program might crash.",
-                             simdString(wanted).c_str(), simdString(compiled).c_str()));
->>>>>>> 3a78d26f
         warnMsg = logMsg;
     }
     else if (wanted != compiled)
