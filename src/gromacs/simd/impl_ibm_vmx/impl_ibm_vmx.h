/*
 * This file is part of the GROMACS molecular simulation package.
 *
 * Copyright (c) 2014,2015,2016, by the GROMACS development team, led by
 * Mark Abraham, David van der Spoel, Berk Hess, and Erik Lindahl,
 * and including many others, as listed in the AUTHORS file in the
 * top-level source directory and at http://www.gromacs.org.
 *
 * GROMACS is free software; you can redistribute it and/or
 * modify it under the terms of the GNU Lesser General Public License
 * as published by the Free Software Foundation; either version 2.1
 * of the License, or (at your option) any later version.
 *
 * GROMACS is distributed in the hope that it will be useful,
 * but WITHOUT ANY WARRANTY; without even the implied warranty of
 * MERCHANTABILITY or FITNESS FOR A PARTICULAR PURPOSE.  See the GNU
 * Lesser General Public License for more details.
 *
 * You should have received a copy of the GNU Lesser General Public
 * License along with GROMACS; if not, see
 * http://www.gnu.org/licenses, or write to the Free Software Foundation,
 * Inc., 51 Franklin Street, Fifth Floor, Boston, MA  02110-1301  USA.
 *
 * If you want to redistribute modifications to GROMACS, please
 * consider that scientific software is very special. Version
 * control is crucial - bugs must be traceable. We will be happy to
 * consider code for inclusion in the official distribution, but
 * derived work must not be called official GROMACS. Details are found
 * in the README & COPYING files - if they are missing, get the
 * official version at http://www.gromacs.org.
 *
 * To help us fund GROMACS development, we humbly ask that you cite
 * the research papers on the package. Check out http://www.gromacs.org.
 */

#ifndef GMX_SIMD_IMPLEMENTATION_IBM_VMX_H
#define GMX_SIMD_IMPLEMENTATION_IBM_VMX_H

<<<<<<< HEAD
#include "impl_ibm_vmx_definitions.h"
#include "impl_ibm_vmx_general.h"
// No double precision available for VMX
#include "impl_ibm_vmx_simd4_float.h"
#include "impl_ibm_vmx_simd_float.h"
#include "impl_ibm_vmx_util_float.h"

#endif // GMX_SIMD_IMPLEMENTATION_IBM_VMX_H
=======
#include <math.h>

#include <altivec.h>

/* Make sure we do not screw up c++ - undefine vector/bool, and rely on __vector and __bool */
#undef vector
#undef bool

/* IBM VMX SIMD instruction wrappers. Power6 and later.
 *
 * Please see documentation in gromacs/simd/simd.h for the available
 * defines.
 */
/* Capability definitions for IBM VMX */
#define GMX_SIMD_HAVE_FLOAT
#undef  GMX_SIMD_HAVE_DOUBLE
#define GMX_SIMD_HAVE_HARDWARE
#undef  GMX_SIMD_HAVE_LOADU
#undef  GMX_SIMD_HAVE_STOREU
#define GMX_SIMD_HAVE_LOGICAL
/* VMX only provides fmadd/fnmadd (our definitions), but not fmsub/fnmsub.
 * However, fnmadd is what we need for 1/sqrt(x).
 */
#define GMX_SIMD_HAVE_FMA
#undef  GMX_SIMD_HAVE_FRACTION
#define GMX_SIMD_HAVE_FINT32
#undef  GMX_SIMD_HAVE_FINT32_EXTRACT
#define GMX_SIMD_HAVE_FINT32_LOGICAL
#define GMX_SIMD_HAVE_FINT32_ARITHMETICS
#undef  GMX_SIMD_HAVE_DINT32
#undef  GMX_SIMD_HAVE_DINT32_EXTRACT
#undef  GMX_SIMD_HAVE_DINT32_LOGICAL
#undef  GMX_SIMD_HAVE_DINT32_ARITHMETICS
#define GMX_SIMD4_HAVE_FLOAT
#undef  GMX_SIMD4_HAVE_DOUBLE

/* Implementation details */
#define GMX_SIMD_FLOAT_WIDTH         4
#undef  GMX_SIMD_DOUBLE_WIDTH
#define GMX_SIMD_FINT32_WIDTH        4
#undef  GMX_SIMD_DINT32_WIDTH
#define GMX_SIMD_RSQRT_BITS         14
#define GMX_SIMD_RCP_BITS           14

/****************************************************
 *      SINGLE PRECISION SIMD IMPLEMENTATION        *
 ****************************************************/
#define gmx_simd_float_t           __vector float
#define gmx_simd_load_f(m)         vec_ld(0, (const __vector float *)(m))
#define gmx_simd_load1_f(m)        gmx_simd_load1_f_ibm_vmx(m)
#define gmx_simd_set1_f(x)         gmx_simd_set1_f_ibm_vmx(x)
#define gmx_simd_store_f(m, x)     vec_st(x, 0, (__vector float *)(m))
#undef  gmx_simd_loadu_f
#undef  gmx_simd_storeu_f
#define gmx_simd_setzero_f()       ((__vector float)vec_splat_u32(0))
#define gmx_simd_add_f(a, b)       vec_add(a, b)
#define gmx_simd_sub_f(a, b)       vec_sub(a, b)
#define gmx_simd_mul_f(a, b)       vec_madd(a, b, ((__vector float)vec_splat_u32(0)))
#define gmx_simd_fmadd_f(a, b, c)  vec_madd(a, b, c)
#define gmx_simd_fmsub_f(a, b, c)  vec_madd(a, b, -c)
/* IBM uses an alternative FMA definition, so -a*b+c=-(a*b-c) is "nmsub" */
#define gmx_simd_fnmadd_f(a, b, c) vec_nmsub(a, b, c)
/* IBM uses an alternative FMA definition, so -a*b-c=-(a*b+c) is "nmadd" */
#define gmx_simd_fnmsub_f(a, b, c) (-vec_madd(a, b, c))
#define gmx_simd_and_f(a, b)       vec_and(a, b)
#define gmx_simd_andnot_f(a, b)    vec_andc(b, a)
#define gmx_simd_or_f(a, b)        vec_or(a, b)
#define gmx_simd_xor_f(a, b)       vec_xor(a, b)
#define gmx_simd_rsqrt_f(a)        vec_rsqrte(a)
#define gmx_simd_rcp_f(a)          vec_re(a)
#define gmx_simd_fabs_f(a)         vec_abs(a)
#define gmx_simd_fneg_f(a)         vec_xor(a, (__vector float)vec_sl(vec_splat_u32(-1), vec_splat_u32(-1)))
#define gmx_simd_max_f(a, b)       vec_max(a, b)
#define gmx_simd_min_f(a, b)       vec_min(a, b)
#define gmx_simd_round_f(a)        vec_round(a)
#define gmx_simd_trunc_f(a)        vec_trunc(a)
#define gmx_simd_fraction_f(x)     vec_sub(x, vec_trunc(x))
#define gmx_simd_get_exponent_f(a) gmx_simd_get_exponent_f_ibm_vmx(a)
#define gmx_simd_get_mantissa_f(a) gmx_simd_get_mantissa_f_ibm_vmx(a)
#define gmx_simd_set_exponent_f(a) gmx_simd_set_exponent_f_ibm_vmx(a)
/* integer datatype corresponding to float: gmx_simd_fint32_t */
#define gmx_simd_fint32_t          __vector int
#define gmx_simd_load_fi(m)        vec_ld(0, (const __vector int *)(m))
#define gmx_simd_set1_fi(i)        gmx_simd_set1_fi_ibm_vmx((int)(i))
#define gmx_simd_store_fi(m, x)    vec_st(x, 0, (__vector int *)(m))
#undef  gmx_simd_loadu_fi
#undef  gmx_simd_storeu_fi
#define gmx_simd_setzero_fi()      vec_splat_s32(0)
#define gmx_simd_cvt_f2i(a)        vec_cts(vec_round(a), 0)
#define gmx_simd_cvtt_f2i(a)       vec_cts(a, 0)
#define gmx_simd_cvt_i2f(a)        vec_ctf(a, 0)
#undef  gmx_simd_extract_fi
/* Integer logical ops on gmx_simd_fint32_t */
/* The shift constant magic requires an explanation:
 * VMX only allows literals up to 15 to be created directly with vec_splat_u32,
 * and we need to be able to shift up to 31 bits. The code on the right hand
 * side splits the constant in three parts with values in the range 0..15.
 * Since the argument has to be a constant (but our and VMX requirement), these
 * constants will be evaluated at compile-time, and if one or two parts evaluate
 * to zero they will be removed with -O2 or higher optimization (checked).
 */
#define gmx_simd_slli_fi(a, i)      vec_sl(a, vec_add(vec_add(vec_splat_u32( (((i&0xF)+(i/16))&0xF)+i/31 ), vec_splat_u32( (i/16)*15 )), vec_splat_u32( (i/31)*15 )))
#define gmx_simd_srli_fi(a, i)      vec_sr(a, vec_add(vec_add(vec_splat_u32( (((i&0xF)+(i/16))&0xF)+i/31 ), vec_splat_u32( (i/16)*15 )), vec_splat_u32( (i/31)*15 )))
#define gmx_simd_and_fi(a, b)       vec_and(a, b)
#define gmx_simd_andnot_fi(a, b)   vec_andc(b, a)
#define gmx_simd_or_fi(a, b)        vec_or(a, b)
#define gmx_simd_xor_fi(a, b)       vec_xor(a, b)
/* Integer arithmetic ops on gmx_simd_fint32_t */
#define gmx_simd_add_fi(a, b)       vec_add(a, b)
#define gmx_simd_sub_fi(a, b)       vec_sub(a, b)
#define gmx_simd_mul_fi(a, b)       vec_mule((__vector short)a, (__vector short)b)
/* Boolean & comparison operations on gmx_simd_float_t */
#define gmx_simd_fbool_t           __vector __bool int
#define gmx_simd_cmpeq_f(a, b)     vec_cmpeq(a, b)
#define gmx_simd_cmplt_f(a, b)     vec_cmplt(a, b)
#define gmx_simd_cmple_f(a, b)     vec_cmple(a, b)
#define gmx_simd_and_fb(a, b)      vec_and(a, b)
#define gmx_simd_or_fb(a, b)       vec_or(a, b)
#define gmx_simd_anytrue_fb(a)     vec_any_ne(a, (__vector __bool int)vec_splat_u32(0))
#define gmx_simd_blendzero_f(a, sel)    vec_and(a, (__vector float)sel)
#define gmx_simd_blendnotzero_f(a, sel) vec_andc(a, (__vector float)sel)
#define gmx_simd_blendv_f(a, b, sel)    vec_sel(a, b, sel)
#define gmx_simd_reduce_f(a)       gmx_simd_reduce_f_ibm_vmx(a)
/* Boolean & comparison operations on gmx_simd_fint32_t */
#define gmx_simd_fibool_t          __vector __bool int
#define gmx_simd_cmpeq_fi(a, b)     vec_cmpeq(a, b)
#define gmx_simd_cmplt_fi(a, b)     vec_cmplt(a, b)
#define gmx_simd_and_fib(a, b)      vec_and(a, b)
#define gmx_simd_or_fib(a, b)       vec_or(a, b)
#define gmx_simd_anytrue_fib(a)          vec_any_ne(a, (__vector __bool int)vec_splat_u32(0))
#define gmx_simd_blendzero_fi(a, sel)    vec_and(a, (__vector int)sel)
#define gmx_simd_blendnotzero_fi(a, sel) vec_andc(a, (__vector int)sel)
#define gmx_simd_blendv_fi(a, b, sel)    vec_sel(a, b, sel)
/* Conversions between different booleans */
#define gmx_simd_cvt_fb2fib(x)     (x)
#define gmx_simd_cvt_fib2fb(x)     (x)

/* Double is not available with VMX SIMD */

/****************************************************
 * IMPLEMENTATION HELPER FUNCTIONS                  *
 ****************************************************/
static gmx_inline gmx_simd_float_t
gmx_simd_set1_f_ibm_vmx(const float x)
{
    /* In the old days when PPC was all big endian we could
     * use the vec_lvsl() instruction to permute bytes based on
     * a load adress. However, at least with gcc-4.8.2 the bytes
     * end up reversed on Power8 running little endian (Linux).
     * Since this is not a critical instruction we work around
     * it by first putting the data in an aligned position before
     * loading, so we can avoid vec_lvsl() entirely. We can
     * do this slightly faster on GCC with alignment attributes.
     */
    __vector float vx;
#ifdef __GNUC__
    float alignedx __attribute ((aligned (16)));
    alignedx = x;
    vx       = vec_lde(0, &alignedx);
#else
    struct {
        vector float vx; float x[4];
    } conv;
    conv.x[0] = x;
    vx        = vec_lde(0, conv.x);
#endif
    return vec_splat(vx, 0);
}

static gmx_inline gmx_simd_float_t
gmx_simd_load1_f_ibm_vmx(const float * m)
{
    return gmx_simd_set1_f_ibm_vmx(*m);
}

static gmx_inline gmx_simd_fint32_t
gmx_simd_set1_fi_ibm_vmx(const int x)
{
    /* See comment in gmx_simd_set1_f_ibm_vmx why we
     * cannot use vec_lvsl().
     */
    __vector int vx;
#ifdef __GNUC__
    int alignedx __attribute ((aligned (16)));
    alignedx = x;
    vx       = vec_lde(0, &alignedx);
#else
    struct {
        vector int vx; int x[4];
    } conv;
    conv.x[0] = x;
    vx        = vec_lde(0, conv.x);
#endif
    return vec_splat(vx, 0);
}


static gmx_inline gmx_simd_float_t
gmx_simd_get_exponent_f_ibm_vmx(gmx_simd_float_t x)
{
    /* Generate 0x7F800000 without memory operations */
    gmx_simd_float_t     expmask = (__vector float)gmx_simd_slli_fi(vec_add(vec_splat_s32(15), vec_sl(vec_splat_s32(15), vec_splat_u32(4))), 23);
    gmx_simd_fint32_t    i127    = vec_sub(vec_sl(vec_splat_s32(1), vec_splat_u32(7)), vec_splat_s32(1));
    gmx_simd_fint32_t    iexp;

    iexp = (__vector int)gmx_simd_and_f(x, expmask);
    iexp = vec_sub(gmx_simd_srli_fi(iexp, 23), i127);
    return vec_ctf(iexp, 0);
}

static gmx_inline gmx_simd_float_t
gmx_simd_get_mantissa_f_ibm_vmx(gmx_simd_float_t x)
{
    gmx_simd_float_t     expmask = (__vector float)gmx_simd_slli_fi(vec_add(vec_splat_s32(15), vec_sl(vec_splat_s32(15), vec_splat_u32(4))), 23);

    /* Get mantissa. By taking the absolute value (to get rid of the sign bit) we can
     * use the same mask as for gmx_simd_get_exponent_f() (but complement it). Since
     * these two routines are typically called together, this will save a few operations.
     */
    x = gmx_simd_andnot_f(expmask, vec_abs(x));
    /* Reset zero (but correctly biased) exponent */
    return gmx_simd_or_f(x, vec_ctf(vec_splat_s32(1), 0));
}

static gmx_inline gmx_simd_float_t
gmx_simd_set_exponent_f_ibm_vmx(gmx_simd_float_t x)
{
    gmx_simd_fint32_t  iexp = gmx_simd_cvt_f2i(x);
    gmx_simd_fint32_t  i127 = vec_sub(vec_sl(vec_splat_s32(1), vec_splat_u32(7)), vec_splat_s32(1));

    iexp = gmx_simd_slli_fi(vec_add(iexp, i127), 23);
    return (__vector float)iexp;
}

static gmx_inline float
gmx_simd_reduce_f_ibm_vmx(gmx_simd_float_t x)
{
    float res;
    x = vec_add(x, vec_sld(x, x, 8));
    x = vec_add(x, vec_sld(x, x, 4));
    vec_ste(x, 0, &res);
    return res;
}



/* SINGLE */
#define gmx_simd4_float_t                gmx_simd_float_t
#define gmx_simd4_load_f                 gmx_simd_load_f
#define gmx_simd4_load1_f                gmx_simd_load1_f
#define gmx_simd4_set1_f                 gmx_simd_set1_f
#define gmx_simd4_store_f                gmx_simd_store_f
#define gmx_simd4_loadu_f                gmx_simd_loadu_f
#define gmx_simd4_storeu_f               gmx_simd_storeu_f
#define gmx_simd4_setzero_f              gmx_simd_setzero_f
#define gmx_simd4_add_f                  gmx_simd_add_f
#define gmx_simd4_sub_f                  gmx_simd_sub_f
#define gmx_simd4_mul_f                  gmx_simd_mul_f
#define gmx_simd4_fmadd_f                gmx_simd_fmadd_f
#define gmx_simd4_fmsub_f                gmx_simd_fmsub_f
#define gmx_simd4_fnmadd_f               gmx_simd_fnmadd_f
#define gmx_simd4_fnmsub_f               gmx_simd_fnmsub_f
#define gmx_simd4_and_f                  gmx_simd_and_f
#define gmx_simd4_andnot_f               gmx_simd_andnot_f
#define gmx_simd4_or_f                   gmx_simd_or_f
#define gmx_simd4_xor_f                  gmx_simd_xor_f
#define gmx_simd4_rsqrt_f                gmx_simd_rsqrt_f
#define gmx_simd4_rcp_f                  gmx_simd_rcp_f
#define gmx_simd4_fabs_f                 gmx_simd_fabs_f
#define gmx_simd4_fneg_f                 gmx_simd_fneg_f
#define gmx_simd4_max_f                  gmx_simd_max_f
#define gmx_simd4_min_f                  gmx_simd_min_f
#define gmx_simd4_round_f                gmx_simd_round_f
#define gmx_simd4_trunc_f                gmx_simd_trunc_f
#define gmx_simd4_fraction_f             gmx_simd_fraction_f
#define gmx_simd4_get_exponent_f         gmx_simd_get_exponent_f
#define gmx_simd4_get_mantissa_f         gmx_simd_get_mantissa_f
#define gmx_simd4_set_exponent_f         gmx_simd_set_exponent_f
#define gmx_simd4_dotproduct3_f          gmx_simd4_dotproduct3_f_ibm_vmx
#define gmx_simd4_fint32_t               gmx_simd_fint32_t
#define gmx_simd4_load_fi                gmx_simd_load_fi
#define gmx_simd4_load1_fi               gmx_simd_load1_fi
#define gmx_simd4_set1_fi                gmx_simd_set1_fi
#define gmx_simd4_store_fi               gmx_simd_store_fi
#define gmx_simd4_loadu_fi               gmx_simd_loadu_fi
#define gmx_simd4_storeu_fi              gmx_simd_storeu_fi
#define gmx_simd4_setzero_fi             gmx_simd_setzero_fi
#define gmx_simd4_cvt_f2i                gmx_simd_cvt_f2i
#define gmx_simd4_cvtt_f2i               gmx_simd_cvtt_f2i
#define gmx_simd4_cvt_i2f                gmx_simd_cvt_i2f
#define gmx_simd4_fbool_t                gmx_simd_fbool_t
#define gmx_simd4_cmpeq_f                gmx_simd_cmpeq_f
#define gmx_simd4_cmplt_f                gmx_simd_cmplt_f
#define gmx_simd4_cmple_f                gmx_simd_cmple_f
#define gmx_simd4_and_fb                 gmx_simd_and_fb
#define gmx_simd4_or_fb                  gmx_simd_or_fb
#define gmx_simd4_anytrue_fb             gmx_simd_anytrue_fb
#define gmx_simd4_blendzero_f            gmx_simd_blendzero_f
#define gmx_simd4_blendnotzero_f         gmx_simd_blendnotzero_f
#define gmx_simd4_blendv_f               gmx_simd_blendv_f
#define gmx_simd4_reduce_f               gmx_simd_reduce_f

static gmx_inline float
gmx_simd4_dotproduct3_f_ibm_vmx(gmx_simd4_float_t a, gmx_simd4_float_t b)
{
    gmx_simd4_float_t c = vec_madd(a, b, ((__vector float)vec_splat_u32(0)));
    /* Keep only elements 0,1,2 by shifting in zero from right */
    c = vec_sld(c, gmx_simd_setzero_f(), 4);
    /* calculate sum */
    return gmx_simd_reduce_f_ibm_vmx(c);
}

#endif /* GMX_SIMD_IMPLEMENTATION_IBM_VMX_H */
>>>>>>> 36035fb0
<|MERGE_RESOLUTION|>--- conflicted
+++ resolved
@@ -36,7 +36,6 @@
 #ifndef GMX_SIMD_IMPLEMENTATION_IBM_VMX_H
 #define GMX_SIMD_IMPLEMENTATION_IBM_VMX_H
 
-<<<<<<< HEAD
 #include "impl_ibm_vmx_definitions.h"
 #include "impl_ibm_vmx_general.h"
 // No double precision available for VMX
@@ -44,319 +43,4 @@
 #include "impl_ibm_vmx_simd_float.h"
 #include "impl_ibm_vmx_util_float.h"
 
-#endif // GMX_SIMD_IMPLEMENTATION_IBM_VMX_H
-=======
-#include <math.h>
-
-#include <altivec.h>
-
-/* Make sure we do not screw up c++ - undefine vector/bool, and rely on __vector and __bool */
-#undef vector
-#undef bool
-
-/* IBM VMX SIMD instruction wrappers. Power6 and later.
- *
- * Please see documentation in gromacs/simd/simd.h for the available
- * defines.
- */
-/* Capability definitions for IBM VMX */
-#define GMX_SIMD_HAVE_FLOAT
-#undef  GMX_SIMD_HAVE_DOUBLE
-#define GMX_SIMD_HAVE_HARDWARE
-#undef  GMX_SIMD_HAVE_LOADU
-#undef  GMX_SIMD_HAVE_STOREU
-#define GMX_SIMD_HAVE_LOGICAL
-/* VMX only provides fmadd/fnmadd (our definitions), but not fmsub/fnmsub.
- * However, fnmadd is what we need for 1/sqrt(x).
- */
-#define GMX_SIMD_HAVE_FMA
-#undef  GMX_SIMD_HAVE_FRACTION
-#define GMX_SIMD_HAVE_FINT32
-#undef  GMX_SIMD_HAVE_FINT32_EXTRACT
-#define GMX_SIMD_HAVE_FINT32_LOGICAL
-#define GMX_SIMD_HAVE_FINT32_ARITHMETICS
-#undef  GMX_SIMD_HAVE_DINT32
-#undef  GMX_SIMD_HAVE_DINT32_EXTRACT
-#undef  GMX_SIMD_HAVE_DINT32_LOGICAL
-#undef  GMX_SIMD_HAVE_DINT32_ARITHMETICS
-#define GMX_SIMD4_HAVE_FLOAT
-#undef  GMX_SIMD4_HAVE_DOUBLE
-
-/* Implementation details */
-#define GMX_SIMD_FLOAT_WIDTH         4
-#undef  GMX_SIMD_DOUBLE_WIDTH
-#define GMX_SIMD_FINT32_WIDTH        4
-#undef  GMX_SIMD_DINT32_WIDTH
-#define GMX_SIMD_RSQRT_BITS         14
-#define GMX_SIMD_RCP_BITS           14
-
-/****************************************************
- *      SINGLE PRECISION SIMD IMPLEMENTATION        *
- ****************************************************/
-#define gmx_simd_float_t           __vector float
-#define gmx_simd_load_f(m)         vec_ld(0, (const __vector float *)(m))
-#define gmx_simd_load1_f(m)        gmx_simd_load1_f_ibm_vmx(m)
-#define gmx_simd_set1_f(x)         gmx_simd_set1_f_ibm_vmx(x)
-#define gmx_simd_store_f(m, x)     vec_st(x, 0, (__vector float *)(m))
-#undef  gmx_simd_loadu_f
-#undef  gmx_simd_storeu_f
-#define gmx_simd_setzero_f()       ((__vector float)vec_splat_u32(0))
-#define gmx_simd_add_f(a, b)       vec_add(a, b)
-#define gmx_simd_sub_f(a, b)       vec_sub(a, b)
-#define gmx_simd_mul_f(a, b)       vec_madd(a, b, ((__vector float)vec_splat_u32(0)))
-#define gmx_simd_fmadd_f(a, b, c)  vec_madd(a, b, c)
-#define gmx_simd_fmsub_f(a, b, c)  vec_madd(a, b, -c)
-/* IBM uses an alternative FMA definition, so -a*b+c=-(a*b-c) is "nmsub" */
-#define gmx_simd_fnmadd_f(a, b, c) vec_nmsub(a, b, c)
-/* IBM uses an alternative FMA definition, so -a*b-c=-(a*b+c) is "nmadd" */
-#define gmx_simd_fnmsub_f(a, b, c) (-vec_madd(a, b, c))
-#define gmx_simd_and_f(a, b)       vec_and(a, b)
-#define gmx_simd_andnot_f(a, b)    vec_andc(b, a)
-#define gmx_simd_or_f(a, b)        vec_or(a, b)
-#define gmx_simd_xor_f(a, b)       vec_xor(a, b)
-#define gmx_simd_rsqrt_f(a)        vec_rsqrte(a)
-#define gmx_simd_rcp_f(a)          vec_re(a)
-#define gmx_simd_fabs_f(a)         vec_abs(a)
-#define gmx_simd_fneg_f(a)         vec_xor(a, (__vector float)vec_sl(vec_splat_u32(-1), vec_splat_u32(-1)))
-#define gmx_simd_max_f(a, b)       vec_max(a, b)
-#define gmx_simd_min_f(a, b)       vec_min(a, b)
-#define gmx_simd_round_f(a)        vec_round(a)
-#define gmx_simd_trunc_f(a)        vec_trunc(a)
-#define gmx_simd_fraction_f(x)     vec_sub(x, vec_trunc(x))
-#define gmx_simd_get_exponent_f(a) gmx_simd_get_exponent_f_ibm_vmx(a)
-#define gmx_simd_get_mantissa_f(a) gmx_simd_get_mantissa_f_ibm_vmx(a)
-#define gmx_simd_set_exponent_f(a) gmx_simd_set_exponent_f_ibm_vmx(a)
-/* integer datatype corresponding to float: gmx_simd_fint32_t */
-#define gmx_simd_fint32_t          __vector int
-#define gmx_simd_load_fi(m)        vec_ld(0, (const __vector int *)(m))
-#define gmx_simd_set1_fi(i)        gmx_simd_set1_fi_ibm_vmx((int)(i))
-#define gmx_simd_store_fi(m, x)    vec_st(x, 0, (__vector int *)(m))
-#undef  gmx_simd_loadu_fi
-#undef  gmx_simd_storeu_fi
-#define gmx_simd_setzero_fi()      vec_splat_s32(0)
-#define gmx_simd_cvt_f2i(a)        vec_cts(vec_round(a), 0)
-#define gmx_simd_cvtt_f2i(a)       vec_cts(a, 0)
-#define gmx_simd_cvt_i2f(a)        vec_ctf(a, 0)
-#undef  gmx_simd_extract_fi
-/* Integer logical ops on gmx_simd_fint32_t */
-/* The shift constant magic requires an explanation:
- * VMX only allows literals up to 15 to be created directly with vec_splat_u32,
- * and we need to be able to shift up to 31 bits. The code on the right hand
- * side splits the constant in three parts with values in the range 0..15.
- * Since the argument has to be a constant (but our and VMX requirement), these
- * constants will be evaluated at compile-time, and if one or two parts evaluate
- * to zero they will be removed with -O2 or higher optimization (checked).
- */
-#define gmx_simd_slli_fi(a, i)      vec_sl(a, vec_add(vec_add(vec_splat_u32( (((i&0xF)+(i/16))&0xF)+i/31 ), vec_splat_u32( (i/16)*15 )), vec_splat_u32( (i/31)*15 )))
-#define gmx_simd_srli_fi(a, i)      vec_sr(a, vec_add(vec_add(vec_splat_u32( (((i&0xF)+(i/16))&0xF)+i/31 ), vec_splat_u32( (i/16)*15 )), vec_splat_u32( (i/31)*15 )))
-#define gmx_simd_and_fi(a, b)       vec_and(a, b)
-#define gmx_simd_andnot_fi(a, b)   vec_andc(b, a)
-#define gmx_simd_or_fi(a, b)        vec_or(a, b)
-#define gmx_simd_xor_fi(a, b)       vec_xor(a, b)
-/* Integer arithmetic ops on gmx_simd_fint32_t */
-#define gmx_simd_add_fi(a, b)       vec_add(a, b)
-#define gmx_simd_sub_fi(a, b)       vec_sub(a, b)
-#define gmx_simd_mul_fi(a, b)       vec_mule((__vector short)a, (__vector short)b)
-/* Boolean & comparison operations on gmx_simd_float_t */
-#define gmx_simd_fbool_t           __vector __bool int
-#define gmx_simd_cmpeq_f(a, b)     vec_cmpeq(a, b)
-#define gmx_simd_cmplt_f(a, b)     vec_cmplt(a, b)
-#define gmx_simd_cmple_f(a, b)     vec_cmple(a, b)
-#define gmx_simd_and_fb(a, b)      vec_and(a, b)
-#define gmx_simd_or_fb(a, b)       vec_or(a, b)
-#define gmx_simd_anytrue_fb(a)     vec_any_ne(a, (__vector __bool int)vec_splat_u32(0))
-#define gmx_simd_blendzero_f(a, sel)    vec_and(a, (__vector float)sel)
-#define gmx_simd_blendnotzero_f(a, sel) vec_andc(a, (__vector float)sel)
-#define gmx_simd_blendv_f(a, b, sel)    vec_sel(a, b, sel)
-#define gmx_simd_reduce_f(a)       gmx_simd_reduce_f_ibm_vmx(a)
-/* Boolean & comparison operations on gmx_simd_fint32_t */
-#define gmx_simd_fibool_t          __vector __bool int
-#define gmx_simd_cmpeq_fi(a, b)     vec_cmpeq(a, b)
-#define gmx_simd_cmplt_fi(a, b)     vec_cmplt(a, b)
-#define gmx_simd_and_fib(a, b)      vec_and(a, b)
-#define gmx_simd_or_fib(a, b)       vec_or(a, b)
-#define gmx_simd_anytrue_fib(a)          vec_any_ne(a, (__vector __bool int)vec_splat_u32(0))
-#define gmx_simd_blendzero_fi(a, sel)    vec_and(a, (__vector int)sel)
-#define gmx_simd_blendnotzero_fi(a, sel) vec_andc(a, (__vector int)sel)
-#define gmx_simd_blendv_fi(a, b, sel)    vec_sel(a, b, sel)
-/* Conversions between different booleans */
-#define gmx_simd_cvt_fb2fib(x)     (x)
-#define gmx_simd_cvt_fib2fb(x)     (x)
-
-/* Double is not available with VMX SIMD */
-
-/****************************************************
- * IMPLEMENTATION HELPER FUNCTIONS                  *
- ****************************************************/
-static gmx_inline gmx_simd_float_t
-gmx_simd_set1_f_ibm_vmx(const float x)
-{
-    /* In the old days when PPC was all big endian we could
-     * use the vec_lvsl() instruction to permute bytes based on
-     * a load adress. However, at least with gcc-4.8.2 the bytes
-     * end up reversed on Power8 running little endian (Linux).
-     * Since this is not a critical instruction we work around
-     * it by first putting the data in an aligned position before
-     * loading, so we can avoid vec_lvsl() entirely. We can
-     * do this slightly faster on GCC with alignment attributes.
-     */
-    __vector float vx;
-#ifdef __GNUC__
-    float alignedx __attribute ((aligned (16)));
-    alignedx = x;
-    vx       = vec_lde(0, &alignedx);
-#else
-    struct {
-        vector float vx; float x[4];
-    } conv;
-    conv.x[0] = x;
-    vx        = vec_lde(0, conv.x);
-#endif
-    return vec_splat(vx, 0);
-}
-
-static gmx_inline gmx_simd_float_t
-gmx_simd_load1_f_ibm_vmx(const float * m)
-{
-    return gmx_simd_set1_f_ibm_vmx(*m);
-}
-
-static gmx_inline gmx_simd_fint32_t
-gmx_simd_set1_fi_ibm_vmx(const int x)
-{
-    /* See comment in gmx_simd_set1_f_ibm_vmx why we
-     * cannot use vec_lvsl().
-     */
-    __vector int vx;
-#ifdef __GNUC__
-    int alignedx __attribute ((aligned (16)));
-    alignedx = x;
-    vx       = vec_lde(0, &alignedx);
-#else
-    struct {
-        vector int vx; int x[4];
-    } conv;
-    conv.x[0] = x;
-    vx        = vec_lde(0, conv.x);
-#endif
-    return vec_splat(vx, 0);
-}
-
-
-static gmx_inline gmx_simd_float_t
-gmx_simd_get_exponent_f_ibm_vmx(gmx_simd_float_t x)
-{
-    /* Generate 0x7F800000 without memory operations */
-    gmx_simd_float_t     expmask = (__vector float)gmx_simd_slli_fi(vec_add(vec_splat_s32(15), vec_sl(vec_splat_s32(15), vec_splat_u32(4))), 23);
-    gmx_simd_fint32_t    i127    = vec_sub(vec_sl(vec_splat_s32(1), vec_splat_u32(7)), vec_splat_s32(1));
-    gmx_simd_fint32_t    iexp;
-
-    iexp = (__vector int)gmx_simd_and_f(x, expmask);
-    iexp = vec_sub(gmx_simd_srli_fi(iexp, 23), i127);
-    return vec_ctf(iexp, 0);
-}
-
-static gmx_inline gmx_simd_float_t
-gmx_simd_get_mantissa_f_ibm_vmx(gmx_simd_float_t x)
-{
-    gmx_simd_float_t     expmask = (__vector float)gmx_simd_slli_fi(vec_add(vec_splat_s32(15), vec_sl(vec_splat_s32(15), vec_splat_u32(4))), 23);
-
-    /* Get mantissa. By taking the absolute value (to get rid of the sign bit) we can
-     * use the same mask as for gmx_simd_get_exponent_f() (but complement it). Since
-     * these two routines are typically called together, this will save a few operations.
-     */
-    x = gmx_simd_andnot_f(expmask, vec_abs(x));
-    /* Reset zero (but correctly biased) exponent */
-    return gmx_simd_or_f(x, vec_ctf(vec_splat_s32(1), 0));
-}
-
-static gmx_inline gmx_simd_float_t
-gmx_simd_set_exponent_f_ibm_vmx(gmx_simd_float_t x)
-{
-    gmx_simd_fint32_t  iexp = gmx_simd_cvt_f2i(x);
-    gmx_simd_fint32_t  i127 = vec_sub(vec_sl(vec_splat_s32(1), vec_splat_u32(7)), vec_splat_s32(1));
-
-    iexp = gmx_simd_slli_fi(vec_add(iexp, i127), 23);
-    return (__vector float)iexp;
-}
-
-static gmx_inline float
-gmx_simd_reduce_f_ibm_vmx(gmx_simd_float_t x)
-{
-    float res;
-    x = vec_add(x, vec_sld(x, x, 8));
-    x = vec_add(x, vec_sld(x, x, 4));
-    vec_ste(x, 0, &res);
-    return res;
-}
-
-
-
-/* SINGLE */
-#define gmx_simd4_float_t                gmx_simd_float_t
-#define gmx_simd4_load_f                 gmx_simd_load_f
-#define gmx_simd4_load1_f                gmx_simd_load1_f
-#define gmx_simd4_set1_f                 gmx_simd_set1_f
-#define gmx_simd4_store_f                gmx_simd_store_f
-#define gmx_simd4_loadu_f                gmx_simd_loadu_f
-#define gmx_simd4_storeu_f               gmx_simd_storeu_f
-#define gmx_simd4_setzero_f              gmx_simd_setzero_f
-#define gmx_simd4_add_f                  gmx_simd_add_f
-#define gmx_simd4_sub_f                  gmx_simd_sub_f
-#define gmx_simd4_mul_f                  gmx_simd_mul_f
-#define gmx_simd4_fmadd_f                gmx_simd_fmadd_f
-#define gmx_simd4_fmsub_f                gmx_simd_fmsub_f
-#define gmx_simd4_fnmadd_f               gmx_simd_fnmadd_f
-#define gmx_simd4_fnmsub_f               gmx_simd_fnmsub_f
-#define gmx_simd4_and_f                  gmx_simd_and_f
-#define gmx_simd4_andnot_f               gmx_simd_andnot_f
-#define gmx_simd4_or_f                   gmx_simd_or_f
-#define gmx_simd4_xor_f                  gmx_simd_xor_f
-#define gmx_simd4_rsqrt_f                gmx_simd_rsqrt_f
-#define gmx_simd4_rcp_f                  gmx_simd_rcp_f
-#define gmx_simd4_fabs_f                 gmx_simd_fabs_f
-#define gmx_simd4_fneg_f                 gmx_simd_fneg_f
-#define gmx_simd4_max_f                  gmx_simd_max_f
-#define gmx_simd4_min_f                  gmx_simd_min_f
-#define gmx_simd4_round_f                gmx_simd_round_f
-#define gmx_simd4_trunc_f                gmx_simd_trunc_f
-#define gmx_simd4_fraction_f             gmx_simd_fraction_f
-#define gmx_simd4_get_exponent_f         gmx_simd_get_exponent_f
-#define gmx_simd4_get_mantissa_f         gmx_simd_get_mantissa_f
-#define gmx_simd4_set_exponent_f         gmx_simd_set_exponent_f
-#define gmx_simd4_dotproduct3_f          gmx_simd4_dotproduct3_f_ibm_vmx
-#define gmx_simd4_fint32_t               gmx_simd_fint32_t
-#define gmx_simd4_load_fi                gmx_simd_load_fi
-#define gmx_simd4_load1_fi               gmx_simd_load1_fi
-#define gmx_simd4_set1_fi                gmx_simd_set1_fi
-#define gmx_simd4_store_fi               gmx_simd_store_fi
-#define gmx_simd4_loadu_fi               gmx_simd_loadu_fi
-#define gmx_simd4_storeu_fi              gmx_simd_storeu_fi
-#define gmx_simd4_setzero_fi             gmx_simd_setzero_fi
-#define gmx_simd4_cvt_f2i                gmx_simd_cvt_f2i
-#define gmx_simd4_cvtt_f2i               gmx_simd_cvtt_f2i
-#define gmx_simd4_cvt_i2f                gmx_simd_cvt_i2f
-#define gmx_simd4_fbool_t                gmx_simd_fbool_t
-#define gmx_simd4_cmpeq_f                gmx_simd_cmpeq_f
-#define gmx_simd4_cmplt_f                gmx_simd_cmplt_f
-#define gmx_simd4_cmple_f                gmx_simd_cmple_f
-#define gmx_simd4_and_fb                 gmx_simd_and_fb
-#define gmx_simd4_or_fb                  gmx_simd_or_fb
-#define gmx_simd4_anytrue_fb             gmx_simd_anytrue_fb
-#define gmx_simd4_blendzero_f            gmx_simd_blendzero_f
-#define gmx_simd4_blendnotzero_f         gmx_simd_blendnotzero_f
-#define gmx_simd4_blendv_f               gmx_simd_blendv_f
-#define gmx_simd4_reduce_f               gmx_simd_reduce_f
-
-static gmx_inline float
-gmx_simd4_dotproduct3_f_ibm_vmx(gmx_simd4_float_t a, gmx_simd4_float_t b)
-{
-    gmx_simd4_float_t c = vec_madd(a, b, ((__vector float)vec_splat_u32(0)));
-    /* Keep only elements 0,1,2 by shifting in zero from right */
-    c = vec_sld(c, gmx_simd_setzero_f(), 4);
-    /* calculate sum */
-    return gmx_simd_reduce_f_ibm_vmx(c);
-}
-
-#endif /* GMX_SIMD_IMPLEMENTATION_IBM_VMX_H */
->>>>>>> 36035fb0
+#endif // GMX_SIMD_IMPLEMENTATION_IBM_VMX_H