/*
 * This file is part of the GROMACS molecular simulation package.
 *
 * Copyright (c) 2019,2020, by the GROMACS development team, led by
 * Mark Abraham, David van der Spoel, Berk Hess, and Erik Lindahl,
 * and including many others, as listed in the AUTHORS file in the
 * top-level source directory and at http://www.gromacs.org.
 *
 * GROMACS is free software; you can redistribute it and/or
 * modify it under the terms of the GNU Lesser General Public License
 * as published by the Free Software Foundation; either version 2.1
 * of the License, or (at your option) any later version.
 *
 * GROMACS is distributed in the hope that it will be useful,
 * but WITHOUT ANY WARRANTY; without even the implied warranty of
 * MERCHANTABILITY or FITNESS FOR A PARTICULAR PURPOSE.  See the GNU
 * Lesser General Public License for more details.
 *
 * You should have received a copy of the GNU Lesser General Public
 * License along with GROMACS; if not, see
 * http://www.gnu.org/licenses, or write to the Free Software Foundation,
 * Inc., 51 Franklin Street, Fifth Floor, Boston, MA  02110-1301  USA.
 *
 * If you want to redistribute modifications to GROMACS, please
 * consider that scientific software is very special. Version
 * control is crucial - bugs must be traceable. We will be happy to
 * consider code for inclusion in the official distribution, but
 * derived work must not be called official GROMACS. Details are found
 * in the README & COPYING files - if they are missing, get the
 * official version at http://www.gromacs.org.
 *
 * To help us fund GROMACS development, we humbly ask that you cite
 * the research papers on the package. Check out http://www.gromacs.org.
 */
/*! \internal \file
 * \brief Defines the modular simulator
 *
 * \author Pascal Merz <pascal.merz@me.com>
 * \ingroup module_modularsimulator
 */

#include "gmxpre.h"

#include "modularsimulator.h"

#include "gromacs/commandline/filenm.h"
#include "gromacs/domdec/domdec.h"
#include "gromacs/ewald/pme.h"
#include "gromacs/ewald/pme_load_balancing.h"
#include "gromacs/ewald/pme_pp.h"
#include "gromacs/gmxlib/nrnb.h"
#include "gromacs/listed_forces/listed_forces.h"
#include "gromacs/mdlib/checkpointhandler.h"
#include "gromacs/mdlib/constr.h"
#include "gromacs/mdlib/coupling.h"
#include "gromacs/mdlib/energyoutput.h"
#include "gromacs/mdlib/mdatoms.h"
#include "gromacs/mdlib/resethandler.h"
#include "gromacs/mdlib/update.h"
#include "gromacs/mdrun/replicaexchange.h"
#include "gromacs/mdrun/shellfc.h"
#include "gromacs/mdrunutility/handlerestart.h"
#include "gromacs/mdrunutility/printtime.h"
#include "gromacs/mdtypes/commrec.h"
#include "gromacs/mdtypes/fcdata.h"
#include "gromacs/mdtypes/forcerec.h"
#include "gromacs/mdtypes/inputrec.h"
#include "gromacs/mdtypes/mdatom.h"
#include "gromacs/mdtypes/mdrunoptions.h"
#include "gromacs/mdtypes/observableshistory.h"
#include "gromacs/nbnxm/nbnxm.h"
#include "gromacs/topology/mtop_util.h"
#include "gromacs/topology/topology.h"
#include "gromacs/utility/fatalerror.h"

#include "computeglobalselement.h"
#include "constraintelement.h"
#include "forceelement.h"
#include "parrinellorahmanbarostat.h"
#include "simulatoralgorithm.h"
#include "statepropagatordata.h"
#include "vrescalethermostat.h"

namespace gmx
{
void ModularSimulator::run()
{
    GMX_LOG(legacySimulatorData_->mdlog.info)
            .asParagraph()
            .appendText("Using the modular simulator.");

    ModularSimulatorAlgorithmBuilder algorithmBuilder(compat::make_not_null(legacySimulatorData_));
    addIntegrationElements(&algorithmBuilder);
    auto algorithm = algorithmBuilder.build();

    while (const auto* task = algorithm.getNextTask())
    {
        // execute task
        (*task)();
    }
}

void ModularSimulator::addIntegrationElements(ModularSimulatorAlgorithmBuilder* builder)
{
    if (legacySimulatorData_->inputrec->eI == eiMD)
    {
        // The leap frog integration algorithm
        builder->add<ForceElement>();
        builder->add<StatePropagatorData::Element>();
        if (legacySimulatorData_->inputrec->etc == etcVRESCALE)
        {
            builder->add<VRescaleThermostat>(-1, VRescaleThermostatUseFullStepKE::No);
        }
        builder->add<Propagator<IntegrationStep::LeapFrog>>(legacySimulatorData_->inputrec->delta_t,
                                                            RegisterWithThermostat::True,
                                                            RegisterWithBarostat::True);
        if (legacySimulatorData_->constr)
        {
            builder->add<ConstraintsElement<ConstraintVariable::Positions>>();
        }
        builder->add<ComputeGlobalsElement<ComputeGlobalsAlgorithm::LeapFrog>>();
        builder->add<EnergyData::Element>();
        if (legacySimulatorData_->inputrec->epc == epcPARRINELLORAHMAN)
        {
            builder->add<ParrinelloRahmanBarostat>(-1);
        }
    }
    else if (legacySimulatorData_->inputrec->eI == eiVV)
    {
        // The velocity verlet integration algorithm
        builder->add<ForceElement>();
        builder->add<Propagator<IntegrationStep::VelocitiesOnly>>(
                0.5 * legacySimulatorData_->inputrec->delta_t, RegisterWithThermostat::False,
                RegisterWithBarostat::True);
        if (legacySimulatorData_->constr)
        {
            builder->add<ConstraintsElement<ConstraintVariable::Velocities>>();
        }
        builder->add<ComputeGlobalsElement<ComputeGlobalsAlgorithm::VelocityVerlet>>();
        builder->add<StatePropagatorData::Element>();
        if (legacySimulatorData_->inputrec->etc == etcVRESCALE)
        {
            builder->add<VRescaleThermostat>(0, VRescaleThermostatUseFullStepKE::Yes);
        }
        builder->add<Propagator<IntegrationStep::VelocityVerletPositionsAndVelocities>>(
                legacySimulatorData_->inputrec->delta_t, RegisterWithThermostat::True,
                RegisterWithBarostat::False);
        if (legacySimulatorData_->constr)
        {
            builder->add<ConstraintsElement<ConstraintVariable::Positions>>();
        }
<<<<<<< HEAD
    } while (step_ != signalHelper_->nextNSStep_ && step_ <= signalHelper_->lastStep_);
}

void ModularSimulator::constructElementsAndSignallers()
{
    /* When restarting from a checkpoint, it can be appropriate to
     * initialize ekind from quantities in the checkpoint. Otherwise,
     * compute_globals must initialize ekind before the simulation
     * starts/restarts. However, only the master rank knows what was
     * found in the checkpoint file, so we have to communicate in
     * order to coordinate the restart.
     *
     * TODO (modular) This should become obsolete when checkpoint reading
     *      happens within the modular simulator framework: The energy
     *      element should read its data from the checkpoint file pointer,
     *      and signal to the compute globals element if it needs anything
     *      reduced.
     *
     * TODO (legacy) Consider removing this communication if/when checkpoint
     *      reading directly follows .tpr reading, because all ranks can
     *      agree on hasReadEkinState at that time.
     */
    bool hasReadEkinState = MASTER(cr) ? state_global->ekinstate.hasReadEkinState : false;
    if (PAR(cr))
    {
        gmx_bcast(sizeof(hasReadEkinState), &hasReadEkinState, cr->mpi_comm_mygroup);
    }
    if (hasReadEkinState)
    {
        restore_ekinstate_from_state(cr, ekind, &state_global->ekinstate);
    }

    /*
     * Build data structures
     */
    topologyHolder_ =
            std::make_unique<TopologyHolder>(*top_global, cr, inputrec, fr, mdAtoms, constr, vsite);

    std::unique_ptr<FreeEnergyPerturbationElement> freeEnergyPerturbationElement    = nullptr;
    FreeEnergyPerturbationElement*                 freeEnergyPerturbationElementPtr = nullptr;
    if (inputrec->efep != efepNO)
    {
        freeEnergyPerturbationElement =
                std::make_unique<FreeEnergyPerturbationElement>(fplog, inputrec, mdAtoms);
        freeEnergyPerturbationElementPtr = freeEnergyPerturbationElement.get();
    }

    auto statePropagatorData = std::make_unique<StatePropagatorData>(
            top_global->natoms, fplog, cr, state_global, inputrec->nstxout, inputrec->nstvout,
            inputrec->nstfout, inputrec->nstxout_compressed, fr->nbv->useGpu(),
            freeEnergyPerturbationElementPtr, topologyHolder_.get(), fr->bMolPBC,
            mdrunOptions.writeConfout, opt2fn("-c", nfile, fnm), inputrec, mdAtoms->mdatoms());
    auto statePropagatorDataPtr = compat::make_not_null(statePropagatorData.get());

    auto energyElement = std::make_unique<EnergyElement>(
            statePropagatorDataPtr, freeEnergyPerturbationElementPtr, top_global, inputrec, mdAtoms,
            enerd, ekind, constr, fplog, &fr->listedForces->fcdata(), mdModulesNotifier, MASTER(cr),
            observablesHistory, startingBehavior);
    auto energyElementPtr = compat::make_not_null(energyElement.get());

    /*
     * Build stop handler
     */
    const bool simulationsShareState = false;
    stopHandler_                     = stopHandlerBuilder->getStopHandlerMD(
            compat::not_null<SimulationSignal*>(&signals_[eglsSTOPCOND]), simulationsShareState,
            MASTER(cr), inputrec->nstlist, mdrunOptions.reproducible, nstglobalcomm_,
            mdrunOptions.maximumHoursToRun, inputrec->nstlist == 0, fplog, stophandlerCurrentStep_,
            stophandlerIsNSStep_, walltime_accounting);

    /*
     * Create simulator builders
     */
    SignallerBuilder<NeighborSearchSignaller> neighborSearchSignallerBuilder;
    SignallerBuilder<LastStepSignaller>       lastStepSignallerBuilder;
    SignallerBuilder<LoggingSignaller>        loggingSignallerBuilder;
    SignallerBuilder<EnergySignaller>         energySignallerBuilder;
    SignallerBuilder<TrajectorySignaller>     trajectorySignallerBuilder;
    TrajectoryElementBuilder                  trajectoryElementBuilder;

    /*
     * Register data structures to signallers
     */
    trajectoryElementBuilder.registerWriterClient(statePropagatorDataPtr);
    trajectorySignallerBuilder.registerSignallerClient(statePropagatorDataPtr);
    lastStepSignallerBuilder.registerSignallerClient(statePropagatorDataPtr);

    trajectoryElementBuilder.registerWriterClient(energyElementPtr);
    trajectorySignallerBuilder.registerSignallerClient(energyElementPtr);
    energySignallerBuilder.registerSignallerClient(energyElementPtr);

    // Register the simulator itself to the neighbor search / last step signaller
    neighborSearchSignallerBuilder.registerSignallerClient(compat::make_not_null(signalHelper_.get()));
    lastStepSignallerBuilder.registerSignallerClient(compat::make_not_null(signalHelper_.get()));

    /*
     * Build integrator - this takes care of force calculation, propagation,
     * constraining, and of the place the statePropagatorData and the energy element
     * have a full timestep state.
     */
    // TODO: Make a CheckpointHelperBuilder
    std::vector<ICheckpointHelperClient*> checkpointClients = { statePropagatorDataPtr, energyElementPtr,
                                                                freeEnergyPerturbationElementPtr };
    CheckBondedInteractionsCallbackPtr checkBondedInteractionsCallback = nullptr;
    auto integrator = buildIntegrator(&neighborSearchSignallerBuilder, &energySignallerBuilder,
                                      &loggingSignallerBuilder, &trajectorySignallerBuilder,
                                      &checkpointClients, &checkBondedInteractionsCallback,
                                      statePropagatorDataPtr, energyElementPtr,
                                      freeEnergyPerturbationElementPtr, hasReadEkinState);

    /*
     * Build infrastructure elements
     */

    if (PmeLoadBalanceHelper::doPmeLoadBalancing(mdrunOptions, inputrec, fr))
    {
        pmeLoadBalanceHelper_ = std::make_unique<PmeLoadBalanceHelper>(
                mdrunOptions.verbose, statePropagatorDataPtr, fplog, cr, mdlog, inputrec, wcycle, fr);
        neighborSearchSignallerBuilder.registerSignallerClient(
                compat::make_not_null(pmeLoadBalanceHelper_.get()));
    }

    if (DOMAINDECOMP(cr))
    {
        GMX_ASSERT(checkBondedInteractionsCallback,
                   "Domain decomposition needs a callback for check the number of bonded "
                   "interactions.");
        domDecHelper_ = std::make_unique<DomDecHelper>(
                mdrunOptions.verbose, mdrunOptions.verboseStepPrintInterval, statePropagatorDataPtr,
                topologyHolder_.get(), std::move(checkBondedInteractionsCallback), nstglobalcomm_, fplog,
                cr, mdlog, constr, inputrec, mdAtoms, nrnb, wcycle, fr, vsite, imdSession, pull_work);
        neighborSearchSignallerBuilder.registerSignallerClient(compat::make_not_null(domDecHelper_.get()));
    }

    const bool simulationsShareResetCounters = false;
    resetHandler_                            = std::make_unique<ResetHandler>(
            compat::make_not_null<SimulationSignal*>(&signals_[eglsRESETCOUNTERS]),
            simulationsShareResetCounters, inputrec->nsteps, MASTER(cr),
            mdrunOptions.timingOptions.resetHalfway, mdrunOptions.maximumHoursToRun, mdlog, wcycle,
            walltime_accounting);

    /*
     * Build signaller list
     *
     * Note that as signallers depend on each others, the order of calling the signallers
     * matters. It is the responsibility of this builder to ensure that the order is
     * maintained.
     */
    auto energySignaller = energySignallerBuilder.build(
            inputrec->nstcalcenergy, inputrec->fepvals->nstdhdl, inputrec->nstpcouple);
    trajectorySignallerBuilder.registerSignallerClient(compat::make_not_null(energySignaller.get()));
    loggingSignallerBuilder.registerSignallerClient(compat::make_not_null(energySignaller.get()));
    auto trajectoryElement = trajectoryElementBuilder.build(
            fplog, nfile, fnm, mdrunOptions, cr, outputProvider, checkpointingNotification,
            inputrec, top_global, oenv, wcycle, startingBehavior, simulationsShareState);
    loggingSignallerBuilder.registerSignallerClient(compat::make_not_null(trajectoryElement.get()));
    trajectorySignallerBuilder.registerSignallerClient(compat::make_not_null(trajectoryElement.get()));
    auto trajectorySignaller = trajectorySignallerBuilder.build(
            inputrec->nstxout, inputrec->nstvout, inputrec->nstfout, inputrec->nstxout_compressed,
            trajectoryElement->tngBoxOut(), trajectoryElement->tngLambdaOut(),
            trajectoryElement->tngBoxOutCompressed(), trajectoryElement->tngLambdaOutCompressed(),
            inputrec->nstenergy);

    // Add checkpoint helper here since we need a pointer to the trajectory element and
    // need to register it with the lastStepSignallerBuilder
    auto checkpointHandler = std::make_unique<CheckpointHandler>(
            compat::make_not_null<SimulationSignal*>(&signals_[eglsCHKPT]), simulationsShareState,
            inputrec->nstlist == 0, MASTER(cr), mdrunOptions.writeConfout,
            mdrunOptions.checkpointOptions.period);
    checkpointHelper_ = std::make_unique<CheckpointHelper>(
            std::move(checkpointClients), std::move(checkpointHandler), inputrec->init_step,
            trajectoryElement.get(), top_global->natoms, fplog, cr, observablesHistory,
            walltime_accounting, state_global, mdrunOptions.writeConfout);
    lastStepSignallerBuilder.registerSignallerClient(compat::make_not_null(checkpointHelper_.get()));

    lastStepSignallerBuilder.registerSignallerClient(compat::make_not_null(trajectorySignaller.get()));
    auto loggingSignaller =
            loggingSignallerBuilder.build(inputrec->nstlog, inputrec->init_step, inputrec->init_t);
    lastStepSignallerBuilder.registerSignallerClient(compat::make_not_null(loggingSignaller.get()));
    auto lastStepSignaller =
            lastStepSignallerBuilder.build(inputrec->nsteps, inputrec->init_step, stopHandler_.get());
    neighborSearchSignallerBuilder.registerSignallerClient(compat::make_not_null(lastStepSignaller.get()));
    auto neighborSearchSignaller = neighborSearchSignallerBuilder.build(
            inputrec->nstlist, inputrec->init_step, inputrec->init_t);

    signallerList_.emplace_back(std::move(neighborSearchSignaller));
    signallerList_.emplace_back(std::move(lastStepSignaller));
    signallerList_.emplace_back(std::move(loggingSignaller));
    signallerList_.emplace_back(std::move(trajectorySignaller));
    signallerList_.emplace_back(std::move(energySignaller));

    /*
     * Build the element list
     *
     * This is the actual sequence of (non-infrastructure) elements to be run.
     * For NVE, the trajectory element is used outside of the integrator
     * (composite) element, as well as the checkpoint helper. The checkpoint
     * helper should be on top of the loop, and is only part of the simulator
     * call list to be able to react to the last step being signalled.
     */
    addToCallList(checkpointHelper_, elementCallList_);
    if (freeEnergyPerturbationElement)
    {
        addToCallListAndMove(std::move(freeEnergyPerturbationElement), elementCallList_,
                             elementsOwnershipList_);
    }
    addToCallListAndMove(std::move(integrator), elementCallList_, elementsOwnershipList_);
    addToCallListAndMove(std::move(trajectoryElement), elementCallList_, elementsOwnershipList_);
    // for vv, we need to setup statePropagatorData after the compute
    // globals so that we reset the right velocities
    // TODO: Avoid this by getting rid of the need of resetting velocities in vv
    elementsOwnershipList_.emplace_back(std::move(statePropagatorData));
    elementsOwnershipList_.emplace_back(std::move(energyElement));
}

std::unique_ptr<ISimulatorElement>
ModularSimulator::buildForces(SignallerBuilder<NeighborSearchSignaller>* neighborSearchSignallerBuilder,
                              SignallerBuilder<EnergySignaller>*         energySignallerBuilder,
                              StatePropagatorData*                       statePropagatorDataPtr,
                              EnergyElement*                             energyElementPtr,
                              FreeEnergyPerturbationElement* freeEnergyPerturbationElement)
{
    const bool isVerbose    = mdrunOptions.verbose;
    const bool isDynamicBox = inputrecDynamicBox(inputrec);

    auto forceElement = std::make_unique<ForceElement>(
            statePropagatorDataPtr, energyElementPtr, freeEnergyPerturbationElement, isVerbose,
            isDynamicBox, fplog, cr, inputrec, mdAtoms, nrnb, fr, wcycle, runScheduleWork, vsite,
            imdSession, pull_work, constr, &topologyHolder_->globalTopology(), enforcedRotation);
    topologyHolder_->registerClient(forceElement.get());
    neighborSearchSignallerBuilder->registerSignallerClient(compat::make_not_null(forceElement.get()));
    energySignallerBuilder->registerSignallerClient(compat::make_not_null(forceElement.get()));

    // std::move *should* not be needed with c++-14, but clang-3.6 still requires it
    return std::move(forceElement);
}

std::unique_ptr<ISimulatorElement> ModularSimulator::buildIntegrator(
        SignallerBuilder<NeighborSearchSignaller>* neighborSearchSignallerBuilder,
        SignallerBuilder<EnergySignaller>*         energySignallerBuilder,
        SignallerBuilder<LoggingSignaller>*        loggingSignallerBuilder,
        SignallerBuilder<TrajectorySignaller>*     trajectorySignallerBuilder,
        std::vector<ICheckpointHelperClient*>*     checkpointClients,
        CheckBondedInteractionsCallbackPtr*        checkBondedInteractionsCallback,
        compat::not_null<StatePropagatorData*>     statePropagatorDataPtr,
        compat::not_null<EnergyElement*>           energyElementPtr,
        FreeEnergyPerturbationElement*             freeEnergyPerturbationElementPtr,
        bool                                       hasReadEkinState)
{
    auto forceElement =
            buildForces(neighborSearchSignallerBuilder, energySignallerBuilder,
                        statePropagatorDataPtr, energyElementPtr, freeEnergyPerturbationElementPtr);

    // list of elements owned by the simulator composite object
    std::vector<std::unique_ptr<ISimulatorElement>> elementsOwnershipList;
    // call list of the simulator composite object
    std::vector<compat::not_null<ISimulatorElement*>> elementCallList;

    std::function<void()> needToCheckNumberOfBondedInteractions;
    if (inputrec->eI == eiMD)
    {
        auto computeGlobalsElement =
                std::make_unique<ComputeGlobalsElement<ComputeGlobalsAlgorithm::LeapFrog>>(
                        statePropagatorDataPtr, energyElementPtr, freeEnergyPerturbationElementPtr,
                        &signals_, nstglobalcomm_, fplog, mdlog, cr, inputrec, mdAtoms, nrnb,
                        wcycle, fr, &topologyHolder_->globalTopology(), constr, hasReadEkinState);
        topologyHolder_->registerClient(computeGlobalsElement.get());
        energySignallerBuilder->registerSignallerClient(compat::make_not_null(computeGlobalsElement.get()));
        trajectorySignallerBuilder->registerSignallerClient(
                compat::make_not_null(computeGlobalsElement.get()));

        *checkBondedInteractionsCallback =
                computeGlobalsElement->getCheckNumberOfBondedInteractionsCallback();

        auto propagator = std::make_unique<Propagator<IntegrationStep::LeapFrog>>(
                inputrec->delta_t, statePropagatorDataPtr, mdAtoms, wcycle);

        addToCallListAndMove(std::move(forceElement), elementCallList, elementsOwnershipList);
        addToCallList(statePropagatorDataPtr, elementCallList); // we have a full microstate at time t here!
        if (inputrec->etc == etcVRESCALE)
        {
            // TODO: With increased complexity of the propagator, this will need further development,
            //       e.g. using propagators templated for velocity propagation policies and a builder
            propagator->setNumVelocityScalingVariables(inputrec->opts.ngtc);
            auto thermostat = std::make_unique<VRescaleThermostat>(
                    inputrec->nsttcouple, -1, false, inputrec->ld_seed, inputrec->opts.ngtc,
                    inputrec->delta_t * inputrec->nsttcouple, inputrec->opts.ref_t, inputrec->opts.tau_t,
                    inputrec->opts.nrdf, energyElementPtr, propagator->viewOnVelocityScaling(),
                    propagator->velocityScalingCallback(), state_global, cr, inputrec->bContinuation);
            checkpointClients->emplace_back(thermostat.get());
            energyElementPtr->setVRescaleThermostat(thermostat.get());
            addToCallListAndMove(std::move(thermostat), elementCallList, elementsOwnershipList);
        }

        std::unique_ptr<ParrinelloRahmanBarostat> prBarostat = nullptr;
        if (inputrec->epc == epcPARRINELLORAHMAN)
        {
            // Building the PR barostat here since it needs access to the propagator
            // and we want to be able to move the propagator object
            prBarostat = std::make_unique<ParrinelloRahmanBarostat>(
                    inputrec->nstpcouple, -1, inputrec->delta_t * inputrec->nstpcouple,
                    inputrec->init_step, propagator->viewOnPRScalingMatrix(),
                    propagator->prScalingCallback(), statePropagatorDataPtr, energyElementPtr,
                    fplog, inputrec, mdAtoms, state_global, cr, inputrec->bContinuation);
            energyElementPtr->setParrinelloRahamnBarostat(prBarostat.get());
            checkpointClients->emplace_back(prBarostat.get());
        }
        addToCallListAndMove(std::move(propagator), elementCallList, elementsOwnershipList);
        if (constr)
        {
            auto constraintElement = std::make_unique<ConstraintsElement<ConstraintVariable::Positions>>(
                    constr, statePropagatorDataPtr, energyElementPtr, freeEnergyPerturbationElementPtr,
                    MASTER(cr), fplog, inputrec, mdAtoms->mdatoms());
            auto constraintElementPtr = compat::make_not_null(constraintElement.get());
            energySignallerBuilder->registerSignallerClient(constraintElementPtr);
            trajectorySignallerBuilder->registerSignallerClient(constraintElementPtr);
            loggingSignallerBuilder->registerSignallerClient(constraintElementPtr);

            addToCallListAndMove(std::move(constraintElement), elementCallList, elementsOwnershipList);
        }

        addToCallListAndMove(std::move(computeGlobalsElement), elementCallList, elementsOwnershipList);
        addToCallList(energyElementPtr, elementCallList); // we have the energies at time t here!
        if (prBarostat)
=======
        builder->add<ComputeGlobalsElement<ComputeGlobalsAlgorithm::VelocityVerlet>>();
        builder->add<EnergyData::Element>();
        if (legacySimulatorData_->inputrec->epc == epcPARRINELLORAHMAN)
>>>>>>> 48f9056c
        {
            builder->add<ParrinelloRahmanBarostat>(-1);
        }
    }
    else
    {
        gmx_fatal(FARGS, "Integrator not implemented for the modular simulator.");
    }
}

bool ModularSimulator::isInputCompatible(bool                             exitOnFailure,
                                         const t_inputrec*                inputrec,
                                         bool                             doRerun,
                                         const gmx_mtop_t&                globalTopology,
                                         const gmx_multisim_t*            ms,
                                         const ReplicaExchangeParameters& replExParams,
                                         const t_fcdata*                  fcd,
                                         bool                             doEssentialDynamics,
                                         bool                             doMembed)
{
    auto conditionalAssert = [exitOnFailure](bool condition, const char* message) {
        if (exitOnFailure)
        {
            GMX_RELEASE_ASSERT(condition, message);
        }
        return condition;
    };

    bool isInputCompatible = true;

    // GMX_USE_MODULAR_SIMULATOR allows to use modular simulator also for non-standard uses,
    // such as the leap-frog integrator
    const auto modularSimulatorExplicitlyTurnedOn = (getenv("GMX_USE_MODULAR_SIMULATOR") != nullptr);
    // GMX_USE_MODULAR_SIMULATOR allows to use disable modular simulator for all uses,
    // including the velocity-verlet integrator used by default
    const auto modularSimulatorExplicitlyTurnedOff = (getenv("GMX_DISABLE_MODULAR_SIMULATOR") != nullptr);

    GMX_RELEASE_ASSERT(
            !(modularSimulatorExplicitlyTurnedOn && modularSimulatorExplicitlyTurnedOff),
            "Cannot have both GMX_USE_MODULAR_SIMULATOR=ON and GMX_DISABLE_MODULAR_SIMULATOR=ON. "
            "Unset one of the two environment variables to explicitly chose which simulator to "
            "use, "
            "or unset both to recover default behavior.");

    GMX_RELEASE_ASSERT(
            !(modularSimulatorExplicitlyTurnedOff && inputrec->eI == eiVV
              && inputrec->epc == epcPARRINELLORAHMAN),
            "Cannot use a Parrinello-Rahman barostat with md-vv and "
            "GMX_DISABLE_MODULAR_SIMULATOR=ON, "
            "as the Parrinello-Rahman barostat is not implemented in the legacy simulator. Unset "
            "GMX_DISABLE_MODULAR_SIMULATOR or use a different pressure control algorithm.");

    isInputCompatible =
            isInputCompatible
            && conditionalAssert(
                       inputrec->eI == eiMD || inputrec->eI == eiVV,
                       "Only integrators md and md-vv are supported by the modular simulator.");
    isInputCompatible = isInputCompatible
                        && conditionalAssert(inputrec->eI != eiMD || modularSimulatorExplicitlyTurnedOn,
                                             "Set GMX_USE_MODULAR_SIMULATOR=ON to use the modular "
                                             "simulator with integrator md.");
    isInputCompatible =
            isInputCompatible
            && conditionalAssert(!doRerun, "Rerun is not supported by the modular simulator.");
    isInputCompatible =
            isInputCompatible
            && conditionalAssert(
                       inputrec->etc == etcNO || inputrec->etc == etcVRESCALE,
                       "Only v-rescale thermostat is supported by the modular simulator.");
    isInputCompatible =
            isInputCompatible
            && conditionalAssert(
                       inputrec->epc == epcNO || inputrec->epc == epcPARRINELLORAHMAN,
                       "Only Parrinello-Rahman barostat is supported by the modular simulator.");
    isInputCompatible =
            isInputCompatible
            && conditionalAssert(
                       !(inputrecNptTrotter(inputrec) || inputrecNphTrotter(inputrec)
                         || inputrecNvtTrotter(inputrec)),
                       "Legacy Trotter decomposition is not supported by the modular simulator.");
    isInputCompatible = isInputCompatible
                        && conditionalAssert(inputrec->efep == efepNO || inputrec->efep == efepYES
                                                     || inputrec->efep == efepSLOWGROWTH,
                                             "Expanded ensemble free energy calculation is not "
                                             "supported by the modular simulator.");
    isInputCompatible = isInputCompatible
                        && conditionalAssert(!inputrec->bPull,
                                             "Pulling is not supported by the modular simulator.");
    isInputCompatible =
            isInputCompatible
            && conditionalAssert(inputrec->opts.ngacc == 1 && inputrec->opts.acc[0][XX] == 0.0
                                         && inputrec->opts.acc[0][YY] == 0.0
                                         && inputrec->opts.acc[0][ZZ] == 0.0 && inputrec->cos_accel == 0.0,
                                 "Acceleration is not supported by the modular simulator.");
    isInputCompatible =
            isInputCompatible
            && conditionalAssert(inputrec->opts.ngfrz == 1 && inputrec->opts.nFreeze[0][XX] == 0
                                         && inputrec->opts.nFreeze[0][YY] == 0
                                         && inputrec->opts.nFreeze[0][ZZ] == 0,
                                 "Freeze groups are not supported by the modular simulator.");
    isInputCompatible =
            isInputCompatible
            && conditionalAssert(
                       inputrec->deform[XX][XX] == 0.0 && inputrec->deform[XX][YY] == 0.0
                               && inputrec->deform[XX][ZZ] == 0.0 && inputrec->deform[YY][XX] == 0.0
                               && inputrec->deform[YY][YY] == 0.0 && inputrec->deform[YY][ZZ] == 0.0
                               && inputrec->deform[ZZ][XX] == 0.0 && inputrec->deform[ZZ][YY] == 0.0
                               && inputrec->deform[ZZ][ZZ] == 0.0,
                       "Deformation is not supported by the modular simulator.");
    isInputCompatible =
            isInputCompatible
            && conditionalAssert(gmx_mtop_interaction_count(globalTopology, IF_VSITE) == 0,
                                 "Virtual sites are not supported by the modular simulator.");
    isInputCompatible = isInputCompatible
                        && conditionalAssert(!inputrec->bDoAwh,
                                             "AWH is not supported by the modular simulator.");
    isInputCompatible =
            isInputCompatible
            && conditionalAssert(gmx_mtop_ftype_count(globalTopology, F_DISRES) == 0,
                                 "Distance restraints are not supported by the modular simulator.");
    isInputCompatible =
            isInputCompatible
            && conditionalAssert(
                       gmx_mtop_ftype_count(globalTopology, F_ORIRES) == 0,
                       "Orientation restraints are not supported by the modular simulator.");
    isInputCompatible =
            isInputCompatible
            && conditionalAssert(ms == nullptr,
                                 "Multi-sim are not supported by the modular simulator.");
    isInputCompatible =
            isInputCompatible
            && conditionalAssert(replExParams.exchangeInterval == 0,
                                 "Replica exchange is not supported by the modular simulator.");

    int numEnsembleRestraintSystems;
    if (fcd)
    {
        numEnsembleRestraintSystems = fcd->disres->nsystems;
    }
    else
    {
        auto distantRestraintEnsembleEnvVar = getenv("GMX_DISRE_ENSEMBLE_SIZE");
        numEnsembleRestraintSystems =
                (ms != nullptr && distantRestraintEnsembleEnvVar != nullptr)
                        ? static_cast<int>(strtol(distantRestraintEnsembleEnvVar, nullptr, 10))
                        : 0;
    }
    isInputCompatible =
            isInputCompatible
            && conditionalAssert(numEnsembleRestraintSystems <= 1,
                                 "Ensemble restraints are not supported by the modular simulator.");
    isInputCompatible =
            isInputCompatible
            && conditionalAssert(!doSimulatedAnnealing(inputrec),
                                 "Simulated annealing is not supported by the modular simulator.");
    isInputCompatible =
            isInputCompatible
            && conditionalAssert(!inputrec->bSimTemp,
                                 "Simulated tempering is not supported by the modular simulator.");
    isInputCompatible = isInputCompatible
                        && conditionalAssert(!inputrec->bExpanded,
                                             "Expanded ensemble simulations are not supported by "
                                             "the modular simulator.");
    isInputCompatible =
            isInputCompatible
            && conditionalAssert(!doEssentialDynamics,
                                 "Essential dynamics is not supported by the modular simulator.");
    isInputCompatible = isInputCompatible
                        && conditionalAssert(inputrec->eSwapCoords == eswapNO,
                                             "Ion / water position swapping is not supported by "
                                             "the modular simulator.");
    isInputCompatible =
            isInputCompatible
            && conditionalAssert(!inputrec->bIMD,
                                 "Interactive MD is not supported by the modular simulator.");
    isInputCompatible =
            isInputCompatible
            && conditionalAssert(!doMembed,
                                 "Membrane embedding is not supported by the modular simulator.");
    // TODO: Change this to the boolean passed when we merge the user interface change for the GPU update.
    isInputCompatible =
            isInputCompatible
            && conditionalAssert(
                       getenv("GMX_FORCE_UPDATE_DEFAULT_GPU") == nullptr,
                       "Integration on the GPU is not supported by the modular simulator.");
    // Modular simulator is centered around NS updates
    // TODO: think how to handle nstlist == 0
    isInputCompatible = isInputCompatible
                        && conditionalAssert(inputrec->nstlist != 0,
                                             "Simulations without neighbor list update are not "
                                             "supported by the modular simulator.");
    isInputCompatible = isInputCompatible
                        && conditionalAssert(!GMX_FAHCORE,
                                             "GMX_FAHCORE not supported by the modular simulator.");

    return isInputCompatible;
}

ModularSimulator::ModularSimulator(std::unique_ptr<LegacySimulatorData> legacySimulatorData) :
    legacySimulatorData_(std::move(legacySimulatorData))
{
    checkInputForDisabledFunctionality();
}

void ModularSimulator::checkInputForDisabledFunctionality()
{
    isInputCompatible(true, legacySimulatorData_->inputrec,
                      legacySimulatorData_->mdrunOptions.rerun, *legacySimulatorData_->top_global,
                      legacySimulatorData_->ms, legacySimulatorData_->replExParams,
                      &legacySimulatorData_->fr->listedForces->fcdata(),
                      opt2bSet("-ei", legacySimulatorData_->nfile, legacySimulatorData_->fnm),
                      legacySimulatorData_->membed != nullptr);
    if (legacySimulatorData_->observablesHistory->edsamHistory)
    {
        gmx_fatal(FARGS,
                  "The checkpoint is from a run with essential dynamics sampling, "
                  "but the current run did not specify the -ei option. "
                  "Either specify the -ei option to mdrun, or do not use this checkpoint file.");
    }
}

} // namespace gmx<|MERGE_RESOLUTION|>--- conflicted
+++ resolved
@@ -149,336 +149,9 @@
         {
             builder->add<ConstraintsElement<ConstraintVariable::Positions>>();
         }
-<<<<<<< HEAD
-    } while (step_ != signalHelper_->nextNSStep_ && step_ <= signalHelper_->lastStep_);
-}
-
-void ModularSimulator::constructElementsAndSignallers()
-{
-    /* When restarting from a checkpoint, it can be appropriate to
-     * initialize ekind from quantities in the checkpoint. Otherwise,
-     * compute_globals must initialize ekind before the simulation
-     * starts/restarts. However, only the master rank knows what was
-     * found in the checkpoint file, so we have to communicate in
-     * order to coordinate the restart.
-     *
-     * TODO (modular) This should become obsolete when checkpoint reading
-     *      happens within the modular simulator framework: The energy
-     *      element should read its data from the checkpoint file pointer,
-     *      and signal to the compute globals element if it needs anything
-     *      reduced.
-     *
-     * TODO (legacy) Consider removing this communication if/when checkpoint
-     *      reading directly follows .tpr reading, because all ranks can
-     *      agree on hasReadEkinState at that time.
-     */
-    bool hasReadEkinState = MASTER(cr) ? state_global->ekinstate.hasReadEkinState : false;
-    if (PAR(cr))
-    {
-        gmx_bcast(sizeof(hasReadEkinState), &hasReadEkinState, cr->mpi_comm_mygroup);
-    }
-    if (hasReadEkinState)
-    {
-        restore_ekinstate_from_state(cr, ekind, &state_global->ekinstate);
-    }
-
-    /*
-     * Build data structures
-     */
-    topologyHolder_ =
-            std::make_unique<TopologyHolder>(*top_global, cr, inputrec, fr, mdAtoms, constr, vsite);
-
-    std::unique_ptr<FreeEnergyPerturbationElement> freeEnergyPerturbationElement    = nullptr;
-    FreeEnergyPerturbationElement*                 freeEnergyPerturbationElementPtr = nullptr;
-    if (inputrec->efep != efepNO)
-    {
-        freeEnergyPerturbationElement =
-                std::make_unique<FreeEnergyPerturbationElement>(fplog, inputrec, mdAtoms);
-        freeEnergyPerturbationElementPtr = freeEnergyPerturbationElement.get();
-    }
-
-    auto statePropagatorData = std::make_unique<StatePropagatorData>(
-            top_global->natoms, fplog, cr, state_global, inputrec->nstxout, inputrec->nstvout,
-            inputrec->nstfout, inputrec->nstxout_compressed, fr->nbv->useGpu(),
-            freeEnergyPerturbationElementPtr, topologyHolder_.get(), fr->bMolPBC,
-            mdrunOptions.writeConfout, opt2fn("-c", nfile, fnm), inputrec, mdAtoms->mdatoms());
-    auto statePropagatorDataPtr = compat::make_not_null(statePropagatorData.get());
-
-    auto energyElement = std::make_unique<EnergyElement>(
-            statePropagatorDataPtr, freeEnergyPerturbationElementPtr, top_global, inputrec, mdAtoms,
-            enerd, ekind, constr, fplog, &fr->listedForces->fcdata(), mdModulesNotifier, MASTER(cr),
-            observablesHistory, startingBehavior);
-    auto energyElementPtr = compat::make_not_null(energyElement.get());
-
-    /*
-     * Build stop handler
-     */
-    const bool simulationsShareState = false;
-    stopHandler_                     = stopHandlerBuilder->getStopHandlerMD(
-            compat::not_null<SimulationSignal*>(&signals_[eglsSTOPCOND]), simulationsShareState,
-            MASTER(cr), inputrec->nstlist, mdrunOptions.reproducible, nstglobalcomm_,
-            mdrunOptions.maximumHoursToRun, inputrec->nstlist == 0, fplog, stophandlerCurrentStep_,
-            stophandlerIsNSStep_, walltime_accounting);
-
-    /*
-     * Create simulator builders
-     */
-    SignallerBuilder<NeighborSearchSignaller> neighborSearchSignallerBuilder;
-    SignallerBuilder<LastStepSignaller>       lastStepSignallerBuilder;
-    SignallerBuilder<LoggingSignaller>        loggingSignallerBuilder;
-    SignallerBuilder<EnergySignaller>         energySignallerBuilder;
-    SignallerBuilder<TrajectorySignaller>     trajectorySignallerBuilder;
-    TrajectoryElementBuilder                  trajectoryElementBuilder;
-
-    /*
-     * Register data structures to signallers
-     */
-    trajectoryElementBuilder.registerWriterClient(statePropagatorDataPtr);
-    trajectorySignallerBuilder.registerSignallerClient(statePropagatorDataPtr);
-    lastStepSignallerBuilder.registerSignallerClient(statePropagatorDataPtr);
-
-    trajectoryElementBuilder.registerWriterClient(energyElementPtr);
-    trajectorySignallerBuilder.registerSignallerClient(energyElementPtr);
-    energySignallerBuilder.registerSignallerClient(energyElementPtr);
-
-    // Register the simulator itself to the neighbor search / last step signaller
-    neighborSearchSignallerBuilder.registerSignallerClient(compat::make_not_null(signalHelper_.get()));
-    lastStepSignallerBuilder.registerSignallerClient(compat::make_not_null(signalHelper_.get()));
-
-    /*
-     * Build integrator - this takes care of force calculation, propagation,
-     * constraining, and of the place the statePropagatorData and the energy element
-     * have a full timestep state.
-     */
-    // TODO: Make a CheckpointHelperBuilder
-    std::vector<ICheckpointHelperClient*> checkpointClients = { statePropagatorDataPtr, energyElementPtr,
-                                                                freeEnergyPerturbationElementPtr };
-    CheckBondedInteractionsCallbackPtr checkBondedInteractionsCallback = nullptr;
-    auto integrator = buildIntegrator(&neighborSearchSignallerBuilder, &energySignallerBuilder,
-                                      &loggingSignallerBuilder, &trajectorySignallerBuilder,
-                                      &checkpointClients, &checkBondedInteractionsCallback,
-                                      statePropagatorDataPtr, energyElementPtr,
-                                      freeEnergyPerturbationElementPtr, hasReadEkinState);
-
-    /*
-     * Build infrastructure elements
-     */
-
-    if (PmeLoadBalanceHelper::doPmeLoadBalancing(mdrunOptions, inputrec, fr))
-    {
-        pmeLoadBalanceHelper_ = std::make_unique<PmeLoadBalanceHelper>(
-                mdrunOptions.verbose, statePropagatorDataPtr, fplog, cr, mdlog, inputrec, wcycle, fr);
-        neighborSearchSignallerBuilder.registerSignallerClient(
-                compat::make_not_null(pmeLoadBalanceHelper_.get()));
-    }
-
-    if (DOMAINDECOMP(cr))
-    {
-        GMX_ASSERT(checkBondedInteractionsCallback,
-                   "Domain decomposition needs a callback for check the number of bonded "
-                   "interactions.");
-        domDecHelper_ = std::make_unique<DomDecHelper>(
-                mdrunOptions.verbose, mdrunOptions.verboseStepPrintInterval, statePropagatorDataPtr,
-                topologyHolder_.get(), std::move(checkBondedInteractionsCallback), nstglobalcomm_, fplog,
-                cr, mdlog, constr, inputrec, mdAtoms, nrnb, wcycle, fr, vsite, imdSession, pull_work);
-        neighborSearchSignallerBuilder.registerSignallerClient(compat::make_not_null(domDecHelper_.get()));
-    }
-
-    const bool simulationsShareResetCounters = false;
-    resetHandler_                            = std::make_unique<ResetHandler>(
-            compat::make_not_null<SimulationSignal*>(&signals_[eglsRESETCOUNTERS]),
-            simulationsShareResetCounters, inputrec->nsteps, MASTER(cr),
-            mdrunOptions.timingOptions.resetHalfway, mdrunOptions.maximumHoursToRun, mdlog, wcycle,
-            walltime_accounting);
-
-    /*
-     * Build signaller list
-     *
-     * Note that as signallers depend on each others, the order of calling the signallers
-     * matters. It is the responsibility of this builder to ensure that the order is
-     * maintained.
-     */
-    auto energySignaller = energySignallerBuilder.build(
-            inputrec->nstcalcenergy, inputrec->fepvals->nstdhdl, inputrec->nstpcouple);
-    trajectorySignallerBuilder.registerSignallerClient(compat::make_not_null(energySignaller.get()));
-    loggingSignallerBuilder.registerSignallerClient(compat::make_not_null(energySignaller.get()));
-    auto trajectoryElement = trajectoryElementBuilder.build(
-            fplog, nfile, fnm, mdrunOptions, cr, outputProvider, checkpointingNotification,
-            inputrec, top_global, oenv, wcycle, startingBehavior, simulationsShareState);
-    loggingSignallerBuilder.registerSignallerClient(compat::make_not_null(trajectoryElement.get()));
-    trajectorySignallerBuilder.registerSignallerClient(compat::make_not_null(trajectoryElement.get()));
-    auto trajectorySignaller = trajectorySignallerBuilder.build(
-            inputrec->nstxout, inputrec->nstvout, inputrec->nstfout, inputrec->nstxout_compressed,
-            trajectoryElement->tngBoxOut(), trajectoryElement->tngLambdaOut(),
-            trajectoryElement->tngBoxOutCompressed(), trajectoryElement->tngLambdaOutCompressed(),
-            inputrec->nstenergy);
-
-    // Add checkpoint helper here since we need a pointer to the trajectory element and
-    // need to register it with the lastStepSignallerBuilder
-    auto checkpointHandler = std::make_unique<CheckpointHandler>(
-            compat::make_not_null<SimulationSignal*>(&signals_[eglsCHKPT]), simulationsShareState,
-            inputrec->nstlist == 0, MASTER(cr), mdrunOptions.writeConfout,
-            mdrunOptions.checkpointOptions.period);
-    checkpointHelper_ = std::make_unique<CheckpointHelper>(
-            std::move(checkpointClients), std::move(checkpointHandler), inputrec->init_step,
-            trajectoryElement.get(), top_global->natoms, fplog, cr, observablesHistory,
-            walltime_accounting, state_global, mdrunOptions.writeConfout);
-    lastStepSignallerBuilder.registerSignallerClient(compat::make_not_null(checkpointHelper_.get()));
-
-    lastStepSignallerBuilder.registerSignallerClient(compat::make_not_null(trajectorySignaller.get()));
-    auto loggingSignaller =
-            loggingSignallerBuilder.build(inputrec->nstlog, inputrec->init_step, inputrec->init_t);
-    lastStepSignallerBuilder.registerSignallerClient(compat::make_not_null(loggingSignaller.get()));
-    auto lastStepSignaller =
-            lastStepSignallerBuilder.build(inputrec->nsteps, inputrec->init_step, stopHandler_.get());
-    neighborSearchSignallerBuilder.registerSignallerClient(compat::make_not_null(lastStepSignaller.get()));
-    auto neighborSearchSignaller = neighborSearchSignallerBuilder.build(
-            inputrec->nstlist, inputrec->init_step, inputrec->init_t);
-
-    signallerList_.emplace_back(std::move(neighborSearchSignaller));
-    signallerList_.emplace_back(std::move(lastStepSignaller));
-    signallerList_.emplace_back(std::move(loggingSignaller));
-    signallerList_.emplace_back(std::move(trajectorySignaller));
-    signallerList_.emplace_back(std::move(energySignaller));
-
-    /*
-     * Build the element list
-     *
-     * This is the actual sequence of (non-infrastructure) elements to be run.
-     * For NVE, the trajectory element is used outside of the integrator
-     * (composite) element, as well as the checkpoint helper. The checkpoint
-     * helper should be on top of the loop, and is only part of the simulator
-     * call list to be able to react to the last step being signalled.
-     */
-    addToCallList(checkpointHelper_, elementCallList_);
-    if (freeEnergyPerturbationElement)
-    {
-        addToCallListAndMove(std::move(freeEnergyPerturbationElement), elementCallList_,
-                             elementsOwnershipList_);
-    }
-    addToCallListAndMove(std::move(integrator), elementCallList_, elementsOwnershipList_);
-    addToCallListAndMove(std::move(trajectoryElement), elementCallList_, elementsOwnershipList_);
-    // for vv, we need to setup statePropagatorData after the compute
-    // globals so that we reset the right velocities
-    // TODO: Avoid this by getting rid of the need of resetting velocities in vv
-    elementsOwnershipList_.emplace_back(std::move(statePropagatorData));
-    elementsOwnershipList_.emplace_back(std::move(energyElement));
-}
-
-std::unique_ptr<ISimulatorElement>
-ModularSimulator::buildForces(SignallerBuilder<NeighborSearchSignaller>* neighborSearchSignallerBuilder,
-                              SignallerBuilder<EnergySignaller>*         energySignallerBuilder,
-                              StatePropagatorData*                       statePropagatorDataPtr,
-                              EnergyElement*                             energyElementPtr,
-                              FreeEnergyPerturbationElement* freeEnergyPerturbationElement)
-{
-    const bool isVerbose    = mdrunOptions.verbose;
-    const bool isDynamicBox = inputrecDynamicBox(inputrec);
-
-    auto forceElement = std::make_unique<ForceElement>(
-            statePropagatorDataPtr, energyElementPtr, freeEnergyPerturbationElement, isVerbose,
-            isDynamicBox, fplog, cr, inputrec, mdAtoms, nrnb, fr, wcycle, runScheduleWork, vsite,
-            imdSession, pull_work, constr, &topologyHolder_->globalTopology(), enforcedRotation);
-    topologyHolder_->registerClient(forceElement.get());
-    neighborSearchSignallerBuilder->registerSignallerClient(compat::make_not_null(forceElement.get()));
-    energySignallerBuilder->registerSignallerClient(compat::make_not_null(forceElement.get()));
-
-    // std::move *should* not be needed with c++-14, but clang-3.6 still requires it
-    return std::move(forceElement);
-}
-
-std::unique_ptr<ISimulatorElement> ModularSimulator::buildIntegrator(
-        SignallerBuilder<NeighborSearchSignaller>* neighborSearchSignallerBuilder,
-        SignallerBuilder<EnergySignaller>*         energySignallerBuilder,
-        SignallerBuilder<LoggingSignaller>*        loggingSignallerBuilder,
-        SignallerBuilder<TrajectorySignaller>*     trajectorySignallerBuilder,
-        std::vector<ICheckpointHelperClient*>*     checkpointClients,
-        CheckBondedInteractionsCallbackPtr*        checkBondedInteractionsCallback,
-        compat::not_null<StatePropagatorData*>     statePropagatorDataPtr,
-        compat::not_null<EnergyElement*>           energyElementPtr,
-        FreeEnergyPerturbationElement*             freeEnergyPerturbationElementPtr,
-        bool                                       hasReadEkinState)
-{
-    auto forceElement =
-            buildForces(neighborSearchSignallerBuilder, energySignallerBuilder,
-                        statePropagatorDataPtr, energyElementPtr, freeEnergyPerturbationElementPtr);
-
-    // list of elements owned by the simulator composite object
-    std::vector<std::unique_ptr<ISimulatorElement>> elementsOwnershipList;
-    // call list of the simulator composite object
-    std::vector<compat::not_null<ISimulatorElement*>> elementCallList;
-
-    std::function<void()> needToCheckNumberOfBondedInteractions;
-    if (inputrec->eI == eiMD)
-    {
-        auto computeGlobalsElement =
-                std::make_unique<ComputeGlobalsElement<ComputeGlobalsAlgorithm::LeapFrog>>(
-                        statePropagatorDataPtr, energyElementPtr, freeEnergyPerturbationElementPtr,
-                        &signals_, nstglobalcomm_, fplog, mdlog, cr, inputrec, mdAtoms, nrnb,
-                        wcycle, fr, &topologyHolder_->globalTopology(), constr, hasReadEkinState);
-        topologyHolder_->registerClient(computeGlobalsElement.get());
-        energySignallerBuilder->registerSignallerClient(compat::make_not_null(computeGlobalsElement.get()));
-        trajectorySignallerBuilder->registerSignallerClient(
-                compat::make_not_null(computeGlobalsElement.get()));
-
-        *checkBondedInteractionsCallback =
-                computeGlobalsElement->getCheckNumberOfBondedInteractionsCallback();
-
-        auto propagator = std::make_unique<Propagator<IntegrationStep::LeapFrog>>(
-                inputrec->delta_t, statePropagatorDataPtr, mdAtoms, wcycle);
-
-        addToCallListAndMove(std::move(forceElement), elementCallList, elementsOwnershipList);
-        addToCallList(statePropagatorDataPtr, elementCallList); // we have a full microstate at time t here!
-        if (inputrec->etc == etcVRESCALE)
-        {
-            // TODO: With increased complexity of the propagator, this will need further development,
-            //       e.g. using propagators templated for velocity propagation policies and a builder
-            propagator->setNumVelocityScalingVariables(inputrec->opts.ngtc);
-            auto thermostat = std::make_unique<VRescaleThermostat>(
-                    inputrec->nsttcouple, -1, false, inputrec->ld_seed, inputrec->opts.ngtc,
-                    inputrec->delta_t * inputrec->nsttcouple, inputrec->opts.ref_t, inputrec->opts.tau_t,
-                    inputrec->opts.nrdf, energyElementPtr, propagator->viewOnVelocityScaling(),
-                    propagator->velocityScalingCallback(), state_global, cr, inputrec->bContinuation);
-            checkpointClients->emplace_back(thermostat.get());
-            energyElementPtr->setVRescaleThermostat(thermostat.get());
-            addToCallListAndMove(std::move(thermostat), elementCallList, elementsOwnershipList);
-        }
-
-        std::unique_ptr<ParrinelloRahmanBarostat> prBarostat = nullptr;
-        if (inputrec->epc == epcPARRINELLORAHMAN)
-        {
-            // Building the PR barostat here since it needs access to the propagator
-            // and we want to be able to move the propagator object
-            prBarostat = std::make_unique<ParrinelloRahmanBarostat>(
-                    inputrec->nstpcouple, -1, inputrec->delta_t * inputrec->nstpcouple,
-                    inputrec->init_step, propagator->viewOnPRScalingMatrix(),
-                    propagator->prScalingCallback(), statePropagatorDataPtr, energyElementPtr,
-                    fplog, inputrec, mdAtoms, state_global, cr, inputrec->bContinuation);
-            energyElementPtr->setParrinelloRahamnBarostat(prBarostat.get());
-            checkpointClients->emplace_back(prBarostat.get());
-        }
-        addToCallListAndMove(std::move(propagator), elementCallList, elementsOwnershipList);
-        if (constr)
-        {
-            auto constraintElement = std::make_unique<ConstraintsElement<ConstraintVariable::Positions>>(
-                    constr, statePropagatorDataPtr, energyElementPtr, freeEnergyPerturbationElementPtr,
-                    MASTER(cr), fplog, inputrec, mdAtoms->mdatoms());
-            auto constraintElementPtr = compat::make_not_null(constraintElement.get());
-            energySignallerBuilder->registerSignallerClient(constraintElementPtr);
-            trajectorySignallerBuilder->registerSignallerClient(constraintElementPtr);
-            loggingSignallerBuilder->registerSignallerClient(constraintElementPtr);
-
-            addToCallListAndMove(std::move(constraintElement), elementCallList, elementsOwnershipList);
-        }
-
-        addToCallListAndMove(std::move(computeGlobalsElement), elementCallList, elementsOwnershipList);
-        addToCallList(energyElementPtr, elementCallList); // we have the energies at time t here!
-        if (prBarostat)
-=======
         builder->add<ComputeGlobalsElement<ComputeGlobalsAlgorithm::VelocityVerlet>>();
         builder->add<EnergyData::Element>();
         if (legacySimulatorData_->inputrec->epc == epcPARRINELLORAHMAN)
->>>>>>> 48f9056c
         {
             builder->add<ParrinelloRahmanBarostat>(-1);
         }
