--- conflicted
+++ resolved
@@ -33,7 +33,6 @@
 # the research papers on the package. Check out http://www.gromacs.org.
 
 # Set up the module library
-<<<<<<< HEAD
 add_library(timing OBJECT)
 target_sources(timing PRIVATE
                cyclecounter.cpp
@@ -79,11 +78,6 @@
 #target_link_libraries(timing PRIVATE NOTHING)
 # TODO: Explicitly link specific modules.
 target_link_libraries(timing PRIVATE legacy_modules)
-=======
-add_library(timing INTERFACE)
-file(GLOB TIMING_SOURCES *.cpp)
-set(LIBGROMACS_SOURCES ${LIBGROMACS_SOURCES} ${TIMING_SOURCES} PARENT_SCOPE)
->>>>>>> 58f5c06f
 
 # Source files have the following dependencies on library infrastructure.
 #target_link_libraries(timing PRIVATE
