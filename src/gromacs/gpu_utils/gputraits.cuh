--- conflicted
+++ resolved
@@ -46,27 +46,6 @@
  */
 #include <cuda_runtime.h>
 
-<<<<<<< HEAD
-=======
-#include "gromacs/hardware/gpu_hw_info.h"
-
-/*! \brief CUDA device information.
- *
- * The CUDA device information is queried and set at detection and contains
- * both information about the device/hardware returned by the runtime as well
- * as additional data like support status.
- */
-struct DeviceInformation
-{
-    //! ID of the CUDA device.
-    int id;
-    //! CUDA device properties.
-    cudaDeviceProp prop;
-    //! Device status.
-    DeviceStatus stat;
-};
-
->>>>>>> 48bca67a
 //! \brief Single GPU call timing event - meaningless in CUDA
 using CommandEvent = void;
 
