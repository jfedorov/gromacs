/*
 * This file is part of the GROMACS molecular simulation package.
 *
 * Copyright (c) 2005,2006,2007,2008,2009,2010,2011,2012,2013,2014,2015, by the GROMACS development team, led by
 * Mark Abraham, David van der Spoel, Berk Hess, and Erik Lindahl,
 * and including many others, as listed in the AUTHORS file in the
 * top-level source directory and at http://www.gromacs.org.
 *
 * GROMACS is free software; you can redistribute it and/or
 * modify it under the terms of the GNU Lesser General Public License
 * as published by the Free Software Foundation; either version 2.1
 * of the License, or (at your option) any later version.
 *
 * GROMACS is distributed in the hope that it will be useful,
 * but WITHOUT ANY WARRANTY; without even the implied warranty of
 * MERCHANTABILITY or FITNESS FOR A PARTICULAR PURPOSE.  See the GNU
 * Lesser General Public License for more details.
 *
 * You should have received a copy of the GNU Lesser General Public
 * License along with GROMACS; if not, see
 * http://www.gnu.org/licenses, or write to the Free Software Foundation,
 * Inc., 51 Franklin Street, Fifth Floor, Boston, MA  02110-1301  USA.
 *
 * If you want to redistribute modifications to GROMACS, please
 * consider that scientific software is very special. Version
 * control is crucial - bugs must be traceable. We will be happy to
 * consider code for inclusion in the official distribution, but
 * derived work must not be called official GROMACS. Details are found
 * in the README & COPYING files - if they are missing, get the
 * official version at http://www.gromacs.org.
 *
 * To help us fund GROMACS development, we humbly ask that you cite
 * the research papers on the package. Check out http://www.gromacs.org.
 */

#include "gmxpre.h"

#include "domdec.h"

#include "config.h"

#include <assert.h>
#include <limits.h>
#include <math.h>
#include <stdio.h>
#include <stdlib.h>
#include <string.h>

#include <algorithm>

#include "gromacs/domdec/domdec_network.h"
#include "gromacs/ewald/pme.h"
#include "gromacs/fileio/gmxfio.h"
#include "gromacs/fileio/pdbio.h"
#include "gromacs/gmxlib/chargegroup.h"
#include "gromacs/gmxlib/gpu_utils/gpu_utils.h"
#include "gromacs/imd/imd.h"
#include "gromacs/legacyheaders/force.h"
#include "gromacs/legacyheaders/genborn.h"
#include "gromacs/legacyheaders/gmx_ga2la.h"
#include "gromacs/legacyheaders/gmx_omp_nthreads.h"
#include "gromacs/legacyheaders/names.h"
#include "gromacs/legacyheaders/network.h"
#include "gromacs/legacyheaders/nrnb.h"
#include "gromacs/legacyheaders/nsgrid.h"
#include "gromacs/legacyheaders/typedefs.h"
#include "gromacs/legacyheaders/vsite.h"
#include "gromacs/legacyheaders/types/commrec.h"
#include "gromacs/legacyheaders/types/enums.h"
#include "gromacs/legacyheaders/types/forcerec.h"
#include "gromacs/legacyheaders/types/hw_info.h"
#include "gromacs/legacyheaders/types/ifunc.h"
#include "gromacs/legacyheaders/types/inputrec.h"
#include "gromacs/legacyheaders/types/mdatom.h"
#include "gromacs/legacyheaders/types/nrnb.h"
#include "gromacs/legacyheaders/types/ns.h"
#include "gromacs/legacyheaders/types/nsgrid.h"
<<<<<<< HEAD
#include "gromacs/legacyheaders/types/simple.h"
=======
>>>>>>> 8ba0c31e
#include "gromacs/legacyheaders/types/state.h"
#include "gromacs/listed-forces/manage-threading.h"
#include "gromacs/math/vec.h"
#include "gromacs/math/vectypes.h"
#include "gromacs/mdlib/constr.h"
#include "gromacs/mdlib/forcerec.h"
#include "gromacs/mdlib/mdatoms.h"
#include "gromacs/mdlib/mdrun.h"
#include "gromacs/mdlib/nb_verlet.h"
#include "gromacs/mdlib/nbnxn_grid.h"
#include "gromacs/mdlib/shellfc.h"
#include "gromacs/pbcutil/ishift.h"
#include "gromacs/pbcutil/pbc.h"
#include "gromacs/pulling/pull.h"
#include "gromacs/pulling/pull_rotation.h"
#include "gromacs/swap/swapcoords.h"
#include "gromacs/timing/wallcycle.h"
#include "gromacs/topology/block.h"
#include "gromacs/topology/idef.h"
#include "gromacs/topology/mtop_util.h"
#include "gromacs/topology/topology.h"
#include "gromacs/utility/basedefinitions.h"
#include "gromacs/utility/basenetwork.h"
#include "gromacs/utility/cstringutil.h"
#include "gromacs/utility/exceptions.h"
#include "gromacs/utility/fatalerror.h"
#include "gromacs/utility/gmxmpi.h"
#include "gromacs/utility/qsort_threadsafe.h"
#include "gromacs/utility/real.h"
#include "gromacs/utility/smalloc.h"

#include "domdec_constraints.h"
#include "domdec_internal.h"
#include "domdec_shell.h"
#include "domdec_vsite.h"

#define DDRANK(dd, rank)    (rank)
#define DDMASTERRANK(dd)   (dd->masterrank)

typedef struct gmx_domdec_master
{
    /* The cell boundaries */
    real **cell_x;
    /* The global charge group division */
    int   *ncg;    /* Number of home charge groups for each node */
    int   *index;  /* Index of nnodes+1 into cg */
    int   *cg;     /* Global charge group index */
    int   *nat;    /* Number of home atoms for each node. */
    int   *ibuf;   /* Buffer for communication */
    rvec  *vbuf;   /* Buffer for state scattering and gathering */
} gmx_domdec_master_t;

#define DD_NLOAD_MAX 9

<<<<<<< HEAD
/* Here floats are accurate enough, since these variables
 * only influence the load balancing, not the actual MD results.
 */
typedef struct
{
    int    nload;
    float *load;
    float  sum;
    float  max;
    float  sum_m;
    float  cvol_min;
    float  mdf;
    float  pme;
    int    flags;
} gmx_domdec_load_t;

typedef struct
{
    int  nsc;
    int  ind_gl;
    int  ind;
} gmx_cgsort_t;

typedef struct
{
    gmx_cgsort_t *sort;
    gmx_cgsort_t *sort2;
    int           sort_nalloc;
    gmx_cgsort_t *sort_new;
    int           sort_new_nalloc;
    int          *ibuf;
    int           ibuf_nalloc;
} gmx_domdec_sort_t;

typedef struct
{
    rvec *v;
    int   nalloc;
} vec_rvec_t;

/* This enum determines the order of the coordinates.
 * ddnatHOME and ddnatZONE should be first and second,
 * the others can be ordered as wanted.
 */
enum {
    ddnatHOME, ddnatZONE, ddnatVSITE, ddnatCON, ddnatSHELL, ddnatNR
};

enum {
    edlbsOffForever,           /* DLB is off and will never be turned on */
    edlbsOffCanTurnOn,         /* DLB is off and will turn on with imbalance */
    edlbsOffTemporarilyLocked, /* DLB is off and temporarily can not turn on */
    edlbsOn,                   /* DLB is on and will stay on forever */
    edlbsNR
};
/* Allowed DLB state transitions:
 *   edlbsOffCanTurnOn         -> edlbsOn
 *   edlbsOffCanTurnOn         -> edlbsOffForever
 *   edlbsOffCanTurnOn         -> edlbsOffTemporarilyLocked
 *   edlbsOffTemporarilyLocked -> edlbsOffCanTurnOn
 */

=======
>>>>>>> 8ba0c31e
const char *edlbs_names[edlbsNR] = { "off", "auto", "locked", "on" };

/* The size per charge group of the cggl_flag buffer in gmx_domdec_comm_t */
#define DD_CGIBS 2

/* The flags for the cggl_flag buffer in gmx_domdec_comm_t */
#define DD_FLAG_NRCG  65535
#define DD_FLAG_FW(d) (1<<(16+(d)*2))
#define DD_FLAG_BW(d) (1<<(16+(d)*2+1))

/* The DD zone order */
static const ivec dd_zo[DD_MAXZONE] =
{{0, 0, 0}, {1, 0, 0}, {1, 1, 0}, {0, 1, 0}, {0, 1, 1}, {0, 0, 1}, {1, 0, 1}, {1, 1, 1}};

/* The 3D setup */
#define dd_z3n  8
#define dd_zp3n 4
static const ivec dd_zp3[dd_zp3n] = {{0, 0, 8}, {1, 3, 6}, {2, 5, 6}, {3, 5, 7}};

/* The 2D setup */
#define dd_z2n  4
#define dd_zp2n 2
static const ivec dd_zp2[dd_zp2n] = {{0, 0, 4}, {1, 3, 4}};

/* The 1D setup */
#define dd_z1n  2
#define dd_zp1n 1
static const ivec dd_zp1[dd_zp1n] = {{0, 0, 2}};

/* The 0D setup */
#define dd_z0n  1
#define dd_zp0n 1
static const ivec dd_zp0[dd_zp0n] = {{0, 0, 1}};

/* Factors used to avoid problems due to rounding issues */
#define DD_CELL_MARGIN       1.0001
#define DD_CELL_MARGIN2      1.00005
/* Factor to account for pressure scaling during nstlist steps */
#define DD_PRES_SCALE_MARGIN 1.02

/* Turn on DLB when the load imbalance causes this amount of total loss.
 * There is a bit of overhead with DLB and it's difficult to achieve
 * a load imbalance of less than 2% with DLB.
 */
#define DD_PERF_LOSS_DLB_ON  0.02

/* Warn about imbalance due to PP or PP/PME load imbalance at this loss */
#define DD_PERF_LOSS_WARN    0.05

#define DD_CELL_F_SIZE(dd, di) ((dd)->nc[(dd)->dim[(di)]]+1+(di)*2+1+(di))

/* Use separate MPI send and receive commands
 * when nnodes <= GMX_DD_NNODES_SENDRECV.
 * This saves memory (and some copying for small nnodes).
 * For high parallelization scatter and gather calls are used.
 */
#define GMX_DD_NNODES_SENDRECV 4


/*
   #define dd_index(n,i) ((((i)[ZZ]*(n)[YY] + (i)[YY])*(n)[XX]) + (i)[XX])

   static void index2xyz(ivec nc,int ind,ivec xyz)
   {
   xyz[XX] = ind % nc[XX];
   xyz[YY] = (ind / nc[XX]) % nc[YY];
   xyz[ZZ] = ind / (nc[YY]*nc[XX]);
   }
 */

/* This order is required to minimize the coordinate communication in PME
 * which uses decomposition in the x direction.
 */
#define dd_index(n, i) ((((i)[XX]*(n)[YY] + (i)[YY])*(n)[ZZ]) + (i)[ZZ])

static void ddindex2xyz(ivec nc, int ind, ivec xyz)
{
    xyz[XX] = ind / (nc[YY]*nc[ZZ]);
    xyz[YY] = (ind / nc[ZZ]) % nc[YY];
    xyz[ZZ] = ind % nc[ZZ];
}

static int ddcoord2ddnodeid(gmx_domdec_t *dd, ivec c)
{
    int ddindex;
    int ddnodeid = -1;

    ddindex = dd_index(dd->nc, c);
    if (dd->comm->bCartesianPP_PME)
    {
        ddnodeid = dd->comm->ddindex2ddnodeid[ddindex];
    }
    else if (dd->comm->bCartesianPP)
    {
#ifdef GMX_MPI
        MPI_Cart_rank(dd->mpi_comm_all, c, &ddnodeid);
#endif
    }
    else
    {
        ddnodeid = ddindex;
    }

    return ddnodeid;
}

static gmx_bool dynamic_dd_box(gmx_ddbox_t *ddbox, t_inputrec *ir)
{
    return (ddbox->nboundeddim < DIM || DYNAMIC_BOX(*ir));
}

int ddglatnr(gmx_domdec_t *dd, int i)
{
    int atnr;

    if (dd == NULL)
    {
        atnr = i + 1;
    }
    else
    {
        if (i >= dd->comm->nat[ddnatNR-1])
        {
            gmx_fatal(FARGS, "glatnr called with %d, which is larger than the local number of atoms (%d)", i, dd->comm->nat[ddnatNR-1]);
        }
        atnr = dd->gatindex[i] + 1;
    }

    return atnr;
}

t_block *dd_charge_groups_global(gmx_domdec_t *dd)
{
    return &dd->comm->cgs_gl;
}

static bool dlbIsOn(const gmx_domdec_comm_t *comm)
{
    return (comm->dlbState == edlbsOn);
}

static void vec_rvec_init(vec_rvec_t *v)
{
    v->nalloc = 0;
    v->v      = NULL;
}

static void vec_rvec_check_alloc(vec_rvec_t *v, int n)
{
    if (n > v->nalloc)
    {
        v->nalloc = over_alloc_dd(n);
        srenew(v->v, v->nalloc);
    }
}

void dd_store_state(gmx_domdec_t *dd, t_state *state)
{
    int i;

    if (state->ddp_count != dd->ddp_count)
    {
        gmx_incons("The state does not the domain decomposition state");
    }

    state->ncg_gl = dd->ncg_home;
    if (state->ncg_gl > state->cg_gl_nalloc)
    {
        state->cg_gl_nalloc = over_alloc_dd(state->ncg_gl);
        srenew(state->cg_gl, state->cg_gl_nalloc);
    }
    for (i = 0; i < state->ncg_gl; i++)
    {
        state->cg_gl[i] = dd->index_gl[i];
    }

    state->ddp_count_cg_gl = dd->ddp_count;
}

gmx_domdec_zones_t *domdec_zones(gmx_domdec_t *dd)
{
    return &dd->comm->zones;
}

void dd_get_ns_ranges(gmx_domdec_t *dd, int icg,
                      int *jcg0, int *jcg1, ivec shift0, ivec shift1)
{
    gmx_domdec_zones_t *zones;
    int                 izone, d, dim;

    zones = &dd->comm->zones;

    izone = 0;
    while (icg >= zones->izone[izone].cg1)
    {
        izone++;
    }

    if (izone == 0)
    {
        *jcg0 = icg;
    }
    else if (izone < zones->nizone)
    {
        *jcg0 = zones->izone[izone].jcg0;
    }
    else
    {
        gmx_fatal(FARGS, "DD icg %d out of range: izone (%d) >= nizone (%d)",
                  icg, izone, zones->nizone);
    }

    *jcg1 = zones->izone[izone].jcg1;

    for (d = 0; d < dd->ndim; d++)
    {
        dim         = dd->dim[d];
        shift0[dim] = zones->izone[izone].shift0[dim];
        shift1[dim] = zones->izone[izone].shift1[dim];
        if (dd->comm->tric_dir[dim] || (dlbIsOn(dd->comm) && d > 0))
        {
            /* A conservative approach, this can be optimized */
            shift0[dim] -= 1;
            shift1[dim] += 1;
        }
    }
}

int dd_natoms_vsite(gmx_domdec_t *dd)
{
    return dd->comm->nat[ddnatVSITE];
}

int dd_natoms_shell(gmx_domdec_t *dd)
{
    return dd->comm->nat[ddnatSHELL];
}

void dd_get_constraint_range(gmx_domdec_t *dd, int *at_start, int *at_end)
{
    *at_start = dd->comm->nat[ddnatCON-1];
    *at_end   = dd->comm->nat[ddnatCON];
}

void dd_move_x(gmx_domdec_t *dd, matrix box, rvec x[])
{
    int                    nzone, nat_tot, n, d, p, i, j, at0, at1, zone;
    int                   *index, *cgindex;
    gmx_domdec_comm_t     *comm;
    gmx_domdec_comm_dim_t *cd;
    gmx_domdec_ind_t      *ind;
    rvec                   shift = {0, 0, 0}, *buf, *rbuf;
    gmx_bool               bPBC, bScrew;

    comm = dd->comm;

    cgindex = dd->cgindex;

    buf = comm->vbuf.v;

    nzone   = 1;
    nat_tot = dd->nat_home;
    for (d = 0; d < dd->ndim; d++)
    {
        bPBC   = (dd->ci[dd->dim[d]] == 0);
        bScrew = (bPBC && dd->bScrewPBC && dd->dim[d] == XX);
        if (bPBC)
        {
            copy_rvec(box[dd->dim[d]], shift);
        }
        cd = &comm->cd[d];
        for (p = 0; p < cd->np; p++)
        {
            ind   = &cd->ind[p];
            index = ind->index;
            n     = 0;
            if (!bPBC)
            {
                for (i = 0; i < ind->nsend[nzone]; i++)
                {
                    at0 = cgindex[index[i]];
                    at1 = cgindex[index[i]+1];
                    for (j = at0; j < at1; j++)
                    {
                        copy_rvec(x[j], buf[n]);
                        n++;
                    }
                }
            }
            else if (!bScrew)
            {
                for (i = 0; i < ind->nsend[nzone]; i++)
                {
                    at0 = cgindex[index[i]];
                    at1 = cgindex[index[i]+1];
                    for (j = at0; j < at1; j++)
                    {
                        /* We need to shift the coordinates */
                        rvec_add(x[j], shift, buf[n]);
                        n++;
                    }
                }
            }
            else
            {
                for (i = 0; i < ind->nsend[nzone]; i++)
                {
                    at0 = cgindex[index[i]];
                    at1 = cgindex[index[i]+1];
                    for (j = at0; j < at1; j++)
                    {
                        /* Shift x */
                        buf[n][XX] = x[j][XX] + shift[XX];
                        /* Rotate y and z.
                         * This operation requires a special shift force
                         * treatment, which is performed in calc_vir.
                         */
                        buf[n][YY] = box[YY][YY] - x[j][YY];
                        buf[n][ZZ] = box[ZZ][ZZ] - x[j][ZZ];
                        n++;
                    }
                }
            }

            if (cd->bInPlace)
            {
                rbuf = x + nat_tot;
            }
            else
            {
                rbuf = comm->vbuf2.v;
            }
            /* Send and receive the coordinates */
            dd_sendrecv_rvec(dd, d, dddirBackward,
                             buf,  ind->nsend[nzone+1],
                             rbuf, ind->nrecv[nzone+1]);
            if (!cd->bInPlace)
            {
                j = 0;
                for (zone = 0; zone < nzone; zone++)
                {
                    for (i = ind->cell2at0[zone]; i < ind->cell2at1[zone]; i++)
                    {
                        copy_rvec(rbuf[j], x[i]);
                        j++;
                    }
                }
            }
            nat_tot += ind->nrecv[nzone+1];
        }
        nzone += nzone;
    }
}

void dd_move_f(gmx_domdec_t *dd, rvec f[], rvec *fshift)
{
    int                    nzone, nat_tot, n, d, p, i, j, at0, at1, zone;
    int                   *index, *cgindex;
    gmx_domdec_comm_t     *comm;
    gmx_domdec_comm_dim_t *cd;
    gmx_domdec_ind_t      *ind;
    rvec                  *buf, *sbuf;
    ivec                   vis;
    int                    is;
    gmx_bool               bShiftForcesNeedPbc, bScrew;

    comm = dd->comm;

    cgindex = dd->cgindex;

    buf = comm->vbuf.v;

    nzone   = comm->zones.n/2;
    nat_tot = dd->nat_tot;
    for (d = dd->ndim-1; d >= 0; d--)
    {
        /* Only forces in domains near the PBC boundaries need to
           consider PBC in the treatment of fshift */
        bShiftForcesNeedPbc   = (dd->ci[dd->dim[d]] == 0);
        bScrew                = (bShiftForcesNeedPbc && dd->bScrewPBC && dd->dim[d] == XX);
        if (fshift == NULL && !bScrew)
        {
            bShiftForcesNeedPbc = FALSE;
        }
        /* Determine which shift vector we need */
        clear_ivec(vis);
        vis[dd->dim[d]] = 1;
        is              = IVEC2IS(vis);

        cd = &comm->cd[d];
        for (p = cd->np-1; p >= 0; p--)
        {
            ind      = &cd->ind[p];
            nat_tot -= ind->nrecv[nzone+1];
            if (cd->bInPlace)
            {
                sbuf = f + nat_tot;
            }
            else
            {
                sbuf = comm->vbuf2.v;
                j    = 0;
                for (zone = 0; zone < nzone; zone++)
                {
                    for (i = ind->cell2at0[zone]; i < ind->cell2at1[zone]; i++)
                    {
                        copy_rvec(f[i], sbuf[j]);
                        j++;
                    }
                }
            }
            /* Communicate the forces */
            dd_sendrecv_rvec(dd, d, dddirForward,
                             sbuf, ind->nrecv[nzone+1],
                             buf,  ind->nsend[nzone+1]);
            index = ind->index;
            /* Add the received forces */
            n = 0;
            if (!bShiftForcesNeedPbc)
            {
                for (i = 0; i < ind->nsend[nzone]; i++)
                {
                    at0 = cgindex[index[i]];
                    at1 = cgindex[index[i]+1];
                    for (j = at0; j < at1; j++)
                    {
                        rvec_inc(f[j], buf[n]);
                        n++;
                    }
                }
            }
            else if (!bScrew)
            {
                /* fshift should always be defined if this function is
                 * called when bShiftForcesNeedPbc is true */
                assert(NULL != fshift);
                for (i = 0; i < ind->nsend[nzone]; i++)
                {
                    at0 = cgindex[index[i]];
                    at1 = cgindex[index[i]+1];
                    for (j = at0; j < at1; j++)
                    {
                        rvec_inc(f[j], buf[n]);
                        /* Add this force to the shift force */
                        rvec_inc(fshift[is], buf[n]);
                        n++;
                    }
                }
            }
            else
            {
                for (i = 0; i < ind->nsend[nzone]; i++)
                {
                    at0 = cgindex[index[i]];
                    at1 = cgindex[index[i]+1];
                    for (j = at0; j < at1; j++)
                    {
                        /* Rotate the force */
                        f[j][XX] += buf[n][XX];
                        f[j][YY] -= buf[n][YY];
                        f[j][ZZ] -= buf[n][ZZ];
                        if (fshift)
                        {
                            /* Add this force to the shift force */
                            rvec_inc(fshift[is], buf[n]);
                        }
                        n++;
                    }
                }
            }
        }
        nzone /= 2;
    }
}

void dd_atom_spread_real(gmx_domdec_t *dd, real v[])
{
    int                    nzone, nat_tot, n, d, p, i, j, at0, at1, zone;
    int                   *index, *cgindex;
    gmx_domdec_comm_t     *comm;
    gmx_domdec_comm_dim_t *cd;
    gmx_domdec_ind_t      *ind;
    real                  *buf, *rbuf;

    comm = dd->comm;

    cgindex = dd->cgindex;

    buf = &comm->vbuf.v[0][0];

    nzone   = 1;
    nat_tot = dd->nat_home;
    for (d = 0; d < dd->ndim; d++)
    {
        cd = &comm->cd[d];
        for (p = 0; p < cd->np; p++)
        {
            ind   = &cd->ind[p];
            index = ind->index;
            n     = 0;
            for (i = 0; i < ind->nsend[nzone]; i++)
            {
                at0 = cgindex[index[i]];
                at1 = cgindex[index[i]+1];
                for (j = at0; j < at1; j++)
                {
                    buf[n] = v[j];
                    n++;
                }
            }

            if (cd->bInPlace)
            {
                rbuf = v + nat_tot;
            }
            else
            {
                rbuf = &comm->vbuf2.v[0][0];
            }
            /* Send and receive the coordinates */
            dd_sendrecv_real(dd, d, dddirBackward,
                             buf,  ind->nsend[nzone+1],
                             rbuf, ind->nrecv[nzone+1]);
            if (!cd->bInPlace)
            {
                j = 0;
                for (zone = 0; zone < nzone; zone++)
                {
                    for (i = ind->cell2at0[zone]; i < ind->cell2at1[zone]; i++)
                    {
                        v[i] = rbuf[j];
                        j++;
                    }
                }
            }
            nat_tot += ind->nrecv[nzone+1];
        }
        nzone += nzone;
    }
}

void dd_atom_sum_real(gmx_domdec_t *dd, real v[])
{
    int                    nzone, nat_tot, n, d, p, i, j, at0, at1, zone;
    int                   *index, *cgindex;
    gmx_domdec_comm_t     *comm;
    gmx_domdec_comm_dim_t *cd;
    gmx_domdec_ind_t      *ind;
    real                  *buf, *sbuf;

    comm = dd->comm;

    cgindex = dd->cgindex;

    buf = &comm->vbuf.v[0][0];

    nzone   = comm->zones.n/2;
    nat_tot = dd->nat_tot;
    for (d = dd->ndim-1; d >= 0; d--)
    {
        cd = &comm->cd[d];
        for (p = cd->np-1; p >= 0; p--)
        {
            ind      = &cd->ind[p];
            nat_tot -= ind->nrecv[nzone+1];
            if (cd->bInPlace)
            {
                sbuf = v + nat_tot;
            }
            else
            {
                sbuf = &comm->vbuf2.v[0][0];
                j    = 0;
                for (zone = 0; zone < nzone; zone++)
                {
                    for (i = ind->cell2at0[zone]; i < ind->cell2at1[zone]; i++)
                    {
                        sbuf[j] = v[i];
                        j++;
                    }
                }
            }
            /* Communicate the forces */
            dd_sendrecv_real(dd, d, dddirForward,
                             sbuf, ind->nrecv[nzone+1],
                             buf,  ind->nsend[nzone+1]);
            index = ind->index;
            /* Add the received forces */
            n = 0;
            for (i = 0; i < ind->nsend[nzone]; i++)
            {
                at0 = cgindex[index[i]];
                at1 = cgindex[index[i]+1];
                for (j = at0; j < at1; j++)
                {
                    v[j] += buf[n];
                    n++;
                }
            }
        }
        nzone /= 2;
    }
}

static void print_ddzone(FILE *fp, int d, int i, int j, gmx_ddzone_t *zone)
{
    fprintf(fp, "zone d0 %d d1 %d d2 %d  min0 %6.3f max1 %6.3f mch0 %6.3f mch1 %6.3f p1_0 %6.3f p1_1 %6.3f\n",
            d, i, j,
            zone->min0, zone->max1,
            zone->mch0, zone->mch0,
            zone->p1_0, zone->p1_1);
}


#define DDZONECOMM_MAXZONE  5
#define DDZONECOMM_BUFSIZE  3

static void dd_sendrecv_ddzone(const gmx_domdec_t *dd,
                               int ddimind, int direction,
                               gmx_ddzone_t *buf_s, int n_s,
                               gmx_ddzone_t *buf_r, int n_r)
{
#define ZBS  DDZONECOMM_BUFSIZE
    rvec vbuf_s[DDZONECOMM_MAXZONE*ZBS];
    rvec vbuf_r[DDZONECOMM_MAXZONE*ZBS];
    int  i;

    for (i = 0; i < n_s; i++)
    {
        vbuf_s[i*ZBS  ][0] = buf_s[i].min0;
        vbuf_s[i*ZBS  ][1] = buf_s[i].max1;
        vbuf_s[i*ZBS  ][2] = buf_s[i].min1;
        vbuf_s[i*ZBS+1][0] = buf_s[i].mch0;
        vbuf_s[i*ZBS+1][1] = buf_s[i].mch1;
        vbuf_s[i*ZBS+1][2] = 0;
        vbuf_s[i*ZBS+2][0] = buf_s[i].p1_0;
        vbuf_s[i*ZBS+2][1] = buf_s[i].p1_1;
        vbuf_s[i*ZBS+2][2] = 0;
    }

    dd_sendrecv_rvec(dd, ddimind, direction,
                     vbuf_s, n_s*ZBS,
                     vbuf_r, n_r*ZBS);

    for (i = 0; i < n_r; i++)
    {
        buf_r[i].min0 = vbuf_r[i*ZBS  ][0];
        buf_r[i].max1 = vbuf_r[i*ZBS  ][1];
        buf_r[i].min1 = vbuf_r[i*ZBS  ][2];
        buf_r[i].mch0 = vbuf_r[i*ZBS+1][0];
        buf_r[i].mch1 = vbuf_r[i*ZBS+1][1];
        buf_r[i].p1_0 = vbuf_r[i*ZBS+2][0];
        buf_r[i].p1_1 = vbuf_r[i*ZBS+2][1];
    }

#undef ZBS
}

static void dd_move_cellx(gmx_domdec_t *dd, gmx_ddbox_t *ddbox,
                          rvec cell_ns_x0, rvec cell_ns_x1)
{
    int                d, d1, dim, pos, buf_size, i, j, p, npulse, npulse_min;
    gmx_ddzone_t      *zp;
    gmx_ddzone_t       buf_s[DDZONECOMM_MAXZONE];
    gmx_ddzone_t       buf_r[DDZONECOMM_MAXZONE];
    gmx_ddzone_t       buf_e[DDZONECOMM_MAXZONE];
    rvec               extr_s[2], extr_r[2];
    rvec               dh;
    real               dist_d, c = 0, det;
    gmx_domdec_comm_t *comm;
    gmx_bool           bPBC, bUse;

    comm = dd->comm;

    for (d = 1; d < dd->ndim; d++)
    {
        dim      = dd->dim[d];
        zp       = (d == 1) ? &comm->zone_d1[0] : &comm->zone_d2[0][0];
        zp->min0 = cell_ns_x0[dim];
        zp->max1 = cell_ns_x1[dim];
        zp->min1 = cell_ns_x1[dim];
        zp->mch0 = cell_ns_x0[dim];
        zp->mch1 = cell_ns_x1[dim];
        zp->p1_0 = cell_ns_x0[dim];
        zp->p1_1 = cell_ns_x1[dim];
    }

    for (d = dd->ndim-2; d >= 0; d--)
    {
        dim  = dd->dim[d];
        bPBC = (dim < ddbox->npbcdim);

        /* Use an rvec to store two reals */
        extr_s[d][0] = comm->cell_f0[d+1];
        extr_s[d][1] = comm->cell_f1[d+1];
        extr_s[d][2] = comm->cell_f1[d+1];

        pos = 0;
        /* Store the extremes in the backward sending buffer,
         * so the get updated separately from the forward communication.
         */
        for (d1 = d; d1 < dd->ndim-1; d1++)
        {
            /* We invert the order to be able to use the same loop for buf_e */
            buf_s[pos].min0 = extr_s[d1][1];
            buf_s[pos].max1 = extr_s[d1][0];
            buf_s[pos].min1 = extr_s[d1][2];
            buf_s[pos].mch0 = 0;
            buf_s[pos].mch1 = 0;
            /* Store the cell corner of the dimension we communicate along */
            buf_s[pos].p1_0 = comm->cell_x0[dim];
            buf_s[pos].p1_1 = 0;
            pos++;
        }

        buf_s[pos] = (dd->ndim == 2) ? comm->zone_d1[0] : comm->zone_d2[0][0];
        pos++;

        if (dd->ndim == 3 && d == 0)
        {
            buf_s[pos] = comm->zone_d2[0][1];
            pos++;
            buf_s[pos] = comm->zone_d1[0];
            pos++;
        }

        /* We only need to communicate the extremes
         * in the forward direction
         */
        npulse = comm->cd[d].np;
        if (bPBC)
        {
            /* Take the minimum to avoid double communication */
            npulse_min = std::min(npulse, dd->nc[dim]-1-npulse);
        }
        else
        {
            /* Without PBC we should really not communicate over
             * the boundaries, but implementing that complicates
             * the communication setup and therefore we simply
             * do all communication, but ignore some data.
             */
            npulse_min = npulse;
        }
        for (p = 0; p < npulse_min; p++)
        {
            /* Communicate the extremes forward */
            bUse = (bPBC || dd->ci[dim] > 0);

            dd_sendrecv_rvec(dd, d, dddirForward,
                             extr_s+d, dd->ndim-d-1,
                             extr_r+d, dd->ndim-d-1);

            if (bUse)
            {
                for (d1 = d; d1 < dd->ndim-1; d1++)
                {
                    extr_s[d1][0] = std::max(extr_s[d1][0], extr_r[d1][0]);
                    extr_s[d1][1] = std::min(extr_s[d1][1], extr_r[d1][1]);
                    extr_s[d1][2] = std::min(extr_s[d1][2], extr_r[d1][2]);
                }
            }
        }

        buf_size = pos;
        for (p = 0; p < npulse; p++)
        {
            /* Communicate all the zone information backward */
            bUse = (bPBC || dd->ci[dim] < dd->nc[dim] - 1);

            dd_sendrecv_ddzone(dd, d, dddirBackward,
                               buf_s, buf_size,
                               buf_r, buf_size);

            clear_rvec(dh);
            if (p > 0)
            {
                for (d1 = d+1; d1 < dd->ndim; d1++)
                {
                    /* Determine the decrease of maximum required
                     * communication height along d1 due to the distance along d,
                     * this avoids a lot of useless atom communication.
                     */
                    dist_d = comm->cell_x1[dim] - buf_r[0].p1_0;

                    if (ddbox->tric_dir[dim])
                    {
                        /* c is the off-diagonal coupling between the cell planes
                         * along directions d and d1.
                         */
                        c = ddbox->v[dim][dd->dim[d1]][dim];
                    }
                    else
                    {
                        c = 0;
                    }
                    det = (1 + c*c)*comm->cutoff*comm->cutoff - dist_d*dist_d;
                    if (det > 0)
                    {
                        dh[d1] = comm->cutoff - (c*dist_d + sqrt(det))/(1 + c*c);
                    }
                    else
                    {
                        /* A negative value signals out of range */
                        dh[d1] = -1;
                    }
                }
            }

            /* Accumulate the extremes over all pulses */
            for (i = 0; i < buf_size; i++)
            {
                if (p == 0)
                {
                    buf_e[i] = buf_r[i];
                }
                else
                {
                    if (bUse)
                    {
                        buf_e[i].min0 = std::min(buf_e[i].min0, buf_r[i].min0);
                        buf_e[i].max1 = std::max(buf_e[i].max1, buf_r[i].max1);
                        buf_e[i].min1 = std::min(buf_e[i].min1, buf_r[i].min1);
                    }

                    if (dd->ndim == 3 && d == 0 && i == buf_size - 1)
                    {
                        d1 = 1;
                    }
                    else
                    {
                        d1 = d + 1;
                    }
                    if (bUse && dh[d1] >= 0)
                    {
                        buf_e[i].mch0 = std::max(buf_e[i].mch0, buf_r[i].mch0-dh[d1]);
                        buf_e[i].mch1 = std::max(buf_e[i].mch1, buf_r[i].mch1-dh[d1]);
                    }
                }
                /* Copy the received buffer to the send buffer,
                 * to pass the data through with the next pulse.
                 */
                buf_s[i] = buf_r[i];
            }
            if (((bPBC || dd->ci[dim]+npulse < dd->nc[dim]) && p == npulse-1) ||
                (!bPBC && dd->ci[dim]+1+p == dd->nc[dim]-1))
            {
                /* Store the extremes */
                pos = 0;

                for (d1 = d; d1 < dd->ndim-1; d1++)
                {
                    extr_s[d1][1] = std::min(extr_s[d1][1], buf_e[pos].min0);
                    extr_s[d1][0] = std::max(extr_s[d1][0], buf_e[pos].max1);
                    extr_s[d1][2] = std::min(extr_s[d1][2], buf_e[pos].min1);
                    pos++;
                }

                if (d == 1 || (d == 0 && dd->ndim == 3))
                {
                    for (i = d; i < 2; i++)
                    {
                        comm->zone_d2[1-d][i] = buf_e[pos];
                        pos++;
                    }
                }
                if (d == 0)
                {
                    comm->zone_d1[1] = buf_e[pos];
                    pos++;
                }
            }
        }
    }

    if (dd->ndim >= 2)
    {
        dim = dd->dim[1];
        for (i = 0; i < 2; i++)
        {
            if (debug)
            {
                print_ddzone(debug, 1, i, 0, &comm->zone_d1[i]);
            }
            cell_ns_x0[dim] = std::min(cell_ns_x0[dim], comm->zone_d1[i].min0);
            cell_ns_x1[dim] = std::max(cell_ns_x1[dim], comm->zone_d1[i].max1);
        }
    }
    if (dd->ndim >= 3)
    {
        dim = dd->dim[2];
        for (i = 0; i < 2; i++)
        {
            for (j = 0; j < 2; j++)
            {
                if (debug)
                {
                    print_ddzone(debug, 2, i, j, &comm->zone_d2[i][j]);
                }
                cell_ns_x0[dim] = std::min(cell_ns_x0[dim], comm->zone_d2[i][j].min0);
                cell_ns_x1[dim] = std::max(cell_ns_x1[dim], comm->zone_d2[i][j].max1);
            }
        }
    }
    for (d = 1; d < dd->ndim; d++)
    {
        comm->cell_f_max0[d] = extr_s[d-1][0];
        comm->cell_f_min1[d] = extr_s[d-1][1];
        if (debug)
        {
            fprintf(debug, "Cell fraction d %d, max0 %f, min1 %f\n",
                    d, comm->cell_f_max0[d], comm->cell_f_min1[d]);
        }
    }
}

static void dd_collect_cg(gmx_domdec_t *dd,
                          t_state      *state_local)
{
    gmx_domdec_master_t *ma = NULL;
    int                  buf2[2], *ibuf, i, ncg_home = 0, *cg = NULL, nat_home = 0;

    if (state_local->ddp_count == dd->comm->master_cg_ddp_count)
    {
        /* The master has the correct distribution */
        return;
    }

    if (state_local->ddp_count == dd->ddp_count)
    {
        /* The local state and DD are in sync, use the DD indices */
        ncg_home = dd->ncg_home;
        cg       = dd->index_gl;
        nat_home = dd->nat_home;
    }
    else if (state_local->ddp_count_cg_gl == state_local->ddp_count)
    {
        /* The DD is out of sync with the local state, but we have stored
         * the cg indices with the local state, so we can use those.
         */
        t_block *cgs_gl;

        cgs_gl = &dd->comm->cgs_gl;

        ncg_home = state_local->ncg_gl;
        cg       = state_local->cg_gl;
        nat_home = 0;
        for (i = 0; i < ncg_home; i++)
        {
            nat_home += cgs_gl->index[cg[i]+1] - cgs_gl->index[cg[i]];
        }
    }
    else
    {
        gmx_incons("Attempted to collect a vector for a state for which the charge group distribution is unknown");
    }

    buf2[0] = ncg_home;
    buf2[1] = nat_home;
    if (DDMASTER(dd))
    {
        ma   = dd->ma;
        ibuf = ma->ibuf;
    }
    else
    {
        ibuf = NULL;
    }
    /* Collect the charge group and atom counts on the master */
    dd_gather(dd, 2*sizeof(int), buf2, ibuf);

    if (DDMASTER(dd))
    {
        ma->index[0] = 0;
        for (i = 0; i < dd->nnodes; i++)
        {
            ma->ncg[i]     = ma->ibuf[2*i];
            ma->nat[i]     = ma->ibuf[2*i+1];
            ma->index[i+1] = ma->index[i] + ma->ncg[i];

        }
        /* Make byte counts and indices */
        for (i = 0; i < dd->nnodes; i++)
        {
            ma->ibuf[i]            = ma->ncg[i]*sizeof(int);
            ma->ibuf[dd->nnodes+i] = ma->index[i]*sizeof(int);
        }
        if (debug)
        {
            fprintf(debug, "Initial charge group distribution: ");
            for (i = 0; i < dd->nnodes; i++)
            {
                fprintf(debug, " %d", ma->ncg[i]);
            }
            fprintf(debug, "\n");
        }
    }

    /* Collect the charge group indices on the master */
    dd_gatherv(dd,
               ncg_home*sizeof(int), cg,
               DDMASTER(dd) ? ma->ibuf : NULL,
               DDMASTER(dd) ? ma->ibuf+dd->nnodes : NULL,
               DDMASTER(dd) ? ma->cg : NULL);

    dd->comm->master_cg_ddp_count = state_local->ddp_count;
}

static void dd_collect_vec_sendrecv(gmx_domdec_t *dd,
                                    rvec *lv, rvec *v)
{
    gmx_domdec_master_t *ma;
    int                  n, i, c, a, nalloc = 0;
    rvec                *buf = NULL;
    t_block             *cgs_gl;

    ma = dd->ma;

    if (!DDMASTER(dd))
    {
#ifdef GMX_MPI
        MPI_Send(lv, dd->nat_home*sizeof(rvec), MPI_BYTE, DDMASTERRANK(dd),
                 dd->rank, dd->mpi_comm_all);
#endif
    }
    else
    {
        /* Copy the master coordinates to the global array */
        cgs_gl = &dd->comm->cgs_gl;

        n = DDMASTERRANK(dd);
        a = 0;
        for (i = ma->index[n]; i < ma->index[n+1]; i++)
        {
            for (c = cgs_gl->index[ma->cg[i]]; c < cgs_gl->index[ma->cg[i]+1]; c++)
            {
                copy_rvec(lv[a++], v[c]);
            }
        }

        for (n = 0; n < dd->nnodes; n++)
        {
            if (n != dd->rank)
            {
                if (ma->nat[n] > nalloc)
                {
                    nalloc = over_alloc_dd(ma->nat[n]);
                    srenew(buf, nalloc);
                }
#ifdef GMX_MPI
                MPI_Recv(buf, ma->nat[n]*sizeof(rvec), MPI_BYTE, DDRANK(dd, n),
                         n, dd->mpi_comm_all, MPI_STATUS_IGNORE);
#endif
                a = 0;
                for (i = ma->index[n]; i < ma->index[n+1]; i++)
                {
                    for (c = cgs_gl->index[ma->cg[i]]; c < cgs_gl->index[ma->cg[i]+1]; c++)
                    {
                        copy_rvec(buf[a++], v[c]);
                    }
                }
            }
        }
        sfree(buf);
    }
}

static void get_commbuffer_counts(gmx_domdec_t *dd,
                                  int **counts, int **disps)
{
    gmx_domdec_master_t *ma;
    int                  n;

    ma = dd->ma;

    /* Make the rvec count and displacment arrays */
    *counts  = ma->ibuf;
    *disps   = ma->ibuf + dd->nnodes;
    for (n = 0; n < dd->nnodes; n++)
    {
        (*counts)[n] = ma->nat[n]*sizeof(rvec);
        (*disps)[n]  = (n == 0 ? 0 : (*disps)[n-1] + (*counts)[n-1]);
    }
}

static void dd_collect_vec_gatherv(gmx_domdec_t *dd,
                                   rvec *lv, rvec *v)
{
    gmx_domdec_master_t *ma;
    int                 *rcounts = NULL, *disps = NULL;
    int                  n, i, c, a;
    rvec                *buf = NULL;
    t_block             *cgs_gl;

    ma = dd->ma;

    if (DDMASTER(dd))
    {
        get_commbuffer_counts(dd, &rcounts, &disps);

        buf = ma->vbuf;
    }

    dd_gatherv(dd, dd->nat_home*sizeof(rvec), lv, rcounts, disps, buf);

    if (DDMASTER(dd))
    {
        cgs_gl = &dd->comm->cgs_gl;

        a = 0;
        for (n = 0; n < dd->nnodes; n++)
        {
            for (i = ma->index[n]; i < ma->index[n+1]; i++)
            {
                for (c = cgs_gl->index[ma->cg[i]]; c < cgs_gl->index[ma->cg[i]+1]; c++)
                {
                    copy_rvec(buf[a++], v[c]);
                }
            }
        }
    }
}

void dd_collect_vec(gmx_domdec_t *dd,
                    t_state *state_local, rvec *lv, rvec *v)
{
    dd_collect_cg(dd, state_local);

    if (dd->nnodes <= GMX_DD_NNODES_SENDRECV)
    {
        dd_collect_vec_sendrecv(dd, lv, v);
    }
    else
    {
        dd_collect_vec_gatherv(dd, lv, v);
    }
}


void dd_collect_state(gmx_domdec_t *dd,
                      t_state *state_local, t_state *state)
{
    int est, i, j, nh;

    nh = state->nhchainlength;

    if (DDMASTER(dd))
    {
        for (i = 0; i < efptNR; i++)
        {
            state->lambda[i] = state_local->lambda[i];
        }
        state->fep_state = state_local->fep_state;
        state->veta      = state_local->veta;
        state->vol0      = state_local->vol0;
        copy_mat(state_local->box, state->box);
        copy_mat(state_local->boxv, state->boxv);
        copy_mat(state_local->svir_prev, state->svir_prev);
        copy_mat(state_local->fvir_prev, state->fvir_prev);
        copy_mat(state_local->pres_prev, state->pres_prev);

        for (i = 0; i < state_local->ngtc; i++)
        {
            for (j = 0; j < nh; j++)
            {
                state->nosehoover_xi[i*nh+j]        = state_local->nosehoover_xi[i*nh+j];
                state->nosehoover_vxi[i*nh+j]       = state_local->nosehoover_vxi[i*nh+j];
            }
            state->therm_integral[i] = state_local->therm_integral[i];
        }
        for (i = 0; i < state_local->nnhpres; i++)
        {
            for (j = 0; j < nh; j++)
            {
                state->nhpres_xi[i*nh+j]        = state_local->nhpres_xi[i*nh+j];
                state->nhpres_vxi[i*nh+j]       = state_local->nhpres_vxi[i*nh+j];
            }
        }
    }
    for (est = 0; est < estNR; est++)
    {
        if (EST_DISTR(est) && (state_local->flags & (1<<est)))
        {
            switch (est)
            {
                case estX:
                    dd_collect_vec(dd, state_local, state_local->x, state->x);
                    break;
                case estV:
                    dd_collect_vec(dd, state_local, state_local->v, state->v);
                    break;
                case estSDX:
                    dd_collect_vec(dd, state_local, state_local->sd_X, state->sd_X);
                    break;
                case estCGP:
                    dd_collect_vec(dd, state_local, state_local->cg_p, state->cg_p);
                    break;
                case estDISRE_INITF:
                case estDISRE_RM3TAV:
                case estORIRE_INITF:
                case estORIRE_DTAV:
                    break;
                default:
                    gmx_incons("Unknown state entry encountered in dd_collect_state");
            }
        }
    }
}

static void dd_realloc_state(t_state *state, rvec **f, int nalloc)
{
    int est;

    if (debug)
    {
        fprintf(debug, "Reallocating state: currently %d, required %d, allocating %d\n", state->nalloc, nalloc, over_alloc_dd(nalloc));
    }

    state->nalloc = over_alloc_dd(nalloc);

    for (est = 0; est < estNR; est++)
    {
        if (EST_DISTR(est) && (state->flags & (1<<est)))
        {
            switch (est)
            {
                case estX:
                    srenew(state->x, state->nalloc);
                    break;
                case estV:
                    srenew(state->v, state->nalloc);
                    break;
                case estSDX:
                    srenew(state->sd_X, state->nalloc);
                    break;
                case estCGP:
                    srenew(state->cg_p, state->nalloc);
                    break;
                case estDISRE_INITF:
                case estDISRE_RM3TAV:
                case estORIRE_INITF:
                case estORIRE_DTAV:
                    /* No reallocation required */
                    break;
                default:
                    gmx_incons("Unknown state entry encountered in dd_realloc_state");
            }
        }
    }

    if (f != NULL)
    {
        srenew(*f, state->nalloc);
    }
}

static void dd_check_alloc_ncg(t_forcerec *fr, t_state *state, rvec **f,
                               int nalloc)
{
    if (nalloc > fr->cg_nalloc)
    {
        if (debug)
        {
            fprintf(debug, "Reallocating forcerec: currently %d, required %d, allocating %d\n", fr->cg_nalloc, nalloc, over_alloc_dd(nalloc));
        }
        fr->cg_nalloc = over_alloc_dd(nalloc);
        srenew(fr->cginfo, fr->cg_nalloc);
        if (fr->cutoff_scheme == ecutsGROUP)
        {
            srenew(fr->cg_cm, fr->cg_nalloc);
        }
    }
    if (fr->cutoff_scheme == ecutsVERLET && nalloc > state->nalloc)
    {
        /* We don't use charge groups, we use x in state to set up
         * the atom communication.
         */
        dd_realloc_state(state, f, nalloc);
    }
}

static void dd_distribute_vec_sendrecv(gmx_domdec_t *dd, t_block *cgs,
                                       rvec *v, rvec *lv)
{
    gmx_domdec_master_t *ma;
    int                  n, i, c, a, nalloc = 0;
    rvec                *buf = NULL;

    if (DDMASTER(dd))
    {
        ma  = dd->ma;

        for (n = 0; n < dd->nnodes; n++)
        {
            if (n != dd->rank)
            {
                if (ma->nat[n] > nalloc)
                {
                    nalloc = over_alloc_dd(ma->nat[n]);
                    srenew(buf, nalloc);
                }
                /* Use lv as a temporary buffer */
                a = 0;
                for (i = ma->index[n]; i < ma->index[n+1]; i++)
                {
                    for (c = cgs->index[ma->cg[i]]; c < cgs->index[ma->cg[i]+1]; c++)
                    {
                        copy_rvec(v[c], buf[a++]);
                    }
                }
                if (a != ma->nat[n])
                {
                    gmx_fatal(FARGS, "Internal error a (%d) != nat (%d)",
                              a, ma->nat[n]);
                }

#ifdef GMX_MPI
                MPI_Send(buf, ma->nat[n]*sizeof(rvec), MPI_BYTE,
                         DDRANK(dd, n), n, dd->mpi_comm_all);
#endif
            }
        }
        sfree(buf);
        n = DDMASTERRANK(dd);
        a = 0;
        for (i = ma->index[n]; i < ma->index[n+1]; i++)
        {
            for (c = cgs->index[ma->cg[i]]; c < cgs->index[ma->cg[i]+1]; c++)
            {
                copy_rvec(v[c], lv[a++]);
            }
        }
    }
    else
    {
#ifdef GMX_MPI
        MPI_Recv(lv, dd->nat_home*sizeof(rvec), MPI_BYTE, DDMASTERRANK(dd),
                 MPI_ANY_TAG, dd->mpi_comm_all, MPI_STATUS_IGNORE);
#endif
    }
}

static void dd_distribute_vec_scatterv(gmx_domdec_t *dd, t_block *cgs,
                                       rvec *v, rvec *lv)
{
    gmx_domdec_master_t *ma;
    int                 *scounts = NULL, *disps = NULL;
    int                  n, i, c, a;
    rvec                *buf = NULL;

    if (DDMASTER(dd))
    {
        ma  = dd->ma;

        get_commbuffer_counts(dd, &scounts, &disps);

        buf = ma->vbuf;
        a   = 0;
        for (n = 0; n < dd->nnodes; n++)
        {
            for (i = ma->index[n]; i < ma->index[n+1]; i++)
            {
                for (c = cgs->index[ma->cg[i]]; c < cgs->index[ma->cg[i]+1]; c++)
                {
                    copy_rvec(v[c], buf[a++]);
                }
            }
        }
    }

    dd_scatterv(dd, scounts, disps, buf, dd->nat_home*sizeof(rvec), lv);
}

static void dd_distribute_vec(gmx_domdec_t *dd, t_block *cgs, rvec *v, rvec *lv)
{
    if (dd->nnodes <= GMX_DD_NNODES_SENDRECV)
    {
        dd_distribute_vec_sendrecv(dd, cgs, v, lv);
    }
    else
    {
        dd_distribute_vec_scatterv(dd, cgs, v, lv);
    }
}

static void dd_distribute_dfhist(gmx_domdec_t *dd, df_history_t *dfhist)
{
    int i;
    dd_bcast(dd, sizeof(int), &dfhist->bEquil);
    dd_bcast(dd, sizeof(int), &dfhist->nlambda);
    dd_bcast(dd, sizeof(real), &dfhist->wl_delta);

    if (dfhist->nlambda > 0)
    {
        int nlam = dfhist->nlambda;
        dd_bcast(dd, sizeof(int)*nlam, dfhist->n_at_lam);
        dd_bcast(dd, sizeof(real)*nlam, dfhist->wl_histo);
        dd_bcast(dd, sizeof(real)*nlam, dfhist->sum_weights);
        dd_bcast(dd, sizeof(real)*nlam, dfhist->sum_dg);
        dd_bcast(dd, sizeof(real)*nlam, dfhist->sum_minvar);
        dd_bcast(dd, sizeof(real)*nlam, dfhist->sum_variance);

        for (i = 0; i < nlam; i++)
        {
            dd_bcast(dd, sizeof(real)*nlam, dfhist->accum_p[i]);
            dd_bcast(dd, sizeof(real)*nlam, dfhist->accum_m[i]);
            dd_bcast(dd, sizeof(real)*nlam, dfhist->accum_p2[i]);
            dd_bcast(dd, sizeof(real)*nlam, dfhist->accum_m2[i]);
            dd_bcast(dd, sizeof(real)*nlam, dfhist->Tij[i]);
            dd_bcast(dd, sizeof(real)*nlam, dfhist->Tij_empirical[i]);
        }
    }
}

static void dd_distribute_state(gmx_domdec_t *dd, t_block *cgs,
                                t_state *state, t_state *state_local,
                                rvec **f)
{
    int  i, j, nh;

    nh = state->nhchainlength;

    if (DDMASTER(dd))
    {
        for (i = 0; i < efptNR; i++)
        {
            state_local->lambda[i] = state->lambda[i];
        }
        state_local->fep_state = state->fep_state;
        state_local->veta      = state->veta;
        state_local->vol0      = state->vol0;
        copy_mat(state->box, state_local->box);
        copy_mat(state->box_rel, state_local->box_rel);
        copy_mat(state->boxv, state_local->boxv);
        copy_mat(state->svir_prev, state_local->svir_prev);
        copy_mat(state->fvir_prev, state_local->fvir_prev);
        copy_df_history(&state_local->dfhist, &state->dfhist);
        for (i = 0; i < state_local->ngtc; i++)
        {
            for (j = 0; j < nh; j++)
            {
                state_local->nosehoover_xi[i*nh+j]        = state->nosehoover_xi[i*nh+j];
                state_local->nosehoover_vxi[i*nh+j]       = state->nosehoover_vxi[i*nh+j];
            }
            state_local->therm_integral[i] = state->therm_integral[i];
        }
        for (i = 0; i < state_local->nnhpres; i++)
        {
            for (j = 0; j < nh; j++)
            {
                state_local->nhpres_xi[i*nh+j]        = state->nhpres_xi[i*nh+j];
                state_local->nhpres_vxi[i*nh+j]       = state->nhpres_vxi[i*nh+j];
            }
        }
    }
    dd_bcast(dd, ((efptNR)*sizeof(real)), state_local->lambda);
    dd_bcast(dd, sizeof(int), &state_local->fep_state);
    dd_bcast(dd, sizeof(real), &state_local->veta);
    dd_bcast(dd, sizeof(real), &state_local->vol0);
    dd_bcast(dd, sizeof(state_local->box), state_local->box);
    dd_bcast(dd, sizeof(state_local->box_rel), state_local->box_rel);
    dd_bcast(dd, sizeof(state_local->boxv), state_local->boxv);
    dd_bcast(dd, sizeof(state_local->svir_prev), state_local->svir_prev);
    dd_bcast(dd, sizeof(state_local->fvir_prev), state_local->fvir_prev);
    dd_bcast(dd, ((state_local->ngtc*nh)*sizeof(double)), state_local->nosehoover_xi);
    dd_bcast(dd, ((state_local->ngtc*nh)*sizeof(double)), state_local->nosehoover_vxi);
    dd_bcast(dd, state_local->ngtc*sizeof(double), state_local->therm_integral);
    dd_bcast(dd, ((state_local->nnhpres*nh)*sizeof(double)), state_local->nhpres_xi);
    dd_bcast(dd, ((state_local->nnhpres*nh)*sizeof(double)), state_local->nhpres_vxi);

    /* communicate df_history -- required for restarting from checkpoint */
    dd_distribute_dfhist(dd, &state_local->dfhist);

    if (dd->nat_home > state_local->nalloc)
    {
        dd_realloc_state(state_local, f, dd->nat_home);
    }
    for (i = 0; i < estNR; i++)
    {
        if (EST_DISTR(i) && (state_local->flags & (1<<i)))
        {
            switch (i)
            {
                case estX:
                    dd_distribute_vec(dd, cgs, state->x, state_local->x);
                    break;
                case estV:
                    dd_distribute_vec(dd, cgs, state->v, state_local->v);
                    break;
                case estSDX:
                    dd_distribute_vec(dd, cgs, state->sd_X, state_local->sd_X);
                    break;
                case estCGP:
                    dd_distribute_vec(dd, cgs, state->cg_p, state_local->cg_p);
                    break;
                case estDISRE_INITF:
                case estDISRE_RM3TAV:
                case estORIRE_INITF:
                case estORIRE_DTAV:
                    /* Not implemented yet */
                    break;
                default:
                    gmx_incons("Unknown state entry encountered in dd_distribute_state");
            }
        }
    }
}

static char dim2char(int dim)
{
    char c = '?';

    switch (dim)
    {
        case XX: c = 'X'; break;
        case YY: c = 'Y'; break;
        case ZZ: c = 'Z'; break;
        default: gmx_fatal(FARGS, "Unknown dim %d", dim);
    }

    return c;
}

static void write_dd_grid_pdb(const char *fn, gmx_int64_t step,
                              gmx_domdec_t *dd, matrix box, gmx_ddbox_t *ddbox)
{
    rvec   grid_s[2], *grid_r = NULL, cx, r;
    char   fname[STRLEN], buf[22];
    FILE  *out;
    int    a, i, d, z, y, x;
    matrix tric;
    real   vol;

    copy_rvec(dd->comm->cell_x0, grid_s[0]);
    copy_rvec(dd->comm->cell_x1, grid_s[1]);

    if (DDMASTER(dd))
    {
        snew(grid_r, 2*dd->nnodes);
    }

    dd_gather(dd, 2*sizeof(rvec), grid_s, DDMASTER(dd) ? grid_r : NULL);

    if (DDMASTER(dd))
    {
        for (d = 0; d < DIM; d++)
        {
            for (i = 0; i < DIM; i++)
            {
                if (d == i)
                {
                    tric[d][i] = 1;
                }
                else
                {
                    if (d < ddbox->npbcdim && dd->nc[d] > 1)
                    {
                        tric[d][i] = box[i][d]/box[i][i];
                    }
                    else
                    {
                        tric[d][i] = 0;
                    }
                }
            }
        }
        sprintf(fname, "%s_%s.pdb", fn, gmx_step_str(step, buf));
        out = gmx_fio_fopen(fname, "w");
        gmx_write_pdb_box(out, dd->bScrewPBC ? epbcSCREW : epbcXYZ, box);
        a = 1;
        for (i = 0; i < dd->nnodes; i++)
        {
            vol = dd->nnodes/(box[XX][XX]*box[YY][YY]*box[ZZ][ZZ]);
            for (d = 0; d < DIM; d++)
            {
                vol *= grid_r[i*2+1][d] - grid_r[i*2][d];
            }
            for (z = 0; z < 2; z++)
            {
                for (y = 0; y < 2; y++)
                {
                    for (x = 0; x < 2; x++)
                    {
                        cx[XX] = grid_r[i*2+x][XX];
                        cx[YY] = grid_r[i*2+y][YY];
                        cx[ZZ] = grid_r[i*2+z][ZZ];
                        mvmul(tric, cx, r);
                        gmx_fprintf_pdb_atomline(out, epdbATOM, a++, "CA", ' ', "GLY", ' ', i+1, ' ',
                                                 10*r[XX], 10*r[YY], 10*r[ZZ], 1.0, vol, "");
                    }
                }
            }
            for (d = 0; d < DIM; d++)
            {
                for (x = 0; x < 4; x++)
                {
                    switch (d)
                    {
                        case 0: y = 1 + i*8 + 2*x; break;
                        case 1: y = 1 + i*8 + 2*x - (x % 2); break;
                        case 2: y = 1 + i*8 + x; break;
                    }
                    fprintf(out, "%6s%5d%5d\n", "CONECT", y, y+(1<<d));
                }
            }
        }
        gmx_fio_fclose(out);
        sfree(grid_r);
    }
}

void write_dd_pdb(const char *fn, gmx_int64_t step, const char *title,
                  gmx_mtop_t *mtop, t_commrec *cr,
                  int natoms, rvec x[], matrix box)
{
    char          fname[STRLEN], buf[22];
    FILE         *out;
    int           i, ii, resnr, c;
    char         *atomname, *resname;
    real          b;
    gmx_domdec_t *dd;

    dd = cr->dd;
    if (natoms == -1)
    {
        natoms = dd->comm->nat[ddnatVSITE];
    }

    sprintf(fname, "%s_%s_n%d.pdb", fn, gmx_step_str(step, buf), cr->sim_nodeid);

    out = gmx_fio_fopen(fname, "w");

    fprintf(out, "TITLE     %s\n", title);
    gmx_write_pdb_box(out, dd->bScrewPBC ? epbcSCREW : epbcXYZ, box);
    for (i = 0; i < natoms; i++)
    {
        ii = dd->gatindex[i];
        gmx_mtop_atominfo_global(mtop, ii, &atomname, &resnr, &resname);
        if (i < dd->comm->nat[ddnatZONE])
        {
            c = 0;
            while (i >= dd->cgindex[dd->comm->zones.cg_range[c+1]])
            {
                c++;
            }
            b = c;
        }
        else if (i < dd->comm->nat[ddnatVSITE])
        {
            b = dd->comm->zones.n;
        }
        else
        {
            b = dd->comm->zones.n + 1;
        }
        gmx_fprintf_pdb_atomline(out, epdbATOM, ii+1, atomname, ' ', resname, ' ', resnr, ' ',
                                 10*x[i][XX], 10*x[i][YY], 10*x[i][ZZ], 1.0, b, "");
    }
    fprintf(out, "TER\n");

    gmx_fio_fclose(out);
}

real dd_cutoff_multibody(const gmx_domdec_t *dd)
{
    gmx_domdec_comm_t *comm;
    int                di;
    real               r;

    comm = dd->comm;

    r = -1;
    if (comm->bInterCGBondeds)
    {
        if (comm->cutoff_mbody > 0)
        {
            r = comm->cutoff_mbody;
        }
        else
        {
            /* cutoff_mbody=0 means we do not have DLB */
            r = comm->cellsize_min[dd->dim[0]];
            for (di = 1; di < dd->ndim; di++)
            {
                r = std::min(r, comm->cellsize_min[dd->dim[di]]);
            }
            if (comm->bBondComm)
            {
                r = std::max(r, comm->cutoff_mbody);
            }
            else
            {
                r = std::min(r, comm->cutoff);
            }
        }
    }

    return r;
}

real dd_cutoff_twobody(const gmx_domdec_t *dd)
{
    real r_mb;

    r_mb = dd_cutoff_multibody(dd);

    return std::max(dd->comm->cutoff, r_mb);
}


static void dd_cart_coord2pmecoord(gmx_domdec_t *dd, ivec coord, ivec coord_pme)
{
    int nc, ntot;

    nc   = dd->nc[dd->comm->cartpmedim];
    ntot = dd->comm->ntot[dd->comm->cartpmedim];
    copy_ivec(coord, coord_pme);
    coord_pme[dd->comm->cartpmedim] =
        nc + (coord[dd->comm->cartpmedim]*(ntot - nc) + (ntot - nc)/2)/nc;
}

static int low_ddindex2pmeindex(int ndd, int npme, int ddindex)
{
    /* Here we assign a PME node to communicate with this DD node
     * by assuming that the major index of both is x.
     * We add cr->npmenodes/2 to obtain an even distribution.
     */
    return (ddindex*npme + npme/2)/ndd;
}

static int ddindex2pmeindex(const gmx_domdec_t *dd, int ddindex)
{
    return low_ddindex2pmeindex(dd->nnodes, dd->comm->npmenodes, ddindex);
}

static int cr_ddindex2pmeindex(const t_commrec *cr, int ddindex)
{
    return low_ddindex2pmeindex(cr->dd->nnodes, cr->npmenodes, ddindex);
}

static int *dd_pmenodes(t_commrec *cr)
{
    int *pmenodes;
    int  n, i, p0, p1;

    snew(pmenodes, cr->npmenodes);
    n = 0;
    for (i = 0; i < cr->dd->nnodes; i++)
    {
        p0 = cr_ddindex2pmeindex(cr, i);
        p1 = cr_ddindex2pmeindex(cr, i+1);
        if (i+1 == cr->dd->nnodes || p1 > p0)
        {
            if (debug)
            {
                fprintf(debug, "pmenode[%d] = %d\n", n, i+1+n);
            }
            pmenodes[n] = i + 1 + n;
            n++;
        }
    }

    return pmenodes;
}

static int gmx_ddcoord2pmeindex(t_commrec *cr, int x, int y, int z)
{
    gmx_domdec_t *dd;
    ivec          coords;
    int           slab;

    dd = cr->dd;
    /*
       if (dd->comm->bCartesian) {
       gmx_ddindex2xyz(dd->nc,ddindex,coords);
       dd_coords2pmecoords(dd,coords,coords_pme);
       copy_ivec(dd->ntot,nc);
       nc[dd->cartpmedim]         -= dd->nc[dd->cartpmedim];
       coords_pme[dd->cartpmedim] -= dd->nc[dd->cartpmedim];

       slab = (coords_pme[XX]*nc[YY] + coords_pme[YY])*nc[ZZ] + coords_pme[ZZ];
       } else {
       slab = (ddindex*cr->npmenodes + cr->npmenodes/2)/dd->nnodes;
       }
     */
    coords[XX] = x;
    coords[YY] = y;
    coords[ZZ] = z;
    slab       = ddindex2pmeindex(dd, dd_index(dd->nc, coords));

    return slab;
}

static int ddcoord2simnodeid(t_commrec *cr, int x, int y, int z)
{
    gmx_domdec_comm_t *comm;
    ivec               coords;
    int                ddindex, nodeid = -1;

    comm = cr->dd->comm;

    coords[XX] = x;
    coords[YY] = y;
    coords[ZZ] = z;
    if (comm->bCartesianPP_PME)
    {
#ifdef GMX_MPI
        MPI_Cart_rank(cr->mpi_comm_mysim, coords, &nodeid);
#endif
    }
    else
    {
        ddindex = dd_index(cr->dd->nc, coords);
        if (comm->bCartesianPP)
        {
            nodeid = comm->ddindex2simnodeid[ddindex];
        }
        else
        {
            if (comm->pmenodes)
            {
                nodeid = ddindex + gmx_ddcoord2pmeindex(cr, x, y, z);
            }
            else
            {
                nodeid = ddindex;
            }
        }
    }

    return nodeid;
}

static int dd_simnode2pmenode(t_commrec *cr, int sim_nodeid)
{
    gmx_domdec_t      *dd;
    gmx_domdec_comm_t *comm;
    int                i;
    int                pmenode = -1;

    dd   = cr->dd;
    comm = dd->comm;

    /* This assumes a uniform x domain decomposition grid cell size */
    if (comm->bCartesianPP_PME)
    {
#ifdef GMX_MPI
        ivec coord, coord_pme;
        MPI_Cart_coords(cr->mpi_comm_mysim, sim_nodeid, DIM, coord);
        if (coord[comm->cartpmedim] < dd->nc[comm->cartpmedim])
        {
            /* This is a PP node */
            dd_cart_coord2pmecoord(dd, coord, coord_pme);
            MPI_Cart_rank(cr->mpi_comm_mysim, coord_pme, &pmenode);
        }
#endif
    }
    else if (comm->bCartesianPP)
    {
        if (sim_nodeid < dd->nnodes)
        {
            pmenode = dd->nnodes + ddindex2pmeindex(dd, sim_nodeid);
        }
    }
    else
    {
        /* This assumes DD cells with identical x coordinates
         * are numbered sequentially.
         */
        if (dd->comm->pmenodes == NULL)
        {
            if (sim_nodeid < dd->nnodes)
            {
                /* The DD index equals the nodeid */
                pmenode = dd->nnodes + ddindex2pmeindex(dd, sim_nodeid);
            }
        }
        else
        {
            i = 0;
            while (sim_nodeid > dd->comm->pmenodes[i])
            {
                i++;
            }
            if (sim_nodeid < dd->comm->pmenodes[i])
            {
                pmenode = dd->comm->pmenodes[i];
            }
        }
    }

    return pmenode;
}

void get_pme_nnodes(const gmx_domdec_t *dd,
                    int *npmenodes_x, int *npmenodes_y)
{
    if (dd != NULL)
    {
        *npmenodes_x = dd->comm->npmenodes_x;
        *npmenodes_y = dd->comm->npmenodes_y;
    }
    else
    {
        *npmenodes_x = 1;
        *npmenodes_y = 1;
    }
}

void get_pme_ddnodes(t_commrec *cr, int pmenodeid,
                     int *nmy_ddnodes, int **my_ddnodes, int *node_peer)
{
    gmx_domdec_t *dd;
    int           x, y, z;
    ivec          coord, coord_pme;

    dd = cr->dd;

    snew(*my_ddnodes, (dd->nnodes+cr->npmenodes-1)/cr->npmenodes);

    *nmy_ddnodes = 0;
    for (x = 0; x < dd->nc[XX]; x++)
    {
        for (y = 0; y < dd->nc[YY]; y++)
        {
            for (z = 0; z < dd->nc[ZZ]; z++)
            {
                if (dd->comm->bCartesianPP_PME)
                {
                    coord[XX] = x;
                    coord[YY] = y;
                    coord[ZZ] = z;
                    dd_cart_coord2pmecoord(dd, coord, coord_pme);
                    if (dd->ci[XX] == coord_pme[XX] &&
                        dd->ci[YY] == coord_pme[YY] &&
                        dd->ci[ZZ] == coord_pme[ZZ])
                    {
                        (*my_ddnodes)[(*nmy_ddnodes)++] = ddcoord2simnodeid(cr, x, y, z);
                    }
                }
                else
                {
                    /* The slab corresponds to the nodeid in the PME group */
                    if (gmx_ddcoord2pmeindex(cr, x, y, z) == pmenodeid)
                    {
                        (*my_ddnodes)[(*nmy_ddnodes)++] = ddcoord2simnodeid(cr, x, y, z);
                    }
                }
            }
        }
    }

    /* The last PP-only node is the peer node */
    *node_peer = (*my_ddnodes)[*nmy_ddnodes-1];

    if (debug)
    {
        fprintf(debug, "Receive coordinates from PP ranks:");
        for (x = 0; x < *nmy_ddnodes; x++)
        {
            fprintf(debug, " %d", (*my_ddnodes)[x]);
        }
        fprintf(debug, "\n");
    }
}

static gmx_bool receive_vir_ener(t_commrec *cr)
{
    gmx_domdec_comm_t *comm;
    int                pmenode;
    gmx_bool           bReceive;

    bReceive = TRUE;
    if (cr->npmenodes < cr->dd->nnodes)
    {
        comm = cr->dd->comm;
        if (comm->bCartesianPP_PME)
        {
            pmenode = dd_simnode2pmenode(cr, cr->sim_nodeid);
#ifdef GMX_MPI
            ivec coords;
            MPI_Cart_coords(cr->mpi_comm_mysim, cr->sim_nodeid, DIM, coords);
            coords[comm->cartpmedim]++;
            if (coords[comm->cartpmedim] < cr->dd->nc[comm->cartpmedim])
            {
                int rank;
                MPI_Cart_rank(cr->mpi_comm_mysim, coords, &rank);
                if (dd_simnode2pmenode(cr, rank) == pmenode)
                {
                    /* This is not the last PP node for pmenode */
                    bReceive = FALSE;
                }
            }
#endif
        }
        else
        {
            pmenode = dd_simnode2pmenode(cr, cr->sim_nodeid);
            if (cr->sim_nodeid+1 < cr->nnodes &&
                dd_simnode2pmenode(cr, cr->sim_nodeid+1) == pmenode)
            {
                /* This is not the last PP node for pmenode */
                bReceive = FALSE;
            }
        }
    }

    return bReceive;
}

static void set_zones_ncg_home(gmx_domdec_t *dd)
{
    gmx_domdec_zones_t *zones;
    int                 i;

    zones = &dd->comm->zones;

    zones->cg_range[0] = 0;
    for (i = 1; i < zones->n+1; i++)
    {
        zones->cg_range[i] = dd->ncg_home;
    }
    /* zone_ncg1[0] should always be equal to ncg_home */
    dd->comm->zone_ncg1[0] = dd->ncg_home;
}

static void rebuild_cgindex(gmx_domdec_t *dd,
                            const int *gcgs_index, t_state *state)
{
    int nat, i, *ind, *dd_cg_gl, *cgindex, cg_gl;

    ind        = state->cg_gl;
    dd_cg_gl   = dd->index_gl;
    cgindex    = dd->cgindex;
    nat        = 0;
    cgindex[0] = nat;
    for (i = 0; i < state->ncg_gl; i++)
    {
        cgindex[i]  = nat;
        cg_gl       = ind[i];
        dd_cg_gl[i] = cg_gl;
        nat        += gcgs_index[cg_gl+1] - gcgs_index[cg_gl];
    }
    cgindex[i] = nat;

    dd->ncg_home = state->ncg_gl;
    dd->nat_home = nat;

    set_zones_ncg_home(dd);
}

static int ddcginfo(const cginfo_mb_t *cginfo_mb, int cg)
{
    while (cg >= cginfo_mb->cg_end)
    {
        cginfo_mb++;
    }

    return cginfo_mb->cginfo[(cg - cginfo_mb->cg_start) % cginfo_mb->cg_mod];
}

static void dd_set_cginfo(int *index_gl, int cg0, int cg1,
                          t_forcerec *fr, char *bLocalCG)
{
    cginfo_mb_t *cginfo_mb;
    int         *cginfo;
    int          cg;

    if (fr != NULL)
    {
        cginfo_mb = fr->cginfo_mb;
        cginfo    = fr->cginfo;

        for (cg = cg0; cg < cg1; cg++)
        {
            cginfo[cg] = ddcginfo(cginfo_mb, index_gl[cg]);
        }
    }

    if (bLocalCG != NULL)
    {
        for (cg = cg0; cg < cg1; cg++)
        {
            bLocalCG[index_gl[cg]] = TRUE;
        }
    }
}

static void make_dd_indices(gmx_domdec_t *dd,
                            const int *gcgs_index, int cg_start)
{
    int          nzone, zone, zone1, cg0, cg1, cg1_p1, cg, cg_gl, a, a_gl;
    int         *zone2cg, *zone_ncg1, *index_gl, *gatindex;
    gmx_bool     bCGs;

    if (dd->nat_tot > dd->gatindex_nalloc)
    {
        dd->gatindex_nalloc = over_alloc_dd(dd->nat_tot);
        srenew(dd->gatindex, dd->gatindex_nalloc);
    }

    nzone      = dd->comm->zones.n;
    zone2cg    = dd->comm->zones.cg_range;
    zone_ncg1  = dd->comm->zone_ncg1;
    index_gl   = dd->index_gl;
    gatindex   = dd->gatindex;
    bCGs       = dd->comm->bCGs;

    if (zone2cg[1] != dd->ncg_home)
    {
        gmx_incons("dd->ncg_zone is not up to date");
    }

    /* Make the local to global and global to local atom index */
    a = dd->cgindex[cg_start];
    for (zone = 0; zone < nzone; zone++)
    {
        if (zone == 0)
        {
            cg0 = cg_start;
        }
        else
        {
            cg0 = zone2cg[zone];
        }
        cg1    = zone2cg[zone+1];
        cg1_p1 = cg0 + zone_ncg1[zone];

        for (cg = cg0; cg < cg1; cg++)
        {
            zone1 = zone;
            if (cg >= cg1_p1)
            {
                /* Signal that this cg is from more than one pulse away */
                zone1 += nzone;
            }
            cg_gl = index_gl[cg];
            if (bCGs)
            {
                for (a_gl = gcgs_index[cg_gl]; a_gl < gcgs_index[cg_gl+1]; a_gl++)
                {
                    gatindex[a] = a_gl;
                    ga2la_set(dd->ga2la, a_gl, a, zone1);
                    a++;
                }
            }
            else
            {
                gatindex[a] = cg_gl;
                ga2la_set(dd->ga2la, cg_gl, a, zone1);
                a++;
            }
        }
    }
}

static int check_bLocalCG(gmx_domdec_t *dd, int ncg_sys, const char *bLocalCG,
                          const char *where)
{
    int i, ngl, nerr;

    nerr = 0;
    if (bLocalCG == NULL)
    {
        return nerr;
    }
    for (i = 0; i < dd->ncg_tot; i++)
    {
        if (!bLocalCG[dd->index_gl[i]])
        {
            fprintf(stderr,
                    "DD rank %d, %s: cg %d, global cg %d is not marked in bLocalCG (ncg_home %d)\n", dd->rank, where, i+1, dd->index_gl[i]+1, dd->ncg_home);
            nerr++;
        }
    }
    ngl = 0;
    for (i = 0; i < ncg_sys; i++)
    {
        if (bLocalCG[i])
        {
            ngl++;
        }
    }
    if (ngl != dd->ncg_tot)
    {
        fprintf(stderr, "DD rank %d, %s: In bLocalCG %d cgs are marked as local, whereas there are %d\n", dd->rank, where, ngl, dd->ncg_tot);
        nerr++;
    }

    return nerr;
}

static void check_index_consistency(gmx_domdec_t *dd,
                                    int natoms_sys, int ncg_sys,
                                    const char *where)
{
    int   nerr, ngl, i, a, cell;
    int  *have;

    nerr = 0;

    if (dd->comm->DD_debug > 1)
    {
        snew(have, natoms_sys);
        for (a = 0; a < dd->nat_tot; a++)
        {
            if (have[dd->gatindex[a]] > 0)
            {
                fprintf(stderr, "DD rank %d: global atom %d occurs twice: index %d and %d\n", dd->rank, dd->gatindex[a]+1, have[dd->gatindex[a]], a+1);
            }
            else
            {
                have[dd->gatindex[a]] = a + 1;
            }
        }
        sfree(have);
    }

    snew(have, dd->nat_tot);

    ngl  = 0;
    for (i = 0; i < natoms_sys; i++)
    {
        if (ga2la_get(dd->ga2la, i, &a, &cell))
        {
            if (a >= dd->nat_tot)
            {
                fprintf(stderr, "DD rank %d: global atom %d marked as local atom %d, which is larger than nat_tot (%d)\n", dd->rank, i+1, a+1, dd->nat_tot);
                nerr++;
            }
            else
            {
                have[a] = 1;
                if (dd->gatindex[a] != i)
                {
                    fprintf(stderr, "DD rank %d: global atom %d marked as local atom %d, which has global atom index %d\n", dd->rank, i+1, a+1, dd->gatindex[a]+1);
                    nerr++;
                }
            }
            ngl++;
        }
    }
    if (ngl != dd->nat_tot)
    {
        fprintf(stderr,
                "DD rank %d, %s: %d global atom indices, %d local atoms\n",
                dd->rank, where, ngl, dd->nat_tot);
    }
    for (a = 0; a < dd->nat_tot; a++)
    {
        if (have[a] == 0)
        {
            fprintf(stderr,
                    "DD rank %d, %s: local atom %d, global %d has no global index\n",
                    dd->rank, where, a+1, dd->gatindex[a]+1);
        }
    }
    sfree(have);

    nerr += check_bLocalCG(dd, ncg_sys, dd->comm->bLocalCG, where);

    if (nerr > 0)
    {
        gmx_fatal(FARGS, "DD rank %d, %s: %d atom/cg index inconsistencies",
                  dd->rank, where, nerr);
    }
}

static void clear_dd_indices(gmx_domdec_t *dd, int cg_start, int a_start)
{
    int   i;
    char *bLocalCG;

    if (a_start == 0)
    {
        /* Clear the whole list without searching */
        ga2la_clear(dd->ga2la);
    }
    else
    {
        for (i = a_start; i < dd->nat_tot; i++)
        {
            ga2la_del(dd->ga2la, dd->gatindex[i]);
        }
    }

    bLocalCG = dd->comm->bLocalCG;
    if (bLocalCG)
    {
        for (i = cg_start; i < dd->ncg_tot; i++)
        {
            bLocalCG[dd->index_gl[i]] = FALSE;
        }
    }

    dd_clear_local_vsite_indices(dd);

    dd_clear_local_shell_indices(dd);

    if (dd->constraints)
    {
        dd_clear_local_constraint_indices(dd);
    }
}

/* This function should be used for moving the domain boudaries during DLB,
 * for obtaining the minimum cell size. It checks the initially set limit
 * comm->cellsize_min, for bonded and initial non-bonded cut-offs,
 * and, possibly, a longer cut-off limit set for PME load balancing.
 */
static real cellsize_min_dlb(gmx_domdec_comm_t *comm, int dim_ind, int dim)
{
    real cellsize_min;

    cellsize_min = comm->cellsize_min[dim];

    if (!comm->bVacDLBNoLimit)
    {
        /* The cut-off might have changed, e.g. by PME load balacning,
         * from the value used to set comm->cellsize_min, so check it.
         */
        cellsize_min = std::max(cellsize_min, comm->cutoff/comm->cd[dim_ind].np_dlb);

        if (comm->bPMELoadBalDLBLimits)
        {
            /* Check for the cut-off limit set by the PME load balancing */
            cellsize_min = std::max(cellsize_min, comm->PMELoadBal_max_cutoff/comm->cd[dim_ind].np_dlb);
        }
    }

    return cellsize_min;
}

static real grid_jump_limit(gmx_domdec_comm_t *comm, real cutoff,
                            int dim_ind)
{
    real grid_jump_limit;

    /* The distance between the boundaries of cells at distance
     * x+-1,y+-1 or y+-1,z+-1 is limited by the cut-off restrictions
     * and by the fact that cells should not be shifted by more than
     * half their size, such that cg's only shift by one cell
     * at redecomposition.
     */
    grid_jump_limit = comm->cellsize_limit;
    if (!comm->bVacDLBNoLimit)
    {
        if (comm->bPMELoadBalDLBLimits)
        {
            cutoff = std::max(cutoff, comm->PMELoadBal_max_cutoff);
        }
        grid_jump_limit = std::max(grid_jump_limit,
                                   cutoff/comm->cd[dim_ind].np);
    }

    return grid_jump_limit;
}

static gmx_bool check_grid_jump(gmx_int64_t     step,
                                gmx_domdec_t   *dd,
                                real            cutoff,
                                gmx_ddbox_t    *ddbox,
                                gmx_bool        bFatal)
{
    gmx_domdec_comm_t *comm;
    int                d, dim;
    real               limit, bfac;
    gmx_bool           bInvalid;

    bInvalid = FALSE;

    comm = dd->comm;

    for (d = 1; d < dd->ndim; d++)
    {
        dim   = dd->dim[d];
        limit = grid_jump_limit(comm, cutoff, d);
        bfac  = ddbox->box_size[dim];
        if (ddbox->tric_dir[dim])
        {
            bfac *= ddbox->skew_fac[dim];
        }
        if ((comm->cell_f1[d] - comm->cell_f_max0[d])*bfac <  limit ||
                                                              (comm->cell_f0[d] - comm->cell_f_min1[d])*bfac > -limit)
        {
            bInvalid = TRUE;

            if (bFatal)
            {
                char buf[22];

                /* This error should never be triggered under normal
                 * circumstances, but you never know ...
                 */
                gmx_fatal(FARGS, "Step %s: The domain decomposition grid has shifted too much in the %c-direction around cell %d %d %d. This should not have happened. Running with fewer ranks might avoid this issue.",
                          gmx_step_str(step, buf),
                          dim2char(dim), dd->ci[XX], dd->ci[YY], dd->ci[ZZ]);
            }
        }
    }

    return bInvalid;
}

static int dd_load_count(gmx_domdec_comm_t *comm)
{
    return (comm->eFlop ? comm->flop_n : comm->cycl_n[ddCyclF]);
}

static float dd_force_load(gmx_domdec_comm_t *comm)
{
    float load;

    if (comm->eFlop)
    {
        load = comm->flop;
        if (comm->eFlop > 1)
        {
            load *= 1.0 + (comm->eFlop - 1)*(0.1*rand()/RAND_MAX - 0.05);
        }
    }
    else
    {
        load = comm->cycl[ddCyclF];
        if (comm->cycl_n[ddCyclF] > 1)
        {
            /* Subtract the maximum of the last n cycle counts
             * to get rid of possible high counts due to other sources,
             * for instance system activity, that would otherwise
             * affect the dynamic load balancing.
             */
            load -= comm->cycl_max[ddCyclF];
        }

#ifdef GMX_MPI
        if (comm->cycl_n[ddCyclWaitGPU] && comm->nrank_gpu_shared > 1)
        {
            float gpu_wait, gpu_wait_sum;

            gpu_wait = comm->cycl[ddCyclWaitGPU];
            if (comm->cycl_n[ddCyclF] > 1)
            {
                /* We should remove the WaitGPU time of the same MD step
                 * as the one with the maximum F time, since the F time
                 * and the wait time are not independent.
                 * Furthermore, the step for the max F time should be chosen
                 * the same on all ranks that share the same GPU.
                 * But to keep the code simple, we remove the average instead.
                 * The main reason for artificially long times at some steps
                 * is spurious CPU activity or MPI time, so we don't expect
                 * that changes in the GPU wait time matter a lot here.
                 */
                gpu_wait *= (comm->cycl_n[ddCyclF] - 1)/(float)comm->cycl_n[ddCyclF];
            }
            /* Sum the wait times over the ranks that share the same GPU */
            MPI_Allreduce(&gpu_wait, &gpu_wait_sum, 1, MPI_FLOAT, MPI_SUM,
                          comm->mpi_comm_gpu_shared);
            /* Replace the wait time by the average over the ranks */
            load += -gpu_wait + gpu_wait_sum/comm->nrank_gpu_shared;
        }
#endif
    }

    return load;
}

static void set_slb_pme_dim_f(gmx_domdec_t *dd, int dim, real **dim_f)
{
    gmx_domdec_comm_t *comm;
    int                i;

    comm = dd->comm;

    snew(*dim_f, dd->nc[dim]+1);
    (*dim_f)[0] = 0;
    for (i = 1; i < dd->nc[dim]; i++)
    {
        if (comm->slb_frac[dim])
        {
            (*dim_f)[i] = (*dim_f)[i-1] + comm->slb_frac[dim][i-1];
        }
        else
        {
            (*dim_f)[i] = (real)i/(real)dd->nc[dim];
        }
    }
    (*dim_f)[dd->nc[dim]] = 1;
}

static void init_ddpme(gmx_domdec_t *dd, gmx_ddpme_t *ddpme, int dimind)
{
    int  pmeindex, slab, nso, i;
    ivec xyz;

    if (dimind == 0 && dd->dim[0] == YY && dd->comm->npmenodes_x == 1)
    {
        ddpme->dim = YY;
    }
    else
    {
        ddpme->dim = dimind;
    }
    ddpme->dim_match = (ddpme->dim == dd->dim[dimind]);

    ddpme->nslab = (ddpme->dim == 0 ?
                    dd->comm->npmenodes_x :
                    dd->comm->npmenodes_y);

    if (ddpme->nslab <= 1)
    {
        return;
    }

    nso = dd->comm->npmenodes/ddpme->nslab;
    /* Determine for each PME slab the PP location range for dimension dim */
    snew(ddpme->pp_min, ddpme->nslab);
    snew(ddpme->pp_max, ddpme->nslab);
    for (slab = 0; slab < ddpme->nslab; slab++)
    {
        ddpme->pp_min[slab] = dd->nc[dd->dim[dimind]] - 1;
        ddpme->pp_max[slab] = 0;
    }
    for (i = 0; i < dd->nnodes; i++)
    {
        ddindex2xyz(dd->nc, i, xyz);
        /* For y only use our y/z slab.
         * This assumes that the PME x grid size matches the DD grid size.
         */
        if (dimind == 0 || xyz[XX] == dd->ci[XX])
        {
            pmeindex = ddindex2pmeindex(dd, i);
            if (dimind == 0)
            {
                slab = pmeindex/nso;
            }
            else
            {
                slab = pmeindex % ddpme->nslab;
            }
            ddpme->pp_min[slab] = std::min(ddpme->pp_min[slab], xyz[dimind]);
            ddpme->pp_max[slab] = std::max(ddpme->pp_max[slab], xyz[dimind]);
        }
    }

    set_slb_pme_dim_f(dd, ddpme->dim, &ddpme->slb_dim_f);
}

int dd_pme_maxshift_x(gmx_domdec_t *dd)
{
    if (dd->comm->ddpme[0].dim == XX)
    {
        return dd->comm->ddpme[0].maxshift;
    }
    else
    {
        return 0;
    }
}

int dd_pme_maxshift_y(gmx_domdec_t *dd)
{
    if (dd->comm->ddpme[0].dim == YY)
    {
        return dd->comm->ddpme[0].maxshift;
    }
    else if (dd->comm->npmedecompdim >= 2 && dd->comm->ddpme[1].dim == YY)
    {
        return dd->comm->ddpme[1].maxshift;
    }
    else
    {
        return 0;
    }
}

static void set_pme_maxshift(gmx_domdec_t *dd, gmx_ddpme_t *ddpme,
                             gmx_bool bUniform, gmx_ddbox_t *ddbox, real *cell_f)
{
    gmx_domdec_comm_t *comm;
    int                nc, ns, s;
    int               *xmin, *xmax;
    real               range, pme_boundary;
    int                sh;

    comm = dd->comm;
    nc   = dd->nc[ddpme->dim];
    ns   = ddpme->nslab;

    if (!ddpme->dim_match)
    {
        /* PP decomposition is not along dim: the worst situation */
        sh = ns/2;
    }
    else if (ns <= 3 || (bUniform && ns == nc))
    {
        /* The optimal situation */
        sh = 1;
    }
    else
    {
        /* We need to check for all pme nodes which nodes they
         * could possibly need to communicate with.
         */
        xmin = ddpme->pp_min;
        xmax = ddpme->pp_max;
        /* Allow for atoms to be maximally 2/3 times the cut-off
         * out of their DD cell. This is a reasonable balance between
         * between performance and support for most charge-group/cut-off
         * combinations.
         */
        range  = 2.0/3.0*comm->cutoff/ddbox->box_size[ddpme->dim];
        /* Avoid extra communication when we are exactly at a boundary */
        range *= 0.999;

        sh = 1;
        for (s = 0; s < ns; s++)
        {
            /* PME slab s spreads atoms between box frac. s/ns and (s+1)/ns */
            pme_boundary = (real)s/ns;
            while (sh+1 < ns &&
                   ((s-(sh+1) >= 0 &&
                     cell_f[xmax[s-(sh+1)   ]+1]     + range > pme_boundary) ||
                    (s-(sh+1) <  0 &&
                     cell_f[xmax[s-(sh+1)+ns]+1] - 1 + range > pme_boundary)))
            {
                sh++;
            }
            pme_boundary = (real)(s+1)/ns;
            while (sh+1 < ns &&
                   ((s+(sh+1) <  ns &&
                     cell_f[xmin[s+(sh+1)   ]  ]     - range < pme_boundary) ||
                    (s+(sh+1) >= ns &&
                     cell_f[xmin[s+(sh+1)-ns]  ] + 1 - range < pme_boundary)))
            {
                sh++;
            }
        }
    }

    ddpme->maxshift = sh;

    if (debug)
    {
        fprintf(debug, "PME slab communication range for dim %d is %d\n",
                ddpme->dim, ddpme->maxshift);
    }
}

static void check_box_size(gmx_domdec_t *dd, gmx_ddbox_t *ddbox)
{
    int d, dim;

    for (d = 0; d < dd->ndim; d++)
    {
        dim = dd->dim[d];
        if (dim < ddbox->nboundeddim &&
            ddbox->box_size[dim]*ddbox->skew_fac[dim] <
            dd->nc[dim]*dd->comm->cellsize_limit*DD_CELL_MARGIN)
        {
            gmx_fatal(FARGS, "The %c-size of the box (%f) times the triclinic skew factor (%f) is smaller than the number of DD cells (%d) times the smallest allowed cell size (%f)\n",
                      dim2char(dim), ddbox->box_size[dim], ddbox->skew_fac[dim],
                      dd->nc[dim], dd->comm->cellsize_limit);
        }
    }
}

enum {
    setcellsizeslbLOCAL, setcellsizeslbMASTER, setcellsizeslbPULSE_ONLY
};

/* Set the domain boundaries. Use for static (or no) load balancing,
 * and also for the starting state for dynamic load balancing.
 * setmode determine if and where the boundaries are stored, use enum above.
 * Returns the number communication pulses in npulse.
 */
static void set_dd_cell_sizes_slb(gmx_domdec_t *dd, gmx_ddbox_t *ddbox,
                                  int setmode, ivec npulse)
{
    gmx_domdec_comm_t *comm;
    int                d, j;
    rvec               cellsize_min;
    real              *cell_x, cell_dx, cellsize;

    comm = dd->comm;

    for (d = 0; d < DIM; d++)
    {
        cellsize_min[d] = ddbox->box_size[d]*ddbox->skew_fac[d];
        npulse[d]       = 1;
        if (dd->nc[d] == 1 || comm->slb_frac[d] == NULL)
        {
            /* Uniform grid */
            cell_dx = ddbox->box_size[d]/dd->nc[d];
            switch (setmode)
            {
                case setcellsizeslbMASTER:
                    for (j = 0; j < dd->nc[d]+1; j++)
                    {
                        dd->ma->cell_x[d][j] = ddbox->box0[d] + j*cell_dx;
                    }
                    break;
                case setcellsizeslbLOCAL:
                    comm->cell_x0[d] = ddbox->box0[d] + (dd->ci[d]  )*cell_dx;
                    comm->cell_x1[d] = ddbox->box0[d] + (dd->ci[d]+1)*cell_dx;
                    break;
                default:
                    break;
            }
            cellsize = cell_dx*ddbox->skew_fac[d];
            while (cellsize*npulse[d] < comm->cutoff)
            {
                npulse[d]++;
            }
            cellsize_min[d] = cellsize;
        }
        else
        {
            /* Statically load balanced grid */
            /* Also when we are not doing a master distribution we determine
             * all cell borders in a loop to obtain identical values
             * to the master distribution case and to determine npulse.
             */
            if (setmode == setcellsizeslbMASTER)
            {
                cell_x = dd->ma->cell_x[d];
            }
            else
            {
                snew(cell_x, dd->nc[d]+1);
            }
            cell_x[0] = ddbox->box0[d];
            for (j = 0; j < dd->nc[d]; j++)
            {
                cell_dx     = ddbox->box_size[d]*comm->slb_frac[d][j];
                cell_x[j+1] = cell_x[j] + cell_dx;
                cellsize    = cell_dx*ddbox->skew_fac[d];
                while (cellsize*npulse[d] < comm->cutoff &&
                       npulse[d] < dd->nc[d]-1)
                {
                    npulse[d]++;
                }
                cellsize_min[d] = std::min(cellsize_min[d], cellsize);
            }
            if (setmode == setcellsizeslbLOCAL)
            {
                comm->cell_x0[d] = cell_x[dd->ci[d]];
                comm->cell_x1[d] = cell_x[dd->ci[d]+1];
            }
            if (setmode != setcellsizeslbMASTER)
            {
                sfree(cell_x);
            }
        }
        /* The following limitation is to avoid that a cell would receive
         * some of its own home charge groups back over the periodic boundary.
         * Double charge groups cause trouble with the global indices.
         */
        if (d < ddbox->npbcdim &&
            dd->nc[d] > 1 && npulse[d] >= dd->nc[d])
        {
            char error_string[STRLEN];

            sprintf(error_string,
                    "The box size in direction %c (%f) times the triclinic skew factor (%f) is too small for a cut-off of %f with %d domain decomposition cells, use 1 or more than %d %s or increase the box size in this direction",
                    dim2char(d), ddbox->box_size[d], ddbox->skew_fac[d],
                    comm->cutoff,
                    dd->nc[d], dd->nc[d],
                    dd->nnodes > dd->nc[d] ? "cells" : "ranks");

            if (setmode == setcellsizeslbLOCAL)
            {
                gmx_fatal_collective(FARGS, NULL, dd, error_string);
            }
            else
            {
                gmx_fatal(FARGS, error_string);
            }
        }
    }

    if (!dlbIsOn(comm))
    {
        copy_rvec(cellsize_min, comm->cellsize_min);
    }

    for (d = 0; d < comm->npmedecompdim; d++)
    {
        set_pme_maxshift(dd, &comm->ddpme[d],
                         comm->slb_frac[dd->dim[d]] == NULL, ddbox,
                         comm->ddpme[d].slb_dim_f);
    }
}


static void dd_cell_sizes_dlb_root_enforce_limits(gmx_domdec_t *dd,
                                                  int d, int dim, domdec_root_t *root,
                                                  gmx_ddbox_t *ddbox,
                                                  gmx_bool bUniform, gmx_int64_t step, real cellsize_limit_f, int range[])
{
    gmx_domdec_comm_t *comm;
    int                ncd, i, j, nmin, nmin_old;
    gmx_bool           bLimLo, bLimHi;
    real              *cell_size;
    real               fac, halfway, cellsize_limit_f_i, region_size;
    gmx_bool           bPBC, bLastHi = FALSE;
    int                nrange[] = {range[0], range[1]};

    region_size = root->cell_f[range[1]]-root->cell_f[range[0]];

    comm = dd->comm;

    ncd = dd->nc[dim];

    bPBC = (dim < ddbox->npbcdim);

    cell_size = root->buf_ncd;

    if (debug)
    {
        fprintf(debug, "enforce_limits: %d %d\n", range[0], range[1]);
    }

    /* First we need to check if the scaling does not make cells
     * smaller than the smallest allowed size.
     * We need to do this iteratively, since if a cell is too small,
     * it needs to be enlarged, which makes all the other cells smaller,
     * which could in turn make another cell smaller than allowed.
     */
    for (i = range[0]; i < range[1]; i++)
    {
        root->bCellMin[i] = FALSE;
    }
    nmin = 0;
    do
    {
        nmin_old = nmin;
        /* We need the total for normalization */
        fac = 0;
        for (i = range[0]; i < range[1]; i++)
        {
            if (root->bCellMin[i] == FALSE)
            {
                fac += cell_size[i];
            }
        }
        fac = ( region_size - nmin*cellsize_limit_f)/fac; /* substracting cells already set to cellsize_limit_f */
        /* Determine the cell boundaries */
        for (i = range[0]; i < range[1]; i++)
        {
            if (root->bCellMin[i] == FALSE)
            {
                cell_size[i] *= fac;
                if (!bPBC && (i == 0 || i == dd->nc[dim] -1))
                {
                    cellsize_limit_f_i = 0;
                }
                else
                {
                    cellsize_limit_f_i = cellsize_limit_f;
                }
                if (cell_size[i] < cellsize_limit_f_i)
                {
                    root->bCellMin[i] = TRUE;
                    cell_size[i]      = cellsize_limit_f_i;
                    nmin++;
                }
            }
            root->cell_f[i+1] = root->cell_f[i] + cell_size[i];
        }
    }
    while (nmin > nmin_old);

    i            = range[1]-1;
    cell_size[i] = root->cell_f[i+1] - root->cell_f[i];
    /* For this check we should not use DD_CELL_MARGIN,
     * but a slightly smaller factor,
     * since rounding could get use below the limit.
     */
    if (bPBC && cell_size[i] < cellsize_limit_f*DD_CELL_MARGIN2/DD_CELL_MARGIN)
    {
        char buf[22];
        gmx_fatal(FARGS, "Step %s: the dynamic load balancing could not balance dimension %c: box size %f, triclinic skew factor %f, #cells %d, minimum cell size %f\n",
                  gmx_step_str(step, buf),
                  dim2char(dim), ddbox->box_size[dim], ddbox->skew_fac[dim],
                  ncd, comm->cellsize_min[dim]);
    }

    root->bLimited = (nmin > 0) || (range[0] > 0) || (range[1] < ncd);

    if (!bUniform)
    {
        /* Check if the boundary did not displace more than halfway
         * each of the cells it bounds, as this could cause problems,
         * especially when the differences between cell sizes are large.
         * If changes are applied, they will not make cells smaller
         * than the cut-off, as we check all the boundaries which
         * might be affected by a change and if the old state was ok,
         * the cells will at most be shrunk back to their old size.
         */
        for (i = range[0]+1; i < range[1]; i++)
        {
            halfway = 0.5*(root->old_cell_f[i] + root->old_cell_f[i-1]);
            if (root->cell_f[i] < halfway)
            {
                root->cell_f[i] = halfway;
                /* Check if the change also causes shifts of the next boundaries */
                for (j = i+1; j < range[1]; j++)
                {
                    if (root->cell_f[j] < root->cell_f[j-1] + cellsize_limit_f)
                    {
                        root->cell_f[j] =  root->cell_f[j-1] + cellsize_limit_f;
                    }
                }
            }
            halfway = 0.5*(root->old_cell_f[i] + root->old_cell_f[i+1]);
            if (root->cell_f[i] > halfway)
            {
                root->cell_f[i] = halfway;
                /* Check if the change also causes shifts of the next boundaries */
                for (j = i-1; j >= range[0]+1; j--)
                {
                    if (root->cell_f[j] > root->cell_f[j+1] - cellsize_limit_f)
                    {
                        root->cell_f[j] = root->cell_f[j+1] - cellsize_limit_f;
                    }
                }
            }
        }
    }

    /* nrange is defined as [lower, upper) range for new call to enforce_limits */
    /* find highest violation of LimLo (a) and the following violation of LimHi (thus the lowest following) (b)
     * then call enforce_limits for (oldb,a), (a,b). In the next step: (b,nexta). oldb and nexta can be the boundaries.
     * for a and b nrange is used */
    if (d > 0)
    {
        /* Take care of the staggering of the cell boundaries */
        if (bUniform)
        {
            for (i = range[0]; i < range[1]; i++)
            {
                root->cell_f_max0[i] = root->cell_f[i];
                root->cell_f_min1[i] = root->cell_f[i+1];
            }
        }
        else
        {
            for (i = range[0]+1; i < range[1]; i++)
            {
                bLimLo = (root->cell_f[i] < root->bound_min[i]);
                bLimHi = (root->cell_f[i] > root->bound_max[i]);
                if (bLimLo && bLimHi)
                {
                    /* Both limits violated, try the best we can */
                    /* For this case we split the original range (range) in two parts and care about the other limitiations in the next iteration. */
                    root->cell_f[i] = 0.5*(root->bound_min[i] + root->bound_max[i]);
                    nrange[0]       = range[0];
                    nrange[1]       = i;
                    dd_cell_sizes_dlb_root_enforce_limits(dd, d, dim, root, ddbox, bUniform, step, cellsize_limit_f, nrange);

                    nrange[0] = i;
                    nrange[1] = range[1];
                    dd_cell_sizes_dlb_root_enforce_limits(dd, d, dim, root, ddbox, bUniform, step, cellsize_limit_f, nrange);

                    return;
                }
                else if (bLimLo)
                {
                    /* root->cell_f[i] = root->bound_min[i]; */
                    nrange[1] = i;  /* only store violation location. There could be a LimLo violation following with an higher index */
                    bLastHi   = FALSE;
                }
                else if (bLimHi && !bLastHi)
                {
                    bLastHi = TRUE;
                    if (nrange[1] < range[1])   /* found a LimLo before */
                    {
                        root->cell_f[nrange[1]] = root->bound_min[nrange[1]];
                        dd_cell_sizes_dlb_root_enforce_limits(dd, d, dim, root, ddbox, bUniform, step, cellsize_limit_f, nrange);
                        nrange[0] = nrange[1];
                    }
                    root->cell_f[i] = root->bound_max[i];
                    nrange[1]       = i;
                    dd_cell_sizes_dlb_root_enforce_limits(dd, d, dim, root, ddbox, bUniform, step, cellsize_limit_f, nrange);
                    nrange[0] = i;
                    nrange[1] = range[1];
                }
            }
            if (nrange[1] < range[1])   /* found last a LimLo */
            {
                root->cell_f[nrange[1]] = root->bound_min[nrange[1]];
                dd_cell_sizes_dlb_root_enforce_limits(dd, d, dim, root, ddbox, bUniform, step, cellsize_limit_f, nrange);
                nrange[0] = nrange[1];
                nrange[1] = range[1];
                dd_cell_sizes_dlb_root_enforce_limits(dd, d, dim, root, ddbox, bUniform, step, cellsize_limit_f, nrange);
            }
            else if (nrange[0] > range[0]) /* found at least one LimHi */
            {
                dd_cell_sizes_dlb_root_enforce_limits(dd, d, dim, root, ddbox, bUniform, step, cellsize_limit_f, nrange);
            }
        }
    }
}


static void set_dd_cell_sizes_dlb_root(gmx_domdec_t *dd,
                                       int d, int dim, domdec_root_t *root,
                                       gmx_ddbox_t *ddbox, gmx_bool bDynamicBox,
                                       gmx_bool bUniform, gmx_int64_t step)
{
    gmx_domdec_comm_t *comm;
    int                ncd, d1, i, pos;
    real              *cell_size;
    real               load_aver, load_i, imbalance, change, change_max, sc;
    real               cellsize_limit_f, dist_min_f, dist_min_f_hard, space;
    real               change_limit;
    real               relax = 0.5;
    gmx_bool           bPBC;
    int                range[] = { 0, 0 };

    comm = dd->comm;

    /* Convert the maximum change from the input percentage to a fraction */
    change_limit = comm->dlb_scale_lim*0.01;

    ncd = dd->nc[dim];

    bPBC = (dim < ddbox->npbcdim);

    cell_size = root->buf_ncd;

    /* Store the original boundaries */
    for (i = 0; i < ncd+1; i++)
    {
        root->old_cell_f[i] = root->cell_f[i];
    }
    if (bUniform)
    {
        for (i = 0; i < ncd; i++)
        {
            cell_size[i] = 1.0/ncd;
        }
    }
    else if (dd_load_count(comm) > 0)
    {
        load_aver  = comm->load[d].sum_m/ncd;
        change_max = 0;
        for (i = 0; i < ncd; i++)
        {
            /* Determine the relative imbalance of cell i */
            load_i    = comm->load[d].load[i*comm->load[d].nload+2];
            imbalance = (load_i - load_aver)/(load_aver > 0 ? load_aver : 1);
            /* Determine the change of the cell size using underrelaxation */
            change     = -relax*imbalance;
            change_max = std::max(change_max, std::max(change, -change));
        }
        /* Limit the amount of scaling.
         * We need to use the same rescaling for all cells in one row,
         * otherwise the load balancing might not converge.
         */
        sc = relax;
        if (change_max > change_limit)
        {
            sc *= change_limit/change_max;
        }
        for (i = 0; i < ncd; i++)
        {
            /* Determine the relative imbalance of cell i */
            load_i    = comm->load[d].load[i*comm->load[d].nload+2];
            imbalance = (load_i - load_aver)/(load_aver > 0 ? load_aver : 1);
            /* Determine the change of the cell size using underrelaxation */
            change       = -sc*imbalance;
            cell_size[i] = (root->cell_f[i+1]-root->cell_f[i])*(1 + change);
        }
    }

    cellsize_limit_f  = cellsize_min_dlb(comm, d, dim)/ddbox->box_size[dim];
    cellsize_limit_f *= DD_CELL_MARGIN;
    dist_min_f_hard   = grid_jump_limit(comm, comm->cutoff, d)/ddbox->box_size[dim];
    dist_min_f        = dist_min_f_hard * DD_CELL_MARGIN;
    if (ddbox->tric_dir[dim])
    {
        cellsize_limit_f /= ddbox->skew_fac[dim];
        dist_min_f       /= ddbox->skew_fac[dim];
    }
    if (bDynamicBox && d > 0)
    {
        dist_min_f *= DD_PRES_SCALE_MARGIN;
    }
    if (d > 0 && !bUniform)
    {
        /* Make sure that the grid is not shifted too much */
        for (i = 1; i < ncd; i++)
        {
            if (root->cell_f_min1[i] - root->cell_f_max0[i-1] < 2 * dist_min_f_hard)
            {
                gmx_incons("Inconsistent DD boundary staggering limits!");
            }
            root->bound_min[i] = root->cell_f_max0[i-1] + dist_min_f;
            space              = root->cell_f[i] - (root->cell_f_max0[i-1] + dist_min_f);
            if (space > 0)
            {
                root->bound_min[i] += 0.5*space;
            }
            root->bound_max[i] = root->cell_f_min1[i] - dist_min_f;
            space              = root->cell_f[i] - (root->cell_f_min1[i] - dist_min_f);
            if (space < 0)
            {
                root->bound_max[i] += 0.5*space;
            }
            if (debug)
            {
                fprintf(debug,
                        "dim %d boundary %d %.3f < %.3f < %.3f < %.3f < %.3f\n",
                        d, i,
                        root->cell_f_max0[i-1] + dist_min_f,
                        root->bound_min[i], root->cell_f[i], root->bound_max[i],
                        root->cell_f_min1[i] - dist_min_f);
            }
        }
    }
    range[1]          = ncd;
    root->cell_f[0]   = 0;
    root->cell_f[ncd] = 1;
    dd_cell_sizes_dlb_root_enforce_limits(dd, d, dim, root, ddbox, bUniform, step, cellsize_limit_f, range);


    /* After the checks above, the cells should obey the cut-off
     * restrictions, but it does not hurt to check.
     */
    for (i = 0; i < ncd; i++)
    {
        if (debug)
        {
            fprintf(debug, "Relative bounds dim %d  cell %d: %f %f\n",
                    dim, i, root->cell_f[i], root->cell_f[i+1]);
        }

        if ((bPBC || (i != 0 && i != dd->nc[dim]-1)) &&
            root->cell_f[i+1] - root->cell_f[i] <
            cellsize_limit_f/DD_CELL_MARGIN)
        {
            char buf[22];
            fprintf(stderr,
                    "\nWARNING step %s: direction %c, cell %d too small: %f\n",
                    gmx_step_str(step, buf), dim2char(dim), i,
                    (root->cell_f[i+1] - root->cell_f[i])
                    *ddbox->box_size[dim]*ddbox->skew_fac[dim]);
        }
    }

    pos = ncd + 1;
    /* Store the cell boundaries of the lower dimensions at the end */
    for (d1 = 0; d1 < d; d1++)
    {
        root->cell_f[pos++] = comm->cell_f0[d1];
        root->cell_f[pos++] = comm->cell_f1[d1];
    }

    if (d < comm->npmedecompdim)
    {
        /* The master determines the maximum shift for
         * the coordinate communication between separate PME nodes.
         */
        set_pme_maxshift(dd, &comm->ddpme[d], bUniform, ddbox, root->cell_f);
    }
    root->cell_f[pos++] = comm->ddpme[0].maxshift;
    if (d >= 1)
    {
        root->cell_f[pos++] = comm->ddpme[1].maxshift;
    }
}

static void relative_to_absolute_cell_bounds(gmx_domdec_t *dd,
                                             gmx_ddbox_t *ddbox, int dimind)
{
    gmx_domdec_comm_t *comm;
    int                dim;

    comm = dd->comm;

    /* Set the cell dimensions */
    dim                = dd->dim[dimind];
    comm->cell_x0[dim] = comm->cell_f0[dimind]*ddbox->box_size[dim];
    comm->cell_x1[dim] = comm->cell_f1[dimind]*ddbox->box_size[dim];
    if (dim >= ddbox->nboundeddim)
    {
        comm->cell_x0[dim] += ddbox->box0[dim];
        comm->cell_x1[dim] += ddbox->box0[dim];
    }
}

static void distribute_dd_cell_sizes_dlb(gmx_domdec_t *dd,
                                         int d, int dim, real *cell_f_row,
                                         gmx_ddbox_t *ddbox)
{
    gmx_domdec_comm_t *comm;
    int                d1, pos;

    comm = dd->comm;

#ifdef GMX_MPI
    /* Each node would only need to know two fractions,
     * but it is probably cheaper to broadcast the whole array.
     */
    MPI_Bcast(cell_f_row, DD_CELL_F_SIZE(dd, d)*sizeof(real), MPI_BYTE,
              0, comm->mpi_comm_load[d]);
#endif
    /* Copy the fractions for this dimension from the buffer */
    comm->cell_f0[d] = cell_f_row[dd->ci[dim]  ];
    comm->cell_f1[d] = cell_f_row[dd->ci[dim]+1];
    /* The whole array was communicated, so set the buffer position */
    pos = dd->nc[dim] + 1;
    for (d1 = 0; d1 <= d; d1++)
    {
        if (d1 < d)
        {
            /* Copy the cell fractions of the lower dimensions */
            comm->cell_f0[d1] = cell_f_row[pos++];
            comm->cell_f1[d1] = cell_f_row[pos++];
        }
        relative_to_absolute_cell_bounds(dd, ddbox, d1);
    }
    /* Convert the communicated shift from float to int */
    comm->ddpme[0].maxshift = (int)(cell_f_row[pos++] + 0.5);
    if (d >= 1)
    {
        comm->ddpme[1].maxshift = (int)(cell_f_row[pos++] + 0.5);
    }
}

static void set_dd_cell_sizes_dlb_change(gmx_domdec_t *dd,
                                         gmx_ddbox_t *ddbox, gmx_bool bDynamicBox,
                                         gmx_bool bUniform, gmx_int64_t step)
{
    gmx_domdec_comm_t *comm;
    int                d, dim, d1;
    gmx_bool           bRowMember, bRowRoot;
    real              *cell_f_row;

    comm = dd->comm;

    for (d = 0; d < dd->ndim; d++)
    {
        dim        = dd->dim[d];
        bRowMember = TRUE;
        bRowRoot   = TRUE;
        for (d1 = d; d1 < dd->ndim; d1++)
        {
            if (dd->ci[dd->dim[d1]] > 0)
            {
                if (d1 != d)
                {
                    bRowMember = FALSE;
                }
                bRowRoot = FALSE;
            }
        }
        if (bRowMember)
        {
            if (bRowRoot)
            {
                set_dd_cell_sizes_dlb_root(dd, d, dim, comm->root[d],
                                           ddbox, bDynamicBox, bUniform, step);
                cell_f_row = comm->root[d]->cell_f;
            }
            else
            {
                cell_f_row = comm->cell_f_row;
            }
            distribute_dd_cell_sizes_dlb(dd, d, dim, cell_f_row, ddbox);
        }
    }
}

static void set_dd_cell_sizes_dlb_nochange(gmx_domdec_t *dd, gmx_ddbox_t *ddbox)
{
    int d;

    /* This function assumes the box is static and should therefore
     * not be called when the box has changed since the last
     * call to dd_partition_system.
     */
    for (d = 0; d < dd->ndim; d++)
    {
        relative_to_absolute_cell_bounds(dd, ddbox, d);
    }
}



static void set_dd_cell_sizes_dlb(gmx_domdec_t *dd,
                                  gmx_ddbox_t *ddbox, gmx_bool bDynamicBox,
                                  gmx_bool bUniform, gmx_bool bDoDLB, gmx_int64_t step,
                                  gmx_wallcycle_t wcycle)
{
    gmx_domdec_comm_t *comm;
    int                dim;

    comm = dd->comm;

    if (bDoDLB)
    {
        wallcycle_start(wcycle, ewcDDCOMMBOUND);
        set_dd_cell_sizes_dlb_change(dd, ddbox, bDynamicBox, bUniform, step);
        wallcycle_stop(wcycle, ewcDDCOMMBOUND);
    }
    else if (bDynamicBox)
    {
        set_dd_cell_sizes_dlb_nochange(dd, ddbox);
    }

    /* Set the dimensions for which no DD is used */
    for (dim = 0; dim < DIM; dim++)
    {
        if (dd->nc[dim] == 1)
        {
            comm->cell_x0[dim] = 0;
            comm->cell_x1[dim] = ddbox->box_size[dim];
            if (dim >= ddbox->nboundeddim)
            {
                comm->cell_x0[dim] += ddbox->box0[dim];
                comm->cell_x1[dim] += ddbox->box0[dim];
            }
        }
    }
}

static void realloc_comm_ind(gmx_domdec_t *dd, ivec npulse)
{
    int                    d, np, i;
    gmx_domdec_comm_dim_t *cd;

    for (d = 0; d < dd->ndim; d++)
    {
        cd = &dd->comm->cd[d];
        np = npulse[dd->dim[d]];
        if (np > cd->np_nalloc)
        {
            if (debug)
            {
                fprintf(debug, "(Re)allocing cd for %c to %d pulses\n",
                        dim2char(dd->dim[d]), np);
            }
            if (DDMASTER(dd) && cd->np_nalloc > 0)
            {
                fprintf(stderr, "\nIncreasing the number of cell to communicate in dimension %c to %d for the first time\n", dim2char(dd->dim[d]), np);
            }
            srenew(cd->ind, np);
            for (i = cd->np_nalloc; i < np; i++)
            {
                cd->ind[i].index  = NULL;
                cd->ind[i].nalloc = 0;
            }
            cd->np_nalloc = np;
        }
        cd->np = np;
    }
}


static void set_dd_cell_sizes(gmx_domdec_t *dd,
                              gmx_ddbox_t *ddbox, gmx_bool bDynamicBox,
                              gmx_bool bUniform, gmx_bool bDoDLB, gmx_int64_t step,
                              gmx_wallcycle_t wcycle)
{
    gmx_domdec_comm_t *comm;
    int                d;
    ivec               npulse;

    comm = dd->comm;

    /* Copy the old cell boundaries for the cg displacement check */
    copy_rvec(comm->cell_x0, comm->old_cell_x0);
    copy_rvec(comm->cell_x1, comm->old_cell_x1);

    if (dlbIsOn(comm))
    {
        if (DDMASTER(dd))
        {
            check_box_size(dd, ddbox);
        }
        set_dd_cell_sizes_dlb(dd, ddbox, bDynamicBox, bUniform, bDoDLB, step, wcycle);
    }
    else
    {
        set_dd_cell_sizes_slb(dd, ddbox, setcellsizeslbLOCAL, npulse);
        realloc_comm_ind(dd, npulse);
    }

    if (debug)
    {
        for (d = 0; d < DIM; d++)
        {
            fprintf(debug, "cell_x[%d] %f - %f skew_fac %f\n",
                    d, comm->cell_x0[d], comm->cell_x1[d], ddbox->skew_fac[d]);
        }
    }
}

static void comm_dd_ns_cell_sizes(gmx_domdec_t *dd,
                                  gmx_ddbox_t *ddbox,
                                  rvec cell_ns_x0, rvec cell_ns_x1,
                                  gmx_int64_t step)
{
    gmx_domdec_comm_t *comm;
    int                dim_ind, dim;

    comm = dd->comm;

    for (dim_ind = 0; dim_ind < dd->ndim; dim_ind++)
    {
        dim = dd->dim[dim_ind];

        /* Without PBC we don't have restrictions on the outer cells */
        if (!(dim >= ddbox->npbcdim &&
              (dd->ci[dim] == 0 || dd->ci[dim] == dd->nc[dim] - 1)) &&
            dlbIsOn(comm) &&
            (comm->cell_x1[dim] - comm->cell_x0[dim])*ddbox->skew_fac[dim] <
            comm->cellsize_min[dim])
        {
            char buf[22];
            gmx_fatal(FARGS, "Step %s: The %c-size (%f) times the triclinic skew factor (%f) is smaller than the smallest allowed cell size (%f) for domain decomposition grid cell %d %d %d",
                      gmx_step_str(step, buf), dim2char(dim),
                      comm->cell_x1[dim] - comm->cell_x0[dim],
                      ddbox->skew_fac[dim],
                      dd->comm->cellsize_min[dim],
                      dd->ci[XX], dd->ci[YY], dd->ci[ZZ]);
        }
    }

    if ((dlbIsOn(dd->comm) && dd->ndim > 1) || ddbox->nboundeddim < DIM)
    {
        /* Communicate the boundaries and update cell_ns_x0/1 */
        dd_move_cellx(dd, ddbox, cell_ns_x0, cell_ns_x1);
        if (dlbIsOn(dd->comm) && dd->ndim > 1)
        {
            check_grid_jump(step, dd, dd->comm->cutoff, ddbox, TRUE);
        }
    }
}

static void make_tric_corr_matrix(int npbcdim, matrix box, matrix tcm)
{
    if (YY < npbcdim)
    {
        tcm[YY][XX] = -box[YY][XX]/box[YY][YY];
    }
    else
    {
        tcm[YY][XX] = 0;
    }
    if (ZZ < npbcdim)
    {
        tcm[ZZ][XX] = -(box[ZZ][YY]*tcm[YY][XX] + box[ZZ][XX])/box[ZZ][ZZ];
        tcm[ZZ][YY] = -box[ZZ][YY]/box[ZZ][ZZ];
    }
    else
    {
        tcm[ZZ][XX] = 0;
        tcm[ZZ][YY] = 0;
    }
}

static void check_screw_box(matrix box)
{
    /* Mathematical limitation */
    if (box[YY][XX] != 0 || box[ZZ][XX] != 0)
    {
        gmx_fatal(FARGS, "With screw pbc the unit cell can not have non-zero off-diagonal x-components");
    }

    /* Limitation due to the asymmetry of the eighth shell method */
    if (box[ZZ][YY] != 0)
    {
        gmx_fatal(FARGS, "pbc=screw with non-zero box_zy is not supported");
    }
}

static void distribute_cg(FILE *fplog,
                          matrix box, ivec tric_dir, t_block *cgs, rvec pos[],
                          gmx_domdec_t *dd)
{
    gmx_domdec_master_t *ma;
    int                **tmp_ind = NULL, *tmp_nalloc = NULL;
    int                  i, icg, j, k, k0, k1, d;
    matrix               tcm;
    rvec                 cg_cm;
    ivec                 ind;
    real                 nrcg, inv_ncg, pos_d;
    atom_id             *cgindex;
    gmx_bool             bScrew;

    ma = dd->ma;

    if (tmp_ind == NULL)
    {
        snew(tmp_nalloc, dd->nnodes);
        snew(tmp_ind, dd->nnodes);
        for (i = 0; i < dd->nnodes; i++)
        {
            tmp_nalloc[i] = over_alloc_large(cgs->nr/dd->nnodes+1);
            snew(tmp_ind[i], tmp_nalloc[i]);
        }
    }

    /* Clear the count */
    for (i = 0; i < dd->nnodes; i++)
    {
        ma->ncg[i] = 0;
        ma->nat[i] = 0;
    }

    make_tric_corr_matrix(dd->npbcdim, box, tcm);

    cgindex = cgs->index;

    /* Compute the center of geometry for all charge groups */
    for (icg = 0; icg < cgs->nr; icg++)
    {
        k0      = cgindex[icg];
        k1      = cgindex[icg+1];
        nrcg    = k1 - k0;
        if (nrcg == 1)
        {
            copy_rvec(pos[k0], cg_cm);
        }
        else
        {
            inv_ncg = 1.0/nrcg;

            clear_rvec(cg_cm);
            for (k = k0; (k < k1); k++)
            {
                rvec_inc(cg_cm, pos[k]);
            }
            for (d = 0; (d < DIM); d++)
            {
                cg_cm[d] *= inv_ncg;
            }
        }
        /* Put the charge group in the box and determine the cell index */
        for (d = DIM-1; d >= 0; d--)
        {
            pos_d = cg_cm[d];
            if (d < dd->npbcdim)
            {
                bScrew = (dd->bScrewPBC && d == XX);
                if (tric_dir[d] && dd->nc[d] > 1)
                {
                    /* Use triclinic coordintates for this dimension */
                    for (j = d+1; j < DIM; j++)
                    {
                        pos_d += cg_cm[j]*tcm[j][d];
                    }
                }
                while (pos_d >= box[d][d])
                {
                    pos_d -= box[d][d];
                    rvec_dec(cg_cm, box[d]);
                    if (bScrew)
                    {
                        cg_cm[YY] = box[YY][YY] - cg_cm[YY];
                        cg_cm[ZZ] = box[ZZ][ZZ] - cg_cm[ZZ];
                    }
                    for (k = k0; (k < k1); k++)
                    {
                        rvec_dec(pos[k], box[d]);
                        if (bScrew)
                        {
                            pos[k][YY] = box[YY][YY] - pos[k][YY];
                            pos[k][ZZ] = box[ZZ][ZZ] - pos[k][ZZ];
                        }
                    }
                }
                while (pos_d < 0)
                {
                    pos_d += box[d][d];
                    rvec_inc(cg_cm, box[d]);
                    if (bScrew)
                    {
                        cg_cm[YY] = box[YY][YY] - cg_cm[YY];
                        cg_cm[ZZ] = box[ZZ][ZZ] - cg_cm[ZZ];
                    }
                    for (k = k0; (k < k1); k++)
                    {
                        rvec_inc(pos[k], box[d]);
                        if (bScrew)
                        {
                            pos[k][YY] = box[YY][YY] - pos[k][YY];
                            pos[k][ZZ] = box[ZZ][ZZ] - pos[k][ZZ];
                        }
                    }
                }
            }
            /* This could be done more efficiently */
            ind[d] = 0;
            while (ind[d]+1 < dd->nc[d] && pos_d >= ma->cell_x[d][ind[d]+1])
            {
                ind[d]++;
            }
        }
        i = dd_index(dd->nc, ind);
        if (ma->ncg[i] == tmp_nalloc[i])
        {
            tmp_nalloc[i] = over_alloc_large(ma->ncg[i]+1);
            srenew(tmp_ind[i], tmp_nalloc[i]);
        }
        tmp_ind[i][ma->ncg[i]] = icg;
        ma->ncg[i]++;
        ma->nat[i] += cgindex[icg+1] - cgindex[icg];
    }

    k1 = 0;
    for (i = 0; i < dd->nnodes; i++)
    {
        ma->index[i] = k1;
        for (k = 0; k < ma->ncg[i]; k++)
        {
            ma->cg[k1++] = tmp_ind[i][k];
        }
    }
    ma->index[dd->nnodes] = k1;

    for (i = 0; i < dd->nnodes; i++)
    {
        sfree(tmp_ind[i]);
    }
    sfree(tmp_ind);
    sfree(tmp_nalloc);

    if (fplog)
    {
        /* Here we avoid int overflows due to #atoms^2: use double, dsqr */
        int    nat_sum, nat_min, nat_max;
        double nat2_sum;

        nat_sum  = 0;
        nat2_sum = 0;
        nat_min  = ma->nat[0];
        nat_max  = ma->nat[0];
        for (i = 0; i < dd->nnodes; i++)
        {
            nat_sum  += ma->nat[i];
            nat2_sum += dsqr(ma->nat[i]);
            nat_min   = std::min(nat_min, ma->nat[i]);
            nat_max   = std::max(nat_max, ma->nat[i]);
        }
        nat_sum  /= dd->nnodes;
        nat2_sum /= dd->nnodes;

        fprintf(fplog, "Atom distribution over %d domains: av %d stddev %d min %d max %d\n",
                dd->nnodes,
                nat_sum,
                static_cast<int>(sqrt(nat2_sum - dsqr(nat_sum) + 0.5)),
                nat_min, nat_max);
    }
}

static void get_cg_distribution(FILE *fplog, gmx_domdec_t *dd,
                                t_block *cgs, matrix box, gmx_ddbox_t *ddbox,
                                rvec pos[])
{
    gmx_domdec_master_t *ma = NULL;
    ivec                 npulse;
    int                  i, cg_gl;
    int                 *ibuf, buf2[2] = { 0, 0 };
    gmx_bool             bMaster = DDMASTER(dd);

    if (bMaster)
    {
        ma = dd->ma;

        if (dd->bScrewPBC)
        {
            check_screw_box(box);
        }

        set_dd_cell_sizes_slb(dd, ddbox, setcellsizeslbMASTER, npulse);

        distribute_cg(fplog, box, ddbox->tric_dir, cgs, pos, dd);
        for (i = 0; i < dd->nnodes; i++)
        {
            ma->ibuf[2*i]   = ma->ncg[i];
            ma->ibuf[2*i+1] = ma->nat[i];
        }
        ibuf = ma->ibuf;
    }
    else
    {
        ibuf = NULL;
    }
    dd_scatter(dd, 2*sizeof(int), ibuf, buf2);

    dd->ncg_home = buf2[0];
    dd->nat_home = buf2[1];
    dd->ncg_tot  = dd->ncg_home;
    dd->nat_tot  = dd->nat_home;
    if (dd->ncg_home > dd->cg_nalloc || dd->cg_nalloc == 0)
    {
        dd->cg_nalloc = over_alloc_dd(dd->ncg_home);
        srenew(dd->index_gl, dd->cg_nalloc);
        srenew(dd->cgindex, dd->cg_nalloc+1);
    }
    if (bMaster)
    {
        for (i = 0; i < dd->nnodes; i++)
        {
            ma->ibuf[i]            = ma->ncg[i]*sizeof(int);
            ma->ibuf[dd->nnodes+i] = ma->index[i]*sizeof(int);
        }
    }

    dd_scatterv(dd,
                bMaster ? ma->ibuf : NULL,
                bMaster ? ma->ibuf+dd->nnodes : NULL,
                bMaster ? ma->cg : NULL,
                dd->ncg_home*sizeof(int), dd->index_gl);

    /* Determine the home charge group sizes */
    dd->cgindex[0] = 0;
    for (i = 0; i < dd->ncg_home; i++)
    {
        cg_gl            = dd->index_gl[i];
        dd->cgindex[i+1] =
            dd->cgindex[i] + cgs->index[cg_gl+1] - cgs->index[cg_gl];
    }

    if (debug)
    {
        fprintf(debug, "Home charge groups:\n");
        for (i = 0; i < dd->ncg_home; i++)
        {
            fprintf(debug, " %d", dd->index_gl[i]);
            if (i % 10 == 9)
            {
                fprintf(debug, "\n");
            }
        }
        fprintf(debug, "\n");
    }
}

static int compact_and_copy_vec_at(int ncg, int *move,
                                   int *cgindex,
                                   int nvec, int vec,
                                   rvec *src, gmx_domdec_comm_t *comm,
                                   gmx_bool bCompact)
{
    int m, icg, i, i0, i1, nrcg;
    int home_pos;
    int pos_vec[DIM*2];

    home_pos = 0;

    for (m = 0; m < DIM*2; m++)
    {
        pos_vec[m] = 0;
    }

    i0 = 0;
    for (icg = 0; icg < ncg; icg++)
    {
        i1 = cgindex[icg+1];
        m  = move[icg];
        if (m == -1)
        {
            if (bCompact)
            {
                /* Compact the home array in place */
                for (i = i0; i < i1; i++)
                {
                    copy_rvec(src[i], src[home_pos++]);
                }
            }
        }
        else
        {
            /* Copy to the communication buffer */
            nrcg        = i1 - i0;
            pos_vec[m] += 1 + vec*nrcg;
            for (i = i0; i < i1; i++)
            {
                copy_rvec(src[i], comm->cgcm_state[m][pos_vec[m]++]);
            }
            pos_vec[m] += (nvec - vec - 1)*nrcg;
        }
        if (!bCompact)
        {
            home_pos += i1 - i0;
        }
        i0 = i1;
    }

    return home_pos;
}

static int compact_and_copy_vec_cg(int ncg, int *move,
                                   int *cgindex,
                                   int nvec, rvec *src, gmx_domdec_comm_t *comm,
                                   gmx_bool bCompact)
{
    int m, icg, i0, i1, nrcg;
    int home_pos;
    int pos_vec[DIM*2];

    home_pos = 0;

    for (m = 0; m < DIM*2; m++)
    {
        pos_vec[m] = 0;
    }

    i0 = 0;
    for (icg = 0; icg < ncg; icg++)
    {
        i1 = cgindex[icg+1];
        m  = move[icg];
        if (m == -1)
        {
            if (bCompact)
            {
                /* Compact the home array in place */
                copy_rvec(src[icg], src[home_pos++]);
            }
        }
        else
        {
            nrcg = i1 - i0;
            /* Copy to the communication buffer */
            copy_rvec(src[icg], comm->cgcm_state[m][pos_vec[m]]);
            pos_vec[m] += 1 + nrcg*nvec;
        }
        i0 = i1;
    }
    if (!bCompact)
    {
        home_pos = ncg;
    }

    return home_pos;
}

static int compact_ind(int ncg, int *move,
                       int *index_gl, int *cgindex,
                       int *gatindex,
                       gmx_ga2la_t ga2la, char *bLocalCG,
                       int *cginfo)
{
    int cg, nat, a0, a1, a, a_gl;
    int home_pos;

    home_pos = 0;
    nat      = 0;
    for (cg = 0; cg < ncg; cg++)
    {
        a0 = cgindex[cg];
        a1 = cgindex[cg+1];
        if (move[cg] == -1)
        {
            /* Compact the home arrays in place.
             * Anything that can be done here avoids access to global arrays.
             */
            cgindex[home_pos] = nat;
            for (a = a0; a < a1; a++)
            {
                a_gl          = gatindex[a];
                gatindex[nat] = a_gl;
                /* The cell number stays 0, so we don't need to set it */
                ga2la_change_la(ga2la, a_gl, nat);
                nat++;
            }
            index_gl[home_pos] = index_gl[cg];
            cginfo[home_pos]   = cginfo[cg];
            /* The charge group remains local, so bLocalCG does not change */
            home_pos++;
        }
        else
        {
            /* Clear the global indices */
            for (a = a0; a < a1; a++)
            {
                ga2la_del(ga2la, gatindex[a]);
            }
            if (bLocalCG)
            {
                bLocalCG[index_gl[cg]] = FALSE;
            }
        }
    }
    cgindex[home_pos] = nat;

    return home_pos;
}

static void clear_and_mark_ind(int ncg, int *move,
                               int *index_gl, int *cgindex, int *gatindex,
                               gmx_ga2la_t ga2la, char *bLocalCG,
                               int *cell_index)
{
    int cg, a0, a1, a;

    for (cg = 0; cg < ncg; cg++)
    {
        if (move[cg] >= 0)
        {
            a0 = cgindex[cg];
            a1 = cgindex[cg+1];
            /* Clear the global indices */
            for (a = a0; a < a1; a++)
            {
                ga2la_del(ga2la, gatindex[a]);
            }
            if (bLocalCG)
            {
                bLocalCG[index_gl[cg]] = FALSE;
            }
            /* Signal that this cg has moved using the ns cell index.
             * Here we set it to -1. fill_grid will change it
             * from -1 to NSGRID_SIGNAL_MOVED_FAC*grid->ncells.
             */
            cell_index[cg] = -1;
        }
    }
}

static void print_cg_move(FILE *fplog,
                          gmx_domdec_t *dd,
                          gmx_int64_t step, int cg, int dim, int dir,
                          gmx_bool bHaveCgcmOld, real limitd,
                          rvec cm_old, rvec cm_new, real pos_d)
{
    gmx_domdec_comm_t *comm;
    char               buf[22];

    comm = dd->comm;

    fprintf(fplog, "\nStep %s:\n", gmx_step_str(step, buf));
    if (limitd > 0)
    {
        fprintf(fplog, "%s %d moved more than the distance allowed by the domain decomposition (%f) in direction %c\n",
                dd->comm->bCGs ? "The charge group starting at atom" : "Atom",
                ddglatnr(dd, dd->cgindex[cg]), limitd, dim2char(dim));
    }
    else
    {
        /* We don't have a limiting distance available: don't print it */
        fprintf(fplog, "%s %d moved more than the distance allowed by the domain decomposition in direction %c\n",
                dd->comm->bCGs ? "The charge group starting at atom" : "Atom",
                ddglatnr(dd, dd->cgindex[cg]), dim2char(dim));
    }
    fprintf(fplog, "distance out of cell %f\n",
            dir == 1 ? pos_d - comm->cell_x1[dim] : pos_d - comm->cell_x0[dim]);
    if (bHaveCgcmOld)
    {
        fprintf(fplog, "Old coordinates: %8.3f %8.3f %8.3f\n",
                cm_old[XX], cm_old[YY], cm_old[ZZ]);
    }
    fprintf(fplog, "New coordinates: %8.3f %8.3f %8.3f\n",
            cm_new[XX], cm_new[YY], cm_new[ZZ]);
    fprintf(fplog, "Old cell boundaries in direction %c: %8.3f %8.3f\n",
            dim2char(dim),
            comm->old_cell_x0[dim], comm->old_cell_x1[dim]);
    fprintf(fplog, "New cell boundaries in direction %c: %8.3f %8.3f\n",
            dim2char(dim),
            comm->cell_x0[dim], comm->cell_x1[dim]);
}

static void cg_move_error(FILE *fplog,
                          gmx_domdec_t *dd,
                          gmx_int64_t step, int cg, int dim, int dir,
                          gmx_bool bHaveCgcmOld, real limitd,
                          rvec cm_old, rvec cm_new, real pos_d)
{
    if (fplog)
    {
        print_cg_move(fplog, dd, step, cg, dim, dir,
                      bHaveCgcmOld, limitd, cm_old, cm_new, pos_d);
    }
    print_cg_move(stderr, dd, step, cg, dim, dir,
                  bHaveCgcmOld, limitd, cm_old, cm_new, pos_d);
    gmx_fatal(FARGS,
              "%s moved too far between two domain decomposition steps\n"
              "This usually means that your system is not well equilibrated",
              dd->comm->bCGs ? "A charge group" : "An atom");
}

static void rotate_state_atom(t_state *state, int a)
{
    int est;

    for (est = 0; est < estNR; est++)
    {
        if (EST_DISTR(est) && (state->flags & (1<<est)))
        {
            switch (est)
            {
                case estX:
                    /* Rotate the complete state; for a rectangular box only */
                    state->x[a][YY] = state->box[YY][YY] - state->x[a][YY];
                    state->x[a][ZZ] = state->box[ZZ][ZZ] - state->x[a][ZZ];
                    break;
                case estV:
                    state->v[a][YY] = -state->v[a][YY];
                    state->v[a][ZZ] = -state->v[a][ZZ];
                    break;
                case estSDX:
                    state->sd_X[a][YY] = -state->sd_X[a][YY];
                    state->sd_X[a][ZZ] = -state->sd_X[a][ZZ];
                    break;
                case estCGP:
                    state->cg_p[a][YY] = -state->cg_p[a][YY];
                    state->cg_p[a][ZZ] = -state->cg_p[a][ZZ];
                    break;
                case estDISRE_INITF:
                case estDISRE_RM3TAV:
                case estORIRE_INITF:
                case estORIRE_DTAV:
                    /* These are distances, so not affected by rotation */
                    break;
                default:
                    gmx_incons("Unknown state entry encountered in rotate_state_atom");
            }
        }
    }
}

static int *get_moved(gmx_domdec_comm_t *comm, int natoms)
{
    if (natoms > comm->moved_nalloc)
    {
        /* Contents should be preserved here */
        comm->moved_nalloc = over_alloc_dd(natoms);
        srenew(comm->moved, comm->moved_nalloc);
    }

    return comm->moved;
}

static void calc_cg_move(FILE *fplog, gmx_int64_t step,
                         gmx_domdec_t *dd,
                         t_state *state,
                         ivec tric_dir, matrix tcm,
                         rvec cell_x0, rvec cell_x1,
                         rvec limitd, rvec limit0, rvec limit1,
                         const int *cgindex,
                         int cg_start, int cg_end,
                         rvec *cg_cm,
                         int *move)
{
    int      npbcdim;
    int      cg, k, k0, k1, d, dim, d2;
    int      mc, nrcg;
    int      flag;
    gmx_bool bScrew;
    ivec     dev;
    real     inv_ncg, pos_d;
    rvec     cm_new;

    npbcdim = dd->npbcdim;

    for (cg = cg_start; cg < cg_end; cg++)
    {
        k0   = cgindex[cg];
        k1   = cgindex[cg+1];
        nrcg = k1 - k0;
        if (nrcg == 1)
        {
            copy_rvec(state->x[k0], cm_new);
        }
        else
        {
            inv_ncg = 1.0/nrcg;

            clear_rvec(cm_new);
            for (k = k0; (k < k1); k++)
            {
                rvec_inc(cm_new, state->x[k]);
            }
            for (d = 0; (d < DIM); d++)
            {
                cm_new[d] = inv_ncg*cm_new[d];
            }
        }

        clear_ivec(dev);
        /* Do pbc and check DD cell boundary crossings */
        for (d = DIM-1; d >= 0; d--)
        {
            if (dd->nc[d] > 1)
            {
                bScrew = (dd->bScrewPBC && d == XX);
                /* Determine the location of this cg in lattice coordinates */
                pos_d = cm_new[d];
                if (tric_dir[d])
                {
                    for (d2 = d+1; d2 < DIM; d2++)
                    {
                        pos_d += cm_new[d2]*tcm[d2][d];
                    }
                }
                /* Put the charge group in the triclinic unit-cell */
                if (pos_d >= cell_x1[d])
                {
                    if (pos_d >= limit1[d])
                    {
                        cg_move_error(fplog, dd, step, cg, d, 1,
                                      cg_cm != state->x, limitd[d],
                                      cg_cm[cg], cm_new, pos_d);
                    }
                    dev[d] = 1;
                    if (dd->ci[d] == dd->nc[d] - 1)
                    {
                        rvec_dec(cm_new, state->box[d]);
                        if (bScrew)
                        {
                            cm_new[YY] = state->box[YY][YY] - cm_new[YY];
                            cm_new[ZZ] = state->box[ZZ][ZZ] - cm_new[ZZ];
                        }
                        for (k = k0; (k < k1); k++)
                        {
                            rvec_dec(state->x[k], state->box[d]);
                            if (bScrew)
                            {
                                rotate_state_atom(state, k);
                            }
                        }
                    }
                }
                else if (pos_d < cell_x0[d])
                {
                    if (pos_d < limit0[d])
                    {
                        cg_move_error(fplog, dd, step, cg, d, -1,
                                      cg_cm != state->x, limitd[d],
                                      cg_cm[cg], cm_new, pos_d);
                    }
                    dev[d] = -1;
                    if (dd->ci[d] == 0)
                    {
                        rvec_inc(cm_new, state->box[d]);
                        if (bScrew)
                        {
                            cm_new[YY] = state->box[YY][YY] - cm_new[YY];
                            cm_new[ZZ] = state->box[ZZ][ZZ] - cm_new[ZZ];
                        }
                        for (k = k0; (k < k1); k++)
                        {
                            rvec_inc(state->x[k], state->box[d]);
                            if (bScrew)
                            {
                                rotate_state_atom(state, k);
                            }
                        }
                    }
                }
            }
            else if (d < npbcdim)
            {
                /* Put the charge group in the rectangular unit-cell */
                while (cm_new[d] >= state->box[d][d])
                {
                    rvec_dec(cm_new, state->box[d]);
                    for (k = k0; (k < k1); k++)
                    {
                        rvec_dec(state->x[k], state->box[d]);
                    }
                }
                while (cm_new[d] < 0)
                {
                    rvec_inc(cm_new, state->box[d]);
                    for (k = k0; (k < k1); k++)
                    {
                        rvec_inc(state->x[k], state->box[d]);
                    }
                }
            }
        }

        copy_rvec(cm_new, cg_cm[cg]);

        /* Determine where this cg should go */
        flag = 0;
        mc   = -1;
        for (d = 0; d < dd->ndim; d++)
        {
            dim = dd->dim[d];
            if (dev[dim] == 1)
            {
                flag |= DD_FLAG_FW(d);
                if (mc == -1)
                {
                    mc = d*2;
                }
            }
            else if (dev[dim] == -1)
            {
                flag |= DD_FLAG_BW(d);
                if (mc == -1)
                {
                    if (dd->nc[dim] > 2)
                    {
                        mc = d*2 + 1;
                    }
                    else
                    {
                        mc = d*2;
                    }
                }
            }
        }
        /* Temporarily store the flag in move */
        move[cg] = mc + flag;
    }
}

static void dd_redistribute_cg(FILE *fplog, gmx_int64_t step,
                               gmx_domdec_t *dd, ivec tric_dir,
                               t_state *state, rvec **f,
                               t_forcerec *fr,
                               gmx_bool bCompact,
                               t_nrnb *nrnb,
                               int *ncg_stay_home,
                               int *ncg_moved)
{
    int               *move;
    int                npbcdim;
    int                ncg[DIM*2], nat[DIM*2];
    int                c, i, cg, k, d, dim, dim2, dir, d2, d3;
    int                mc, cdd, nrcg, ncg_recv, nvs, nvr, nvec, vec;
    int                sbuf[2], rbuf[2];
    int                home_pos_cg, home_pos_at, buf_pos;
    int                flag;
    gmx_bool           bV = FALSE, bSDX = FALSE, bCGP = FALSE;
    real               pos_d;
    matrix             tcm;
    rvec              *cg_cm = NULL, cell_x0, cell_x1, limitd, limit0, limit1;
    atom_id           *cgindex;
    cginfo_mb_t       *cginfo_mb;
    gmx_domdec_comm_t *comm;
    int               *moved;
    int                nthread, thread;

    if (dd->bScrewPBC)
    {
        check_screw_box(state->box);
    }

    comm  = dd->comm;
    if (fr->cutoff_scheme == ecutsGROUP)
    {
        cg_cm = fr->cg_cm;
    }

    for (i = 0; i < estNR; i++)
    {
        if (EST_DISTR(i))
        {
            switch (i)
            {
                case estX: /* Always present */ break;
                case estV:   bV   = (state->flags & (1<<i)); break;
                case estSDX: bSDX = (state->flags & (1<<i)); break;
                case estCGP: bCGP = (state->flags & (1<<i)); break;
                case estLD_RNG:
                case estLD_RNGI:
                case estDISRE_INITF:
                case estDISRE_RM3TAV:
                case estORIRE_INITF:
                case estORIRE_DTAV:
                    /* No processing required */
                    break;
                default:
                    gmx_incons("Unknown state entry encountered in dd_redistribute_cg");
            }
        }
    }

    if (dd->ncg_tot > comm->nalloc_int)
    {
        comm->nalloc_int = over_alloc_dd(dd->ncg_tot);
        srenew(comm->buf_int, comm->nalloc_int);
    }
    move = comm->buf_int;

    /* Clear the count */
    for (c = 0; c < dd->ndim*2; c++)
    {
        ncg[c] = 0;
        nat[c] = 0;
    }

    npbcdim = dd->npbcdim;

    for (d = 0; (d < DIM); d++)
    {
        limitd[d] = dd->comm->cellsize_min[d];
        if (d >= npbcdim && dd->ci[d] == 0)
        {
            cell_x0[d] = -GMX_FLOAT_MAX;
        }
        else
        {
            cell_x0[d] = comm->cell_x0[d];
        }
        if (d >= npbcdim && dd->ci[d] == dd->nc[d] - 1)
        {
            cell_x1[d] = GMX_FLOAT_MAX;
        }
        else
        {
            cell_x1[d] = comm->cell_x1[d];
        }
        if (d < npbcdim)
        {
            limit0[d] = comm->old_cell_x0[d] - limitd[d];
            limit1[d] = comm->old_cell_x1[d] + limitd[d];
        }
        else
        {
            /* We check after communication if a charge group moved
             * more than one cell. Set the pre-comm check limit to float_max.
             */
            limit0[d] = -GMX_FLOAT_MAX;
            limit1[d] =  GMX_FLOAT_MAX;
        }
    }

    make_tric_corr_matrix(npbcdim, state->box, tcm);

    cgindex = dd->cgindex;

    nthread = gmx_omp_nthreads_get(emntDomdec);

    /* Compute the center of geometry for all home charge groups
     * and put them in the box and determine where they should go.
     */
#pragma omp parallel for num_threads(nthread) schedule(static)
    for (thread = 0; thread < nthread; thread++)
    {
        try
        {
            calc_cg_move(fplog, step, dd, state, tric_dir, tcm,
                         cell_x0, cell_x1, limitd, limit0, limit1,
                         cgindex,
                         ( thread   *dd->ncg_home)/nthread,
                         ((thread+1)*dd->ncg_home)/nthread,
                         fr->cutoff_scheme == ecutsGROUP ? cg_cm : state->x,
                         move);
        }
        GMX_CATCH_ALL_AND_EXIT_WITH_FATAL_ERROR;
    }

    for (cg = 0; cg < dd->ncg_home; cg++)
    {
        if (move[cg] >= 0)
        {
            mc       = move[cg];
            flag     = mc & ~DD_FLAG_NRCG;
            mc       = mc & DD_FLAG_NRCG;
            move[cg] = mc;

            if (ncg[mc]+1 > comm->cggl_flag_nalloc[mc])
            {
                comm->cggl_flag_nalloc[mc] = over_alloc_dd(ncg[mc]+1);
                srenew(comm->cggl_flag[mc], comm->cggl_flag_nalloc[mc]*DD_CGIBS);
            }
            comm->cggl_flag[mc][ncg[mc]*DD_CGIBS  ] = dd->index_gl[cg];
            /* We store the cg size in the lower 16 bits
             * and the place where the charge group should go
             * in the next 6 bits. This saves some communication volume.
             */
            nrcg = cgindex[cg+1] - cgindex[cg];
            comm->cggl_flag[mc][ncg[mc]*DD_CGIBS+1] = nrcg | flag;
            ncg[mc] += 1;
            nat[mc] += nrcg;
        }
    }

    inc_nrnb(nrnb, eNR_CGCM, dd->nat_home);
    inc_nrnb(nrnb, eNR_RESETX, dd->ncg_home);

    *ncg_moved = 0;
    for (i = 0; i < dd->ndim*2; i++)
    {
        *ncg_moved += ncg[i];
    }

    nvec = 1;
    if (bV)
    {
        nvec++;
    }
    if (bSDX)
    {
        nvec++;
    }
    if (bCGP)
    {
        nvec++;
    }

    /* Make sure the communication buffers are large enough */
    for (mc = 0; mc < dd->ndim*2; mc++)
    {
        nvr = ncg[mc] + nat[mc]*nvec;
        if (nvr > comm->cgcm_state_nalloc[mc])
        {
            comm->cgcm_state_nalloc[mc] = over_alloc_dd(nvr);
            srenew(comm->cgcm_state[mc], comm->cgcm_state_nalloc[mc]);
        }
    }

    switch (fr->cutoff_scheme)
    {
        case ecutsGROUP:
            /* Recalculating cg_cm might be cheaper than communicating,
             * but that could give rise to rounding issues.
             */
            home_pos_cg =
                compact_and_copy_vec_cg(dd->ncg_home, move, cgindex,
                                        nvec, cg_cm, comm, bCompact);
            break;
        case ecutsVERLET:
            /* Without charge groups we send the moved atom coordinates
             * over twice. This is so the code below can be used without
             * many conditionals for both for with and without charge groups.
             */
            home_pos_cg =
                compact_and_copy_vec_cg(dd->ncg_home, move, cgindex,
                                        nvec, state->x, comm, FALSE);
            if (bCompact)
            {
                home_pos_cg -= *ncg_moved;
            }
            break;
        default:
            gmx_incons("unimplemented");
            home_pos_cg = 0;
    }

    vec         = 0;
    home_pos_at =
        compact_and_copy_vec_at(dd->ncg_home, move, cgindex,
                                nvec, vec++, state->x, comm, bCompact);
    if (bV)
    {
        compact_and_copy_vec_at(dd->ncg_home, move, cgindex,
                                nvec, vec++, state->v, comm, bCompact);
    }
    if (bSDX)
    {
        compact_and_copy_vec_at(dd->ncg_home, move, cgindex,
                                nvec, vec++, state->sd_X, comm, bCompact);
    }
    if (bCGP)
    {
        compact_and_copy_vec_at(dd->ncg_home, move, cgindex,
                                nvec, vec++, state->cg_p, comm, bCompact);
    }

    if (bCompact)
    {
        compact_ind(dd->ncg_home, move,
                    dd->index_gl, dd->cgindex, dd->gatindex,
                    dd->ga2la, comm->bLocalCG,
                    fr->cginfo);
    }
    else
    {
        if (fr->cutoff_scheme == ecutsVERLET)
        {
            moved = get_moved(comm, dd->ncg_home);

            for (k = 0; k < dd->ncg_home; k++)
            {
                moved[k] = 0;
            }
        }
        else
        {
            moved = fr->ns.grid->cell_index;
        }

        clear_and_mark_ind(dd->ncg_home, move,
                           dd->index_gl, dd->cgindex, dd->gatindex,
                           dd->ga2la, comm->bLocalCG,
                           moved);
    }

    cginfo_mb = fr->cginfo_mb;

    *ncg_stay_home = home_pos_cg;
    for (d = 0; d < dd->ndim; d++)
    {
        dim      = dd->dim[d];
        ncg_recv = 0;
        nvr      = 0;
        for (dir = 0; dir < (dd->nc[dim] == 2 ? 1 : 2); dir++)
        {
            cdd = d*2 + dir;
            /* Communicate the cg and atom counts */
            sbuf[0] = ncg[cdd];
            sbuf[1] = nat[cdd];
            if (debug)
            {
                fprintf(debug, "Sending ddim %d dir %d: ncg %d nat %d\n",
                        d, dir, sbuf[0], sbuf[1]);
            }
            dd_sendrecv_int(dd, d, dir, sbuf, 2, rbuf, 2);

            if ((ncg_recv+rbuf[0])*DD_CGIBS > comm->nalloc_int)
            {
                comm->nalloc_int = over_alloc_dd((ncg_recv+rbuf[0])*DD_CGIBS);
                srenew(comm->buf_int, comm->nalloc_int);
            }

            /* Communicate the charge group indices, sizes and flags */
            dd_sendrecv_int(dd, d, dir,
                            comm->cggl_flag[cdd], sbuf[0]*DD_CGIBS,
                            comm->buf_int+ncg_recv*DD_CGIBS, rbuf[0]*DD_CGIBS);

            nvs = ncg[cdd] + nat[cdd]*nvec;
            i   = rbuf[0]  + rbuf[1] *nvec;
            vec_rvec_check_alloc(&comm->vbuf, nvr+i);

            /* Communicate cgcm and state */
            dd_sendrecv_rvec(dd, d, dir,
                             comm->cgcm_state[cdd], nvs,
                             comm->vbuf.v+nvr, i);
            ncg_recv += rbuf[0];
            nvr      += i;
        }

        /* Process the received charge groups */
        buf_pos = 0;
        for (cg = 0; cg < ncg_recv; cg++)
        {
            flag = comm->buf_int[cg*DD_CGIBS+1];

            if (dim >= npbcdim && dd->nc[dim] > 2)
            {
                /* No pbc in this dim and more than one domain boundary.
                 * We do a separate check if a charge group didn't move too far.
                 */
                if (((flag & DD_FLAG_FW(d)) &&
                     comm->vbuf.v[buf_pos][dim] > cell_x1[dim]) ||
                    ((flag & DD_FLAG_BW(d)) &&
                     comm->vbuf.v[buf_pos][dim] < cell_x0[dim]))
                {
                    cg_move_error(fplog, dd, step, cg, dim,
                                  (flag & DD_FLAG_FW(d)) ? 1 : 0,
                                  fr->cutoff_scheme == ecutsGROUP, 0,
                                  comm->vbuf.v[buf_pos],
                                  comm->vbuf.v[buf_pos],
                                  comm->vbuf.v[buf_pos][dim]);
                }
            }

            mc = -1;
            if (d < dd->ndim-1)
            {
                /* Check which direction this cg should go */
                for (d2 = d+1; (d2 < dd->ndim && mc == -1); d2++)
                {
                    if (dlbIsOn(dd->comm))
                    {
                        /* The cell boundaries for dimension d2 are not equal
                         * for each cell row of the lower dimension(s),
                         * therefore we might need to redetermine where
                         * this cg should go.
                         */
                        dim2 = dd->dim[d2];
                        /* If this cg crosses the box boundary in dimension d2
                         * we can use the communicated flag, so we do not
                         * have to worry about pbc.
                         */
                        if (!((dd->ci[dim2] == dd->nc[dim2]-1 &&
                               (flag & DD_FLAG_FW(d2))) ||
                              (dd->ci[dim2] == 0 &&
                               (flag & DD_FLAG_BW(d2)))))
                        {
                            /* Clear the two flags for this dimension */
                            flag &= ~(DD_FLAG_FW(d2) | DD_FLAG_BW(d2));
                            /* Determine the location of this cg
                             * in lattice coordinates
                             */
                            pos_d = comm->vbuf.v[buf_pos][dim2];
                            if (tric_dir[dim2])
                            {
                                for (d3 = dim2+1; d3 < DIM; d3++)
                                {
                                    pos_d +=
                                        comm->vbuf.v[buf_pos][d3]*tcm[d3][dim2];
                                }
                            }
                            /* Check of we are not at the box edge.
                             * pbc is only handled in the first step above,
                             * but this check could move over pbc while
                             * the first step did not due to different rounding.
                             */
                            if (pos_d >= cell_x1[dim2] &&
                                dd->ci[dim2] != dd->nc[dim2]-1)
                            {
                                flag |= DD_FLAG_FW(d2);
                            }
                            else if (pos_d < cell_x0[dim2] &&
                                     dd->ci[dim2] != 0)
                            {
                                flag |= DD_FLAG_BW(d2);
                            }
                            comm->buf_int[cg*DD_CGIBS+1] = flag;
                        }
                    }
                    /* Set to which neighboring cell this cg should go */
                    if (flag & DD_FLAG_FW(d2))
                    {
                        mc = d2*2;
                    }
                    else if (flag & DD_FLAG_BW(d2))
                    {
                        if (dd->nc[dd->dim[d2]] > 2)
                        {
                            mc = d2*2+1;
                        }
                        else
                        {
                            mc = d2*2;
                        }
                    }
                }
            }

            nrcg = flag & DD_FLAG_NRCG;
            if (mc == -1)
            {
                if (home_pos_cg+1 > dd->cg_nalloc)
                {
                    dd->cg_nalloc = over_alloc_dd(home_pos_cg+1);
                    srenew(dd->index_gl, dd->cg_nalloc);
                    srenew(dd->cgindex, dd->cg_nalloc+1);
                }
                /* Set the global charge group index and size */
                dd->index_gl[home_pos_cg]  = comm->buf_int[cg*DD_CGIBS];
                dd->cgindex[home_pos_cg+1] = dd->cgindex[home_pos_cg] + nrcg;
                /* Copy the state from the buffer */
                dd_check_alloc_ncg(fr, state, f, home_pos_cg+1);
                if (fr->cutoff_scheme == ecutsGROUP)
                {
                    cg_cm = fr->cg_cm;
                    copy_rvec(comm->vbuf.v[buf_pos], cg_cm[home_pos_cg]);
                }
                buf_pos++;

                /* Set the cginfo */
                fr->cginfo[home_pos_cg] = ddcginfo(cginfo_mb,
                                                   dd->index_gl[home_pos_cg]);
                if (comm->bLocalCG)
                {
                    comm->bLocalCG[dd->index_gl[home_pos_cg]] = TRUE;
                }

                if (home_pos_at+nrcg > state->nalloc)
                {
                    dd_realloc_state(state, f, home_pos_at+nrcg);
                }
                for (i = 0; i < nrcg; i++)
                {
                    copy_rvec(comm->vbuf.v[buf_pos++],
                              state->x[home_pos_at+i]);
                }
                if (bV)
                {
                    for (i = 0; i < nrcg; i++)
                    {
                        copy_rvec(comm->vbuf.v[buf_pos++],
                                  state->v[home_pos_at+i]);
                    }
                }
                if (bSDX)
                {
                    for (i = 0; i < nrcg; i++)
                    {
                        copy_rvec(comm->vbuf.v[buf_pos++],
                                  state->sd_X[home_pos_at+i]);
                    }
                }
                if (bCGP)
                {
                    for (i = 0; i < nrcg; i++)
                    {
                        copy_rvec(comm->vbuf.v[buf_pos++],
                                  state->cg_p[home_pos_at+i]);
                    }
                }
                home_pos_cg += 1;
                home_pos_at += nrcg;
            }
            else
            {
                /* Reallocate the buffers if necessary  */
                if (ncg[mc]+1 > comm->cggl_flag_nalloc[mc])
                {
                    comm->cggl_flag_nalloc[mc] = over_alloc_dd(ncg[mc]+1);
                    srenew(comm->cggl_flag[mc], comm->cggl_flag_nalloc[mc]*DD_CGIBS);
                }
                nvr = ncg[mc] + nat[mc]*nvec;
                if (nvr + 1 + nrcg*nvec > comm->cgcm_state_nalloc[mc])
                {
                    comm->cgcm_state_nalloc[mc] = over_alloc_dd(nvr + 1 + nrcg*nvec);
                    srenew(comm->cgcm_state[mc], comm->cgcm_state_nalloc[mc]);
                }
                /* Copy from the receive to the send buffers */
                memcpy(comm->cggl_flag[mc] + ncg[mc]*DD_CGIBS,
                       comm->buf_int + cg*DD_CGIBS,
                       DD_CGIBS*sizeof(int));
                memcpy(comm->cgcm_state[mc][nvr],
                       comm->vbuf.v[buf_pos],
                       (1+nrcg*nvec)*sizeof(rvec));
                buf_pos += 1 + nrcg*nvec;
                ncg[mc] += 1;
                nat[mc] += nrcg;
            }
        }
    }

    /* With sorting (!bCompact) the indices are now only partially up to date
     * and ncg_home and nat_home are not the real count, since there are
     * "holes" in the arrays for the charge groups that moved to neighbors.
     */
    if (fr->cutoff_scheme == ecutsVERLET)
    {
        moved = get_moved(comm, home_pos_cg);

        for (i = dd->ncg_home; i < home_pos_cg; i++)
        {
            moved[i] = 0;
        }
    }
    dd->ncg_home = home_pos_cg;
    dd->nat_home = home_pos_at;

    if (debug)
    {
        fprintf(debug,
                "Finished repartitioning: cgs moved out %d, new home %d\n",
                *ncg_moved, dd->ncg_home-*ncg_moved);

    }
}

void dd_cycles_add(gmx_domdec_t *dd, float cycles, int ddCycl)
{
    /* Note that the cycles value can be incorrect, either 0 or some
     * extremely large value, when our thread migrated to another core
     * with an unsynchronized cycle counter. If this happens less often
     * that once per nstlist steps, this will not cause issues, since
     * we later subtract the maximum value from the sum over nstlist steps.
     * A zero count will slightly lower the total, but that's a small effect.
     * Note that the main purpose of the subtraction of the maximum value
     * is to avoid throwing off the load balancing when stalls occur due
     * e.g. system activity or network congestion.
     */
    dd->comm->cycl[ddCycl] += cycles;
    dd->comm->cycl_n[ddCycl]++;
    if (cycles > dd->comm->cycl_max[ddCycl])
    {
        dd->comm->cycl_max[ddCycl] = cycles;
    }
}

static double force_flop_count(t_nrnb *nrnb)
{
    int         i;
    double      sum;
    const char *name;

    sum = 0;
    for (i = 0; i < eNR_NBKERNEL_FREE_ENERGY; i++)
    {
        /* To get closer to the real timings, we half the count
         * for the normal loops and again half it for water loops.
         */
        name = nrnb_str(i);
        if (strstr(name, "W3") != NULL || strstr(name, "W4") != NULL)
        {
            sum += nrnb->n[i]*0.25*cost_nrnb(i);
        }
        else
        {
            sum += nrnb->n[i]*0.50*cost_nrnb(i);
        }
    }
    for (i = eNR_NBKERNEL_FREE_ENERGY; i <= eNR_NB14; i++)
    {
        name = nrnb_str(i);
        if (strstr(name, "W3") != NULL || strstr(name, "W4") != NULL)
        {
            sum += nrnb->n[i]*cost_nrnb(i);
        }
    }
    for (i = eNR_BONDS; i <= eNR_WALLS; i++)
    {
        sum += nrnb->n[i]*cost_nrnb(i);
    }

    return sum;
}

void dd_force_flop_start(gmx_domdec_t *dd, t_nrnb *nrnb)
{
    if (dd->comm->eFlop)
    {
        dd->comm->flop -= force_flop_count(nrnb);
    }
}
void dd_force_flop_stop(gmx_domdec_t *dd, t_nrnb *nrnb)
{
    if (dd->comm->eFlop)
    {
        dd->comm->flop += force_flop_count(nrnb);
        dd->comm->flop_n++;
    }
}

static void clear_dd_cycle_counts(gmx_domdec_t *dd)
{
    int i;

    for (i = 0; i < ddCyclNr; i++)
    {
        dd->comm->cycl[i]     = 0;
        dd->comm->cycl_n[i]   = 0;
        dd->comm->cycl_max[i] = 0;
    }
    dd->comm->flop   = 0;
    dd->comm->flop_n = 0;
}

static void get_load_distribution(gmx_domdec_t *dd, gmx_wallcycle_t wcycle)
{
    gmx_domdec_comm_t *comm;
    domdec_load_t     *load;
    domdec_root_t     *root = NULL;
    int                d, dim, i, pos;
    float              cell_frac = 0, sbuf[DD_NLOAD_MAX];
    gmx_bool           bSepPME;

    if (debug)
    {
        fprintf(debug, "get_load_distribution start\n");
    }

    wallcycle_start(wcycle, ewcDDCOMMLOAD);

    comm = dd->comm;

    bSepPME = (dd->pme_nodeid >= 0);

    if (dd->ndim == 0 && bSepPME)
    {
        /* Without decomposition, but with PME nodes, we need the load */
        comm->load[0].mdf = comm->cycl[ddCyclPPduringPME];
        comm->load[0].pme = comm->cycl[ddCyclPME];
    }

    for (d = dd->ndim-1; d >= 0; d--)
    {
        dim = dd->dim[d];
        /* Check if we participate in the communication in this dimension */
        if (d == dd->ndim-1 ||
            (dd->ci[dd->dim[d+1]] == 0 && dd->ci[dd->dim[dd->ndim-1]] == 0))
        {
            load = &comm->load[d];
            if (dlbIsOn(dd->comm))
            {
                cell_frac = comm->cell_f1[d] - comm->cell_f0[d];
            }
            pos = 0;
            if (d == dd->ndim-1)
            {
                sbuf[pos++] = dd_force_load(comm);
                sbuf[pos++] = sbuf[0];
                if (dlbIsOn(dd->comm))
                {
                    sbuf[pos++] = sbuf[0];
                    sbuf[pos++] = cell_frac;
                    if (d > 0)
                    {
                        sbuf[pos++] = comm->cell_f_max0[d];
                        sbuf[pos++] = comm->cell_f_min1[d];
                    }
                }
                if (bSepPME)
                {
                    sbuf[pos++] = comm->cycl[ddCyclPPduringPME];
                    sbuf[pos++] = comm->cycl[ddCyclPME];
                }
            }
            else
            {
                sbuf[pos++] = comm->load[d+1].sum;
                sbuf[pos++] = comm->load[d+1].max;
                if (dlbIsOn(dd->comm))
                {
                    sbuf[pos++] = comm->load[d+1].sum_m;
                    sbuf[pos++] = comm->load[d+1].cvol_min*cell_frac;
                    sbuf[pos++] = comm->load[d+1].flags;
                    if (d > 0)
                    {
                        sbuf[pos++] = comm->cell_f_max0[d];
                        sbuf[pos++] = comm->cell_f_min1[d];
                    }
                }
                if (bSepPME)
                {
                    sbuf[pos++] = comm->load[d+1].mdf;
                    sbuf[pos++] = comm->load[d+1].pme;
                }
            }
            load->nload = pos;
            /* Communicate a row in DD direction d.
             * The communicators are setup such that the root always has rank 0.
             */
#ifdef GMX_MPI
            MPI_Gather(sbuf, load->nload*sizeof(float), MPI_BYTE,
                       load->load, load->nload*sizeof(float), MPI_BYTE,
                       0, comm->mpi_comm_load[d]);
#endif
            if (dd->ci[dim] == dd->master_ci[dim])
            {
                /* We are the root, process this row */
                if (dlbIsOn(comm))
                {
                    root = comm->root[d];
                }
                load->sum      = 0;
                load->max      = 0;
                load->sum_m    = 0;
                load->cvol_min = 1;
                load->flags    = 0;
                load->mdf      = 0;
                load->pme      = 0;
                pos            = 0;
                for (i = 0; i < dd->nc[dim]; i++)
                {
                    load->sum += load->load[pos++];
                    load->max  = std::max(load->max, load->load[pos]);
                    pos++;
                    if (dlbIsOn(dd->comm))
                    {
                        if (root->bLimited)
                        {
                            /* This direction could not be load balanced properly,
                             * therefore we need to use the maximum iso the average load.
                             */
                            load->sum_m = std::max(load->sum_m, load->load[pos]);
                        }
                        else
                        {
                            load->sum_m += load->load[pos];
                        }
                        pos++;
                        load->cvol_min = std::min(load->cvol_min, load->load[pos]);
                        pos++;
                        if (d < dd->ndim-1)
                        {
                            load->flags = (int)(load->load[pos++] + 0.5);
                        }
                        if (d > 0)
                        {
                            root->cell_f_max0[i] = load->load[pos++];
                            root->cell_f_min1[i] = load->load[pos++];
                        }
                    }
                    if (bSepPME)
                    {
                        load->mdf = std::max(load->mdf, load->load[pos]);
                        pos++;
                        load->pme = std::max(load->pme, load->load[pos]);
                        pos++;
                    }
                }
                if (dlbIsOn(comm) && root->bLimited)
                {
                    load->sum_m *= dd->nc[dim];
                    load->flags |= (1<<d);
                }
            }
        }
    }

    if (DDMASTER(dd))
    {
        comm->nload      += dd_load_count(comm);
        comm->load_step  += comm->cycl[ddCyclStep];
        comm->load_sum   += comm->load[0].sum;
        comm->load_max   += comm->load[0].max;
        if (dlbIsOn(comm))
        {
            for (d = 0; d < dd->ndim; d++)
            {
                if (comm->load[0].flags & (1<<d))
                {
                    comm->load_lim[d]++;
                }
            }
        }
        if (bSepPME)
        {
            comm->load_mdf += comm->load[0].mdf;
            comm->load_pme += comm->load[0].pme;
        }
    }

    wallcycle_stop(wcycle, ewcDDCOMMLOAD);

    if (debug)
    {
        fprintf(debug, "get_load_distribution finished\n");
    }
}

static float dd_force_imb_perf_loss(gmx_domdec_t *dd)
{
    /* Return the relative performance loss on the total run time
     * due to the force calculation load imbalance.
     */
    if (dd->comm->nload > 0 && dd->comm->load_step > 0)
    {
        return
            (dd->comm->load_max*dd->nnodes - dd->comm->load_sum)/
            (dd->comm->load_step*dd->nnodes);
    }
    else
    {
        return 0;
    }
}

static void print_dd_load_av(FILE *fplog, gmx_domdec_t *dd)
{
    char               buf[STRLEN];
    int                npp, npme, nnodes, d, limp;
    float              imbal, pme_f_ratio, lossf = 0, lossp = 0;
    gmx_bool           bLim;
    gmx_domdec_comm_t *comm;

    comm = dd->comm;
    if (DDMASTER(dd) && comm->nload > 0)
    {
        npp    = dd->nnodes;
        npme   = (dd->pme_nodeid >= 0) ? comm->npmenodes : 0;
        nnodes = npp + npme;
        if (dd->nnodes > 1 && comm->load_sum > 0)
        {
            imbal  = comm->load_max*npp/comm->load_sum - 1;
            lossf  = dd_force_imb_perf_loss(dd);
            sprintf(buf, " Average load imbalance: %.1f %%\n", imbal*100);
            fprintf(fplog, "%s", buf);
            fprintf(stderr, "\n");
            fprintf(stderr, "%s", buf);
            sprintf(buf, " Part of the total run time spent waiting due to load imbalance: %.1f %%\n", lossf*100);
            fprintf(fplog, "%s", buf);
            fprintf(stderr, "%s", buf);
        }
        bLim = FALSE;
        if (dlbIsOn(comm))
        {
            sprintf(buf, " Steps where the load balancing was limited by -rdd, -rcon and/or -dds:");
            for (d = 0; d < dd->ndim; d++)
            {
                limp = (200*comm->load_lim[d]+1)/(2*comm->nload);
                sprintf(buf+strlen(buf), " %c %d %%", dim2char(dd->dim[d]), limp);
                if (limp >= 50)
                {
                    bLim = TRUE;
                }
            }
            sprintf(buf+strlen(buf), "\n");
            fprintf(fplog, "%s", buf);
            fprintf(stderr, "%s", buf);
        }
        if (npme > 0 && comm->load_mdf > 0 && comm->load_step > 0)
        {
            pme_f_ratio = comm->load_pme/comm->load_mdf;
            lossp       = (comm->load_pme - comm->load_mdf)/comm->load_step;
            if (lossp <= 0)
            {
                lossp *= (float)npme/(float)nnodes;
            }
            else
            {
                lossp *= (float)npp/(float)nnodes;
            }
            sprintf(buf, " Average PME mesh/force load: %5.3f\n", pme_f_ratio);
            fprintf(fplog, "%s", buf);
            fprintf(stderr, "%s", buf);
            sprintf(buf, " Part of the total run time spent waiting due to PP/PME imbalance: %.1f %%\n", fabs(lossp)*100);
            fprintf(fplog, "%s", buf);
            fprintf(stderr, "%s", buf);
        }
        fprintf(fplog, "\n");
        fprintf(stderr, "\n");

        if (lossf >= DD_PERF_LOSS_WARN)
        {
            sprintf(buf,
                    "NOTE: %.1f %% of the available CPU time was lost due to load imbalance\n"
                    "      in the domain decomposition.\n", lossf*100);
            if (!dlbIsOn(comm))
            {
                sprintf(buf+strlen(buf), "      You might want to use dynamic load balancing (option -dlb.)\n");
            }
            else if (bLim)
            {
                sprintf(buf+strlen(buf), "      You might want to decrease the cell size limit (options -rdd, -rcon and/or -dds).\n");
            }
            fprintf(fplog, "%s\n", buf);
            fprintf(stderr, "%s\n", buf);
        }
        if (npme > 0 && fabs(lossp) >= DD_PERF_LOSS_WARN)
        {
            sprintf(buf,
                    "NOTE: %.1f %% performance was lost because the PME ranks\n"
                    "      had %s work to do than the PP ranks.\n"
                    "      You might want to %s the number of PME ranks\n"
                    "      or %s the cut-off and the grid spacing.\n",
                    fabs(lossp*100),
                    (lossp < 0) ? "less"     : "more",
                    (lossp < 0) ? "decrease" : "increase",
                    (lossp < 0) ? "decrease" : "increase");
            fprintf(fplog, "%s\n", buf);
            fprintf(stderr, "%s\n", buf);
        }
    }
}

static float dd_vol_min(gmx_domdec_t *dd)
{
    return dd->comm->load[0].cvol_min*dd->nnodes;
}

static gmx_bool dd_load_flags(gmx_domdec_t *dd)
{
    return dd->comm->load[0].flags;
}

static float dd_f_imbal(gmx_domdec_t *dd)
{
    if (dd->comm->load[0].sum > 0)
    {
        return dd->comm->load[0].max*dd->nnodes/dd->comm->load[0].sum - 1.0f;
    }
    else
    {
        /* Something is wrong in the cycle counting, report no load imbalance */
        return 0.0f;
    }
}

float dd_pme_f_ratio(gmx_domdec_t *dd)
{
    /* Should only be called on the DD master rank */
    assert(DDMASTER(dd));

    if (dd->comm->load[0].mdf > 0 && dd->comm->cycl_n[ddCyclPME] > 0)
    {
        return dd->comm->load[0].pme/dd->comm->load[0].mdf;
    }
    else
    {
        return -1.0;
    }
}

static void dd_print_load(FILE *fplog, gmx_domdec_t *dd, gmx_int64_t step)
{
    int  flags, d;
    char buf[22];

    flags = dd_load_flags(dd);
    if (flags)
    {
        fprintf(fplog,
                "DD  load balancing is limited by minimum cell size in dimension");
        for (d = 0; d < dd->ndim; d++)
        {
            if (flags & (1<<d))
            {
                fprintf(fplog, " %c", dim2char(dd->dim[d]));
            }
        }
        fprintf(fplog, "\n");
    }
    fprintf(fplog, "DD  step %s", gmx_step_str(step, buf));
    if (dlbIsOn(dd->comm))
    {
        fprintf(fplog, "  vol min/aver %5.3f%c",
                dd_vol_min(dd), flags ? '!' : ' ');
    }
    if (dd->nnodes > 1)
    {
        fprintf(fplog, " load imb.: force %4.1f%%", dd_f_imbal(dd)*100);
    }
    if (dd->comm->cycl_n[ddCyclPME])
    {
        fprintf(fplog, "  pme mesh/force %5.3f", dd_pme_f_ratio(dd));
    }
    fprintf(fplog, "\n\n");
}

static void dd_print_load_verbose(gmx_domdec_t *dd)
{
    if (dlbIsOn(dd->comm))
    {
        fprintf(stderr, "vol %4.2f%c ",
                dd_vol_min(dd), dd_load_flags(dd) ? '!' : ' ');
    }
    if (dd->nnodes > 1)
    {
        fprintf(stderr, "imb F %2d%% ", (int)(dd_f_imbal(dd)*100+0.5));
    }
    if (dd->comm->cycl_n[ddCyclPME])
    {
        fprintf(stderr, "pme/F %4.2f ", dd_pme_f_ratio(dd));
    }
}

#ifdef GMX_MPI
static void make_load_communicator(gmx_domdec_t *dd, int dim_ind, ivec loc)
{
    MPI_Comm           c_row;
    int                dim, i, rank;
    ivec               loc_c;
    domdec_root_t     *root;
    gmx_bool           bPartOfGroup = FALSE;

    dim = dd->dim[dim_ind];
    copy_ivec(loc, loc_c);
    for (i = 0; i < dd->nc[dim]; i++)
    {
        loc_c[dim] = i;
        rank       = dd_index(dd->nc, loc_c);
        if (rank == dd->rank)
        {
            /* This process is part of the group */
            bPartOfGroup = TRUE;
        }
    }
    MPI_Comm_split(dd->mpi_comm_all, bPartOfGroup ? 0 : MPI_UNDEFINED, dd->rank,
                   &c_row);
    if (bPartOfGroup)
    {
        dd->comm->mpi_comm_load[dim_ind] = c_row;
        if (dd->comm->dlbState != edlbsOffForever)
        {
            if (dd->ci[dim] == dd->master_ci[dim])
            {
                /* This is the root process of this row */
                snew(dd->comm->root[dim_ind], 1);
                root = dd->comm->root[dim_ind];
                snew(root->cell_f, DD_CELL_F_SIZE(dd, dim_ind));
                snew(root->old_cell_f, dd->nc[dim]+1);
                snew(root->bCellMin, dd->nc[dim]);
                if (dim_ind > 0)
                {
                    snew(root->cell_f_max0, dd->nc[dim]);
                    snew(root->cell_f_min1, dd->nc[dim]);
                    snew(root->bound_min, dd->nc[dim]);
                    snew(root->bound_max, dd->nc[dim]);
                }
                snew(root->buf_ncd, dd->nc[dim]);
            }
            else
            {
                /* This is not a root process, we only need to receive cell_f */
                snew(dd->comm->cell_f_row, DD_CELL_F_SIZE(dd, dim_ind));
            }
        }
        if (dd->ci[dim] == dd->master_ci[dim])
        {
            snew(dd->comm->load[dim_ind].load, dd->nc[dim]*DD_NLOAD_MAX);
        }
    }
}
#endif

void dd_setup_dlb_resource_sharing(t_commrec           gmx_unused *cr,
                                   const gmx_hw_info_t gmx_unused *hwinfo,
                                   const gmx_hw_opt_t  gmx_unused *hw_opt)
{
#ifdef GMX_MPI
    int           physicalnode_id_hash;
    int           gpu_id;
    gmx_domdec_t *dd;
    MPI_Comm      mpi_comm_pp_physicalnode;

    if (!(cr->duty & DUTY_PP) || hw_opt->gpu_opt.n_dev_use == 0)
    {
        /* Only PP nodes (currently) use GPUs.
         * If we don't have GPUs, there are no resources to share.
         */
        return;
    }

    physicalnode_id_hash = gmx_physicalnode_id_hash();

    gpu_id = get_gpu_device_id(&hwinfo->gpu_info, &hw_opt->gpu_opt, cr->rank_pp_intranode);

    dd = cr->dd;

    if (debug)
    {
        fprintf(debug, "dd_setup_dd_dlb_gpu_sharing:\n");
        fprintf(debug, "DD PP rank %d physical node hash %d gpu_id %d\n",
                dd->rank, physicalnode_id_hash, gpu_id);
    }
    /* Split the PP communicator over the physical nodes */
    /* TODO: See if we should store this (before), as it's also used for
     * for the nodecomm summution.
     */
    MPI_Comm_split(dd->mpi_comm_all, physicalnode_id_hash, dd->rank,
                   &mpi_comm_pp_physicalnode);
    MPI_Comm_split(mpi_comm_pp_physicalnode, gpu_id, dd->rank,
                   &dd->comm->mpi_comm_gpu_shared);
    MPI_Comm_free(&mpi_comm_pp_physicalnode);
    MPI_Comm_size(dd->comm->mpi_comm_gpu_shared, &dd->comm->nrank_gpu_shared);

    if (debug)
    {
        fprintf(debug, "nrank_gpu_shared %d\n", dd->comm->nrank_gpu_shared);
    }

    /* Note that some ranks could share a GPU, while others don't */

    if (dd->comm->nrank_gpu_shared == 1)
    {
        MPI_Comm_free(&dd->comm->mpi_comm_gpu_shared);
    }
#endif
}

static void make_load_communicators(gmx_domdec_t gmx_unused *dd)
{
#ifdef GMX_MPI
    int  dim0, dim1, i, j;
    ivec loc;

    if (debug)
    {
        fprintf(debug, "Making load communicators\n");
    }

    snew(dd->comm->load,          std::max(dd->ndim, 1));
    snew(dd->comm->mpi_comm_load, std::max(dd->ndim, 1));

    if (dd->ndim == 0)
    {
        return;
    }

    clear_ivec(loc);
    make_load_communicator(dd, 0, loc);
    if (dd->ndim > 1)
    {
        dim0 = dd->dim[0];
        for (i = 0; i < dd->nc[dim0]; i++)
        {
            loc[dim0] = i;
            make_load_communicator(dd, 1, loc);
        }
    }
    if (dd->ndim > 2)
    {
        dim0 = dd->dim[0];
        for (i = 0; i < dd->nc[dim0]; i++)
        {
            loc[dim0] = i;
            dim1      = dd->dim[1];
            for (j = 0; j < dd->nc[dim1]; j++)
            {
                loc[dim1] = j;
                make_load_communicator(dd, 2, loc);
            }
        }
    }

    if (debug)
    {
        fprintf(debug, "Finished making load communicators\n");
    }
#endif
}

void setup_dd_grid(FILE *fplog, gmx_domdec_t *dd)
{
    int                     d, dim, i, j, m;
    ivec                    tmp, s;
    int                     nzone, nzonep;
    ivec                    dd_zp[DD_MAXIZONE];
    gmx_domdec_zones_t     *zones;
    gmx_domdec_ns_ranges_t *izone;

    for (d = 0; d < dd->ndim; d++)
    {
        dim = dd->dim[d];
        copy_ivec(dd->ci, tmp);
        tmp[dim]           = (tmp[dim] + 1) % dd->nc[dim];
        dd->neighbor[d][0] = ddcoord2ddnodeid(dd, tmp);
        copy_ivec(dd->ci, tmp);
        tmp[dim]           = (tmp[dim] - 1 + dd->nc[dim]) % dd->nc[dim];
        dd->neighbor[d][1] = ddcoord2ddnodeid(dd, tmp);
        if (debug)
        {
            fprintf(debug, "DD rank %d neighbor ranks in dir %d are + %d - %d\n",
                    dd->rank, dim,
                    dd->neighbor[d][0],
                    dd->neighbor[d][1]);
        }
    }

    if (fplog)
    {
        fprintf(fplog, "\nMaking %dD domain decomposition grid %d x %d x %d, home cell index %d %d %d\n\n",
                dd->ndim,
                dd->nc[XX], dd->nc[YY], dd->nc[ZZ],
                dd->ci[XX], dd->ci[YY], dd->ci[ZZ]);
    }
    switch (dd->ndim)
    {
        case 3:
            nzone  = dd_z3n;
            nzonep = dd_zp3n;
            for (i = 0; i < nzonep; i++)
            {
                copy_ivec(dd_zp3[i], dd_zp[i]);
            }
            break;
        case 2:
            nzone  = dd_z2n;
            nzonep = dd_zp2n;
            for (i = 0; i < nzonep; i++)
            {
                copy_ivec(dd_zp2[i], dd_zp[i]);
            }
            break;
        case 1:
            nzone  = dd_z1n;
            nzonep = dd_zp1n;
            for (i = 0; i < nzonep; i++)
            {
                copy_ivec(dd_zp1[i], dd_zp[i]);
            }
            break;
        case 0:
            nzone  = dd_z0n;
            nzonep = dd_zp0n;
            for (i = 0; i < nzonep; i++)
            {
                copy_ivec(dd_zp0[i], dd_zp[i]);
            }
            break;
        default:
            gmx_fatal(FARGS, "Can only do 1, 2 or 3D domain decomposition");
            nzone  = 0;
            nzonep = 0;
    }

    zones = &dd->comm->zones;

    for (i = 0; i < nzone; i++)
    {
        m = 0;
        clear_ivec(zones->shift[i]);
        for (d = 0; d < dd->ndim; d++)
        {
            zones->shift[i][dd->dim[d]] = dd_zo[i][m++];
        }
    }

    zones->n = nzone;
    for (i = 0; i < nzone; i++)
    {
        for (d = 0; d < DIM; d++)
        {
            s[d] = dd->ci[d] - zones->shift[i][d];
            if (s[d] < 0)
            {
                s[d] += dd->nc[d];
            }
            else if (s[d] >= dd->nc[d])
            {
                s[d] -= dd->nc[d];
            }
        }
    }
    zones->nizone = nzonep;
    for (i = 0; i < zones->nizone; i++)
    {
        if (dd_zp[i][0] != i)
        {
            gmx_fatal(FARGS, "Internal inconsistency in the dd grid setup");
        }
        izone     = &zones->izone[i];
        izone->j0 = dd_zp[i][1];
        izone->j1 = dd_zp[i][2];
        for (dim = 0; dim < DIM; dim++)
        {
            if (dd->nc[dim] == 1)
            {
                /* All shifts should be allowed */
                izone->shift0[dim] = -1;
                izone->shift1[dim] = 1;
            }
            else
            {
                /*
                   izone->shift0[d] = 0;
                   izone->shift1[d] = 0;
                   for(j=izone->j0; j<izone->j1; j++) {
                   if (dd->shift[j][d] > dd->shift[i][d])
                   izone->shift0[d] = -1;
                   if (dd->shift[j][d] < dd->shift[i][d])
                   izone->shift1[d] = 1;
                   }
                 */

                int shift_diff;

                /* Assume the shift are not more than 1 cell */
                izone->shift0[dim] = 1;
                izone->shift1[dim] = -1;
                for (j = izone->j0; j < izone->j1; j++)
                {
                    shift_diff = zones->shift[j][dim] - zones->shift[i][dim];
                    if (shift_diff < izone->shift0[dim])
                    {
                        izone->shift0[dim] = shift_diff;
                    }
                    if (shift_diff > izone->shift1[dim])
                    {
                        izone->shift1[dim] = shift_diff;
                    }
                }
            }
        }
    }

    if (dd->comm->dlbState != edlbsOffForever)
    {
        snew(dd->comm->root, dd->ndim);
    }

    if (dd->comm->bRecordLoad)
    {
        make_load_communicators(dd);
    }
}

static void make_pp_communicator(FILE *fplog, t_commrec *cr, int gmx_unused reorder)
{
    gmx_domdec_t      *dd;
    dd   = cr->dd;

#ifdef GMX_MPI
    gmx_domdec_comm_t *comm;
    int                rank, *buf;
    ivec               periods;
    MPI_Comm           comm_cart;

    comm = dd->comm;

    if (comm->bCartesianPP)
    {
        /* Set up cartesian communication for the particle-particle part */
        if (fplog)
        {
            fprintf(fplog, "Will use a Cartesian communicator: %d x %d x %d\n",
                    dd->nc[XX], dd->nc[YY], dd->nc[ZZ]);
        }

        for (int i = 0; i < DIM; i++)
        {
            periods[i] = TRUE;
        }
        MPI_Cart_create(cr->mpi_comm_mygroup, DIM, dd->nc, periods, reorder,
                        &comm_cart);
        /* We overwrite the old communicator with the new cartesian one */
        cr->mpi_comm_mygroup = comm_cart;
    }

    dd->mpi_comm_all = cr->mpi_comm_mygroup;
    MPI_Comm_rank(dd->mpi_comm_all, &dd->rank);

    if (comm->bCartesianPP_PME)
    {
        /* Since we want to use the original cartesian setup for sim,
         * and not the one after split, we need to make an index.
         */
        snew(comm->ddindex2ddnodeid, dd->nnodes);
        comm->ddindex2ddnodeid[dd_index(dd->nc, dd->ci)] = dd->rank;
        gmx_sumi(dd->nnodes, comm->ddindex2ddnodeid, cr);
        /* Get the rank of the DD master,
         * above we made sure that the master node is a PP node.
         */
        if (MASTER(cr))
        {
            rank = dd->rank;
        }
        else
        {
            rank = 0;
        }
        MPI_Allreduce(&rank, &dd->masterrank, 1, MPI_INT, MPI_SUM, dd->mpi_comm_all);
    }
    else if (comm->bCartesianPP)
    {
        if (cr->npmenodes == 0)
        {
            /* The PP communicator is also
             * the communicator for this simulation
             */
            cr->mpi_comm_mysim = cr->mpi_comm_mygroup;
        }
        cr->nodeid = dd->rank;

        MPI_Cart_coords(dd->mpi_comm_all, dd->rank, DIM, dd->ci);

        /* We need to make an index to go from the coordinates
         * to the nodeid of this simulation.
         */
        snew(comm->ddindex2simnodeid, dd->nnodes);
        snew(buf, dd->nnodes);
        if (cr->duty & DUTY_PP)
        {
            buf[dd_index(dd->nc, dd->ci)] = cr->sim_nodeid;
        }
        /* Communicate the ddindex to simulation nodeid index */
        MPI_Allreduce(buf, comm->ddindex2simnodeid, dd->nnodes, MPI_INT, MPI_SUM,
                      cr->mpi_comm_mysim);
        sfree(buf);

        /* Determine the master coordinates and rank.
         * The DD master should be the same node as the master of this sim.
         */
        for (int i = 0; i < dd->nnodes; i++)
        {
            if (comm->ddindex2simnodeid[i] == 0)
            {
                ddindex2xyz(dd->nc, i, dd->master_ci);
                MPI_Cart_rank(dd->mpi_comm_all, dd->master_ci, &dd->masterrank);
            }
        }
        if (debug)
        {
            fprintf(debug, "The master rank is %d\n", dd->masterrank);
        }
    }
    else
    {
        /* No Cartesian communicators */
        /* We use the rank in dd->comm->all as DD index */
        ddindex2xyz(dd->nc, dd->rank, dd->ci);
        /* The simulation master nodeid is 0, so the DD master rank is also 0 */
        dd->masterrank = 0;
        clear_ivec(dd->master_ci);
    }
#endif

    if (fplog)
    {
        fprintf(fplog,
                "Domain decomposition rank %d, coordinates %d %d %d\n\n",
                dd->rank, dd->ci[XX], dd->ci[YY], dd->ci[ZZ]);
    }
    if (debug)
    {
        fprintf(debug,
                "Domain decomposition rank %d, coordinates %d %d %d\n\n",
                dd->rank, dd->ci[XX], dd->ci[YY], dd->ci[ZZ]);
    }
}

static void receive_ddindex2simnodeid(t_commrec gmx_unused *cr)
{
#ifdef GMX_MPI
    gmx_domdec_t      *dd;
    gmx_domdec_comm_t *comm;

    dd   = cr->dd;
    comm = dd->comm;

    if (!comm->bCartesianPP_PME && comm->bCartesianPP)
    {
        int *buf;
        snew(comm->ddindex2simnodeid, dd->nnodes);
        snew(buf, dd->nnodes);
        if (cr->duty & DUTY_PP)
        {
            buf[dd_index(dd->nc, dd->ci)] = cr->sim_nodeid;
        }
        /* Communicate the ddindex to simulation nodeid index */
        MPI_Allreduce(buf, comm->ddindex2simnodeid, dd->nnodes, MPI_INT, MPI_SUM,
                      cr->mpi_comm_mysim);
        sfree(buf);
    }
#endif
}

static gmx_domdec_master_t *init_gmx_domdec_master_t(gmx_domdec_t *dd,
                                                     int ncg, int natoms)
{
    gmx_domdec_master_t *ma;
    int                  i;

    snew(ma, 1);

    snew(ma->ncg, dd->nnodes);
    snew(ma->index, dd->nnodes+1);
    snew(ma->cg, ncg);
    snew(ma->nat, dd->nnodes);
    snew(ma->ibuf, dd->nnodes*2);
    snew(ma->cell_x, DIM);
    for (i = 0; i < DIM; i++)
    {
        snew(ma->cell_x[i], dd->nc[i]+1);
    }

    if (dd->nnodes <= GMX_DD_NNODES_SENDRECV)
    {
        ma->vbuf = NULL;
    }
    else
    {
        snew(ma->vbuf, natoms);
    }

    return ma;
}

static void split_communicator(FILE *fplog, t_commrec *cr, int gmx_unused dd_node_order,
                               int gmx_unused reorder)
{
    gmx_domdec_t      *dd;
    gmx_domdec_comm_t *comm;
    int                i;
    gmx_bool           bDiv[DIM];
#ifdef GMX_MPI
    MPI_Comm           comm_cart;
#endif

    dd   = cr->dd;
    comm = dd->comm;

    if (comm->bCartesianPP)
    {
        for (i = 1; i < DIM; i++)
        {
            bDiv[i] = ((cr->npmenodes*dd->nc[i]) % (dd->nnodes) == 0);
        }
        if (bDiv[YY] || bDiv[ZZ])
        {
            comm->bCartesianPP_PME = TRUE;
            /* If we have 2D PME decomposition, which is always in x+y,
             * we stack the PME only nodes in z.
             * Otherwise we choose the direction that provides the thinnest slab
             * of PME only nodes as this will have the least effect
             * on the PP communication.
             * But for the PME communication the opposite might be better.
             */
            if (bDiv[ZZ] && (comm->npmenodes_y > 1 ||
                             !bDiv[YY] ||
                             dd->nc[YY] > dd->nc[ZZ]))
            {
                comm->cartpmedim = ZZ;
            }
            else
            {
                comm->cartpmedim = YY;
            }
            comm->ntot[comm->cartpmedim]
                += (cr->npmenodes*dd->nc[comm->cartpmedim])/dd->nnodes;
        }
        else if (fplog)
        {
            fprintf(fplog, "Number of PME-only ranks (%d) is not a multiple of nx*ny (%d*%d) or nx*nz (%d*%d)\n", cr->npmenodes, dd->nc[XX], dd->nc[YY], dd->nc[XX], dd->nc[ZZ]);
            fprintf(fplog,
                    "Will not use a Cartesian communicator for PP <-> PME\n\n");
        }
    }

#ifdef GMX_MPI
    if (comm->bCartesianPP_PME)
    {
        int  rank;
        ivec periods;

        if (fplog)
        {
            fprintf(fplog, "Will use a Cartesian communicator for PP <-> PME: %d x %d x %d\n", comm->ntot[XX], comm->ntot[YY], comm->ntot[ZZ]);
        }

        for (i = 0; i < DIM; i++)
        {
            periods[i] = TRUE;
        }
        MPI_Cart_create(cr->mpi_comm_mysim, DIM, comm->ntot, periods, reorder,
                        &comm_cart);
        MPI_Comm_rank(comm_cart, &rank);
        if (MASTERNODE(cr) && rank != 0)
        {
            gmx_fatal(FARGS, "MPI rank 0 was renumbered by MPI_Cart_create, we do not allow this");
        }

        /* With this assigment we loose the link to the original communicator
         * which will usually be MPI_COMM_WORLD, unless have multisim.
         */
        cr->mpi_comm_mysim = comm_cart;
        cr->sim_nodeid     = rank;

        MPI_Cart_coords(cr->mpi_comm_mysim, cr->sim_nodeid, DIM, dd->ci);

        if (fplog)
        {
            fprintf(fplog, "Cartesian rank %d, coordinates %d %d %d\n\n",
                    cr->sim_nodeid, dd->ci[XX], dd->ci[YY], dd->ci[ZZ]);
        }

        if (dd->ci[comm->cartpmedim] < dd->nc[comm->cartpmedim])
        {
            cr->duty = DUTY_PP;
        }
        if (cr->npmenodes == 0 ||
            dd->ci[comm->cartpmedim] >= dd->nc[comm->cartpmedim])
        {
            cr->duty = DUTY_PME;
        }

        /* Split the sim communicator into PP and PME only nodes */
        MPI_Comm_split(cr->mpi_comm_mysim,
                       cr->duty,
                       dd_index(comm->ntot, dd->ci),
                       &cr->mpi_comm_mygroup);
    }
    else
    {
        switch (dd_node_order)
        {
            case ddnoPP_PME:
                if (fplog)
                {
                    fprintf(fplog, "Order of the ranks: PP first, PME last\n");
                }
                break;
            case ddnoINTERLEAVE:
                /* Interleave the PP-only and PME-only nodes,
                 * as on clusters with dual-core machines this will double
                 * the communication bandwidth of the PME processes
                 * and thus speed up the PP <-> PME and inter PME communication.
                 */
                if (fplog)
                {
                    fprintf(fplog, "Interleaving PP and PME ranks\n");
                }
                comm->pmenodes = dd_pmenodes(cr);
                break;
            case ddnoCARTESIAN:
                break;
            default:
                gmx_fatal(FARGS, "Unknown dd_node_order=%d", dd_node_order);
        }

        if (dd_simnode2pmenode(cr, cr->sim_nodeid) == -1)
        {
            cr->duty = DUTY_PME;
        }
        else
        {
            cr->duty = DUTY_PP;
        }

        /* Split the sim communicator into PP and PME only nodes */
        MPI_Comm_split(cr->mpi_comm_mysim,
                       cr->duty,
                       cr->nodeid,
                       &cr->mpi_comm_mygroup);
        MPI_Comm_rank(cr->mpi_comm_mygroup, &cr->nodeid);
    }
#endif

    if (fplog)
    {
        fprintf(fplog, "This rank does only %s work.\n\n",
                (cr->duty & DUTY_PP) ? "particle-particle" : "PME-mesh");
    }
}

void make_dd_communicators(FILE *fplog, t_commrec *cr, int dd_node_order)
{
    gmx_domdec_t      *dd;
    gmx_domdec_comm_t *comm;
    int                CartReorder;

    dd   = cr->dd;
    comm = dd->comm;

    copy_ivec(dd->nc, comm->ntot);

    comm->bCartesianPP     = (dd_node_order == ddnoCARTESIAN);
    comm->bCartesianPP_PME = FALSE;

    /* Reorder the nodes by default. This might change the MPI ranks.
     * Real reordering is only supported on very few architectures,
     * Blue Gene is one of them.
     */
    CartReorder = (getenv("GMX_NO_CART_REORDER") == NULL);

    if (cr->npmenodes > 0)
    {
        /* Split the communicator into a PP and PME part */
        split_communicator(fplog, cr, dd_node_order, CartReorder);
        if (comm->bCartesianPP_PME)
        {
            /* We (possibly) reordered the nodes in split_communicator,
             * so it is no longer required in make_pp_communicator.
             */
            CartReorder = FALSE;
        }
    }
    else
    {
        /* All nodes do PP and PME */
#ifdef GMX_MPI
        /* We do not require separate communicators */
        cr->mpi_comm_mygroup = cr->mpi_comm_mysim;
#endif
    }

    if (cr->duty & DUTY_PP)
    {
        /* Copy or make a new PP communicator */
        make_pp_communicator(fplog, cr, CartReorder);
    }
    else
    {
        receive_ddindex2simnodeid(cr);
    }

    if (!(cr->duty & DUTY_PME))
    {
        /* Set up the commnuication to our PME node */
        dd->pme_nodeid           = dd_simnode2pmenode(cr, cr->sim_nodeid);
        dd->pme_receive_vir_ener = receive_vir_ener(cr);
        if (debug)
        {
            fprintf(debug, "My pme_nodeid %d receive ener %d\n",
                    dd->pme_nodeid, dd->pme_receive_vir_ener);
        }
    }
    else
    {
        dd->pme_nodeid = -1;
    }

    if (DDMASTER(dd))
    {
        dd->ma = init_gmx_domdec_master_t(dd,
                                          comm->cgs_gl.nr,
                                          comm->cgs_gl.index[comm->cgs_gl.nr]);
    }
}

static real *get_slb_frac(FILE *fplog, const char *dir, int nc, const char *size_string)
{
    real  *slb_frac, tot;
    int    i, n;
    double dbl;

    slb_frac = NULL;
    if (nc > 1 && size_string != NULL)
    {
        if (fplog)
        {
            fprintf(fplog, "Using static load balancing for the %s direction\n",
                    dir);
        }
        snew(slb_frac, nc);
        tot = 0;
        for (i = 0; i < nc; i++)
        {
            dbl = 0;
            sscanf(size_string, "%20lf%n", &dbl, &n);
            if (dbl == 0)
            {
                gmx_fatal(FARGS, "Incorrect or not enough DD cell size entries for direction %s: '%s'", dir, size_string);
            }
            slb_frac[i]  = dbl;
            size_string += n;
            tot         += slb_frac[i];
        }
        /* Normalize */
        if (fplog)
        {
            fprintf(fplog, "Relative cell sizes:");
        }
        for (i = 0; i < nc; i++)
        {
            slb_frac[i] /= tot;
            if (fplog)
            {
                fprintf(fplog, " %5.3f", slb_frac[i]);
            }
        }
        if (fplog)
        {
            fprintf(fplog, "\n");
        }
    }

    return slb_frac;
}

static int multi_body_bondeds_count(gmx_mtop_t *mtop)
{
    int                  n, nmol, ftype;
    gmx_mtop_ilistloop_t iloop;
    t_ilist             *il;

    n     = 0;
    iloop = gmx_mtop_ilistloop_init(mtop);
    while (gmx_mtop_ilistloop_next(iloop, &il, &nmol))
    {
        for (ftype = 0; ftype < F_NRE; ftype++)
        {
            if ((interaction_function[ftype].flags & IF_BOND) &&
                NRAL(ftype) >  2)
            {
                n += nmol*il[ftype].nr/(1 + NRAL(ftype));
            }
        }
    }

    return n;
}

static int dd_getenv(FILE *fplog, const char *env_var, int def)
{
    char *val;
    int   nst;

    nst = def;
    val = getenv(env_var);
    if (val)
    {
        if (sscanf(val, "%20d", &nst) <= 0)
        {
            nst = 1;
        }
        if (fplog)
        {
            fprintf(fplog, "Found env.var. %s = %s, using value %d\n",
                    env_var, val, nst);
        }
    }

    return nst;
}

static void dd_warning(t_commrec *cr, FILE *fplog, const char *warn_string)
{
    if (MASTER(cr))
    {
        fprintf(stderr, "\n%s\n", warn_string);
    }
    if (fplog)
    {
        fprintf(fplog, "\n%s\n", warn_string);
    }
}

static void check_dd_restrictions(t_commrec *cr, gmx_domdec_t *dd,
                                  t_inputrec *ir, FILE *fplog)
{
    if (ir->ePBC == epbcSCREW &&
        (dd->nc[XX] == 1 || dd->nc[YY] > 1 || dd->nc[ZZ] > 1))
    {
        gmx_fatal(FARGS, "With pbc=%s can only do domain decomposition in the x-direction", epbc_names[ir->ePBC]);
    }

    if (ir->ns_type == ensSIMPLE)
    {
        gmx_fatal(FARGS, "Domain decomposition does not support simple neighbor searching, use grid searching or run with one MPI rank");
    }

    if (ir->nstlist == 0)
    {
        gmx_fatal(FARGS, "Domain decomposition does not work with nstlist=0");
    }

    if (ir->comm_mode == ecmANGULAR && ir->ePBC != epbcNONE)
    {
        dd_warning(cr, fplog, "comm-mode angular will give incorrect results when the comm group partially crosses a periodic boundary");
    }
}

static real average_cellsize_min(gmx_domdec_t *dd, gmx_ddbox_t *ddbox)
{
    int  di, d;
    real r;

    r = ddbox->box_size[XX];
    for (di = 0; di < dd->ndim; di++)
    {
        d = dd->dim[di];
        /* Check using the initial average cell size */
        r = std::min(r, ddbox->box_size[d]*ddbox->skew_fac[d]/dd->nc[d]);
    }

    return r;
}

static int check_dlb_support(FILE *fplog, t_commrec *cr,
                             const char *dlb_opt, gmx_bool bRecordLoad,
                             unsigned long Flags, t_inputrec *ir)
{
    int           dlbState = -1;
    char          buf[STRLEN];

    switch (dlb_opt[0])
    {
        case 'a': dlbState = edlbsOffCanTurnOn; break;
        case 'n': dlbState = edlbsOffForever;   break;
        case 'y': dlbState = edlbsOn;           break;
        default: gmx_incons("Unknown dlb_opt");
    }

    if (Flags & MD_RERUN)
    {
        return edlbsOffForever;
    }

    if (!EI_DYNAMICS(ir->eI))
    {
        if (dlbState == edlbsOn)
        {
            sprintf(buf, "NOTE: dynamic load balancing is only supported with dynamics, not with integrator '%s'\n", EI(ir->eI));
            dd_warning(cr, fplog, buf);
        }

        return edlbsOffForever;
    }

    if (!bRecordLoad)
    {
        dd_warning(cr, fplog, "NOTE: Cycle counting is not supported on this architecture, will not use dynamic load balancing\n");

        return edlbsOffForever;
    }

    if (Flags & MD_REPRODUCIBLE)
    {
        switch (dlbState)
        {
            case edlbsOffForever:
                break;
            case edlbsOffCanTurnOn:
                dd_warning(cr, fplog, "NOTE: reproducibility requested, will not use dynamic load balancing\n");
                dlbState = edlbsOffForever;
                break;
            case edlbsOn:
                dd_warning(cr, fplog, "WARNING: reproducibility requested with dynamic load balancing, the simulation will NOT be binary reproducible\n");
                break;
            default:
                gmx_fatal(FARGS, "Death horror: undefined case (%d) for load balancing choice", dlbState);
                break;
        }
    }

    return dlbState;
}

static void set_dd_dim(FILE *fplog, gmx_domdec_t *dd)
{
    int dim;

    dd->ndim = 0;
    if (getenv("GMX_DD_ORDER_ZYX") != NULL)
    {
        /* Decomposition order z,y,x */
        if (fplog)
        {
            fprintf(fplog, "Using domain decomposition order z, y, x\n");
        }
        for (dim = DIM-1; dim >= 0; dim--)
        {
            if (dd->nc[dim] > 1)
            {
                dd->dim[dd->ndim++] = dim;
            }
        }
    }
    else
    {
        /* Decomposition order x,y,z */
        for (dim = 0; dim < DIM; dim++)
        {
            if (dd->nc[dim] > 1)
            {
                dd->dim[dd->ndim++] = dim;
            }
        }
    }
}

static gmx_domdec_comm_t *init_dd_comm()
{
    gmx_domdec_comm_t *comm;
    int                i;

    snew(comm, 1);
    snew(comm->cggl_flag, DIM*2);
    snew(comm->cgcm_state, DIM*2);
    for (i = 0; i < DIM*2; i++)
    {
        comm->cggl_flag_nalloc[i]  = 0;
        comm->cgcm_state_nalloc[i] = 0;
    }

    comm->nalloc_int = 0;
    comm->buf_int    = NULL;

    vec_rvec_init(&comm->vbuf);

    comm->n_load_have    = 0;
    comm->n_load_collect = 0;

    for (i = 0; i < ddnatNR-ddnatZONE; i++)
    {
        comm->sum_nat[i] = 0;
    }
    comm->ndecomp   = 0;
    comm->nload     = 0;
    comm->load_step = 0;
    comm->load_sum  = 0;
    comm->load_max  = 0;
    clear_ivec(comm->load_lim);
    comm->load_mdf  = 0;
    comm->load_pme  = 0;

    return comm;
}

gmx_domdec_t *init_domain_decomposition(FILE *fplog, t_commrec *cr,
                                        unsigned long Flags,
                                        ivec nc,
                                        real comm_distance_min, real rconstr,
                                        const char *dlb_opt, real dlb_scale,
                                        const char *sizex, const char *sizey, const char *sizez,
                                        gmx_mtop_t *mtop, t_inputrec *ir,
                                        matrix box, rvec *x,
                                        gmx_ddbox_t *ddbox,
                                        int *npme_x, int *npme_y)
{
    gmx_domdec_t      *dd;
    gmx_domdec_comm_t *comm;
    int                recload;
    real               r_2b, r_mb, r_bonded = -1, r_bonded_limit = -1, limit, acs;
    gmx_bool           bC;
    char               buf[STRLEN];
    const real         tenPercentMargin = 1.1;

    if (fplog)
    {
        fprintf(fplog,
                "\nInitializing Domain Decomposition on %d ranks\n", cr->nnodes);
    }

    snew(dd, 1);

    dd->comm = init_dd_comm();
    comm     = dd->comm;
    snew(comm->cggl_flag, DIM*2);
    snew(comm->cgcm_state, DIM*2);

    dd->npbcdim   = ePBC2npbcdim(ir->ePBC);
    dd->bScrewPBC = (ir->ePBC == epbcSCREW);

    dd->bSendRecv2      = dd_getenv(fplog, "GMX_DD_USE_SENDRECV2", 0);
    comm->dlb_scale_lim = dd_getenv(fplog, "GMX_DLB_MAX_BOX_SCALING", 10);
    comm->eFlop         = dd_getenv(fplog, "GMX_DLB_BASED_ON_FLOPS", 0);
    recload             = dd_getenv(fplog, "GMX_DD_RECORD_LOAD", 1);
    comm->nstSortCG     = dd_getenv(fplog, "GMX_DD_NST_SORT_CHARGE_GROUPS", 1);
    comm->nstDDDump     = dd_getenv(fplog, "GMX_DD_NST_DUMP", 0);
    comm->nstDDDumpGrid = dd_getenv(fplog, "GMX_DD_NST_DUMP_GRID", 0);
    comm->DD_debug      = dd_getenv(fplog, "GMX_DD_DEBUG", 0);

    dd->pme_recv_f_alloc = 0;
    dd->pme_recv_f_buf   = NULL;

    if (dd->bSendRecv2 && fplog)
    {
        fprintf(fplog, "Will use two sequential MPI_Sendrecv calls instead of two simultaneous non-blocking MPI_Irecv and MPI_Isend pairs for constraint and vsite communication\n");
    }
    if (comm->eFlop)
    {
        if (fplog)
        {
            fprintf(fplog, "Will load balance based on FLOP count\n");
        }
        if (comm->eFlop > 1)
        {
            srand(1+cr->nodeid);
        }
        comm->bRecordLoad = TRUE;
    }
    else
    {
        comm->bRecordLoad = (wallcycle_have_counter() && recload > 0);

    }

    /* Initialize to GPU share count to 0, might change later */
    comm->nrank_gpu_shared = 0;

    comm->dlbState                 = check_dlb_support(fplog, cr, dlb_opt, comm->bRecordLoad, Flags, ir);
    comm->bCheckWhetherToTurnDlbOn = TRUE;

    if (fplog)
    {
        fprintf(fplog, "Dynamic load balancing: %s\n",
                edlbs_names[comm->dlbState]);
    }
    comm->bPMELoadBalDLBLimits = FALSE;

    if (comm->nstSortCG)
    {
        if (fplog)
        {
            if (comm->nstSortCG == 1)
            {
                fprintf(fplog, "Will sort the charge groups at every domain (re)decomposition\n");
            }
            else
            {
                fprintf(fplog, "Will sort the charge groups every %d steps\n",
                        comm->nstSortCG);
            }
        }
        snew(comm->sort, 1);
    }
    else
    {
        if (fplog)
        {
            fprintf(fplog, "Will not sort the charge groups\n");
        }
    }

    comm->bCGs = (ncg_mtop(mtop) < mtop->natoms);

    comm->bInterCGBondeds = ((ncg_mtop(mtop) > mtop->mols.nr) ||
                             mtop->bIntermolecularInteractions);
    if (comm->bInterCGBondeds)
    {
        comm->bInterCGMultiBody = (multi_body_bondeds_count(mtop) > 0);
    }
    else
    {
        comm->bInterCGMultiBody = FALSE;
    }

    dd->bInterCGcons    = inter_charge_group_constraints(mtop);
    dd->bInterCGsettles = inter_charge_group_settles(mtop);

    if (ir->rlistlong == 0)
    {
        /* Set the cut-off to some very large value,
         * so we don't need if statements everywhere in the code.
         * We use sqrt, since the cut-off is squared in some places.
         */
        comm->cutoff   = GMX_CUTOFF_INF;
    }
    else
    {
        comm->cutoff   = ir->rlistlong;
    }
    comm->cutoff_mbody = 0;

    comm->cellsize_limit = 0;
    comm->bBondComm      = FALSE;

    /* Atoms should be able to move by up to half the list buffer size (if > 0)
     * within nstlist steps. Since boundaries are allowed to displace by half
     * a cell size, DD cells should be at least the size of the list buffer.
     */
    comm->cellsize_limit = std::max(comm->cellsize_limit,
                                    ir->rlistlong - std::max(ir->rvdw, ir->rcoulomb));

    if (comm->bInterCGBondeds)
    {
        if (comm_distance_min > 0)
        {
            comm->cutoff_mbody = comm_distance_min;
            if (Flags & MD_DDBONDCOMM)
            {
                comm->bBondComm = (comm->cutoff_mbody > comm->cutoff);
            }
            else
            {
                comm->cutoff = std::max(comm->cutoff, comm->cutoff_mbody);
            }
            r_bonded_limit = comm->cutoff_mbody;
        }
        else if (ir->bPeriodicMols)
        {
            /* Can not easily determine the required cut-off */
            dd_warning(cr, fplog, "NOTE: Periodic molecules are present in this system. Because of this, the domain decomposition algorithm cannot easily determine the minimum cell size that it requires for treating bonded interactions. Instead, domain decomposition will assume that half the non-bonded cut-off will be a suitable lower bound.\n");
            comm->cutoff_mbody = comm->cutoff/2;
            r_bonded_limit     = comm->cutoff_mbody;
        }
        else
        {
            if (MASTER(cr))
            {
                dd_bonded_cg_distance(fplog, mtop, ir, x, box,
                                      Flags & MD_DDBONDCHECK, &r_2b, &r_mb);
            }
            gmx_bcast(sizeof(r_2b), &r_2b, cr);
            gmx_bcast(sizeof(r_mb), &r_mb, cr);

            /* We use an initial margin of 10% for the minimum cell size,
             * except when we are just below the non-bonded cut-off.
             */
            if (Flags & MD_DDBONDCOMM)
            {
                if (std::max(r_2b, r_mb) > comm->cutoff)
                {
                    r_bonded        = std::max(r_2b, r_mb);
                    r_bonded_limit  = tenPercentMargin*r_bonded;
                    comm->bBondComm = TRUE;
                }
                else
                {
                    r_bonded       = r_mb;
                    r_bonded_limit = std::min(tenPercentMargin*r_bonded, comm->cutoff);
                }
                /* We determine cutoff_mbody later */
            }
            else
            {
                /* No special bonded communication,
                 * simply increase the DD cut-off.
                 */
                r_bonded_limit     = tenPercentMargin*std::max(r_2b, r_mb);
                comm->cutoff_mbody = r_bonded_limit;
                comm->cutoff       = std::max(comm->cutoff, comm->cutoff_mbody);
            }
        }
        if (fplog)
        {
            fprintf(fplog,
                    "Minimum cell size due to bonded interactions: %.3f nm\n",
                    r_bonded_limit);
        }
        comm->cellsize_limit = std::max(comm->cellsize_limit, r_bonded_limit);
    }

    if (dd->bInterCGcons && rconstr <= 0)
    {
        /* There is a cell size limit due to the constraints (P-LINCS) */
        rconstr = constr_r_max(fplog, mtop, ir);
        if (fplog)
        {
            fprintf(fplog,
                    "Estimated maximum distance required for P-LINCS: %.3f nm\n",
                    rconstr);
            if (rconstr > comm->cellsize_limit)
            {
                fprintf(fplog, "This distance will limit the DD cell size, you can override this with -rcon\n");
            }
        }
    }
    else if (rconstr > 0 && fplog)
    {
        /* Here we do not check for dd->bInterCGcons,
         * because one can also set a cell size limit for virtual sites only
         * and at this point we don't know yet if there are intercg v-sites.
         */
        fprintf(fplog,
                "User supplied maximum distance required for P-LINCS: %.3f nm\n",
                rconstr);
    }
    comm->cellsize_limit = std::max(comm->cellsize_limit, rconstr);

    comm->cgs_gl = gmx_mtop_global_cgs(mtop);

    if (nc[XX] > 0)
    {
        copy_ivec(nc, dd->nc);
        set_dd_dim(fplog, dd);
        set_ddbox_cr(cr, &dd->nc, ir, box, &comm->cgs_gl, x, ddbox);

        if (cr->npmenodes == -1)
        {
            cr->npmenodes = 0;
        }
        acs = average_cellsize_min(dd, ddbox);
        if (acs < comm->cellsize_limit)
        {
            if (fplog)
            {
                fprintf(fplog, "ERROR: The initial cell size (%f) is smaller than the cell size limit (%f)\n", acs, comm->cellsize_limit);
            }
            gmx_fatal_collective(FARGS, cr, NULL,
                                 "The initial cell size (%f) is smaller than the cell size limit (%f), change options -dd, -rdd or -rcon, see the log file for details",
                                 acs, comm->cellsize_limit);
        }
    }
    else
    {
        set_ddbox_cr(cr, NULL, ir, box, &comm->cgs_gl, x, ddbox);

        /* We need to choose the optimal DD grid and possibly PME nodes */
        limit = dd_choose_grid(fplog, cr, dd, ir, mtop, box, ddbox,
                               comm->dlbState != edlbsOffForever, dlb_scale,
                               comm->cellsize_limit, comm->cutoff,
                               comm->bInterCGBondeds);

        if (dd->nc[XX] == 0)
        {
            bC = (dd->bInterCGcons && rconstr > r_bonded_limit);
            sprintf(buf, "Change the number of ranks or mdrun option %s%s%s",
                    !bC ? "-rdd" : "-rcon",
                    comm->dlbState != edlbsOffForever ? " or -dds" : "",
                    bC ? " or your LINCS settings" : "");

            gmx_fatal_collective(FARGS, cr, NULL,
                                 "There is no domain decomposition for %d ranks that is compatible with the given box and a minimum cell size of %g nm\n"
                                 "%s\n"
                                 "Look in the log file for details on the domain decomposition",
                                 cr->nnodes-cr->npmenodes, limit, buf);
        }
        set_dd_dim(fplog, dd);
    }

    if (fplog)
    {
        fprintf(fplog,
                "Domain decomposition grid %d x %d x %d, separate PME ranks %d\n",
                dd->nc[XX], dd->nc[YY], dd->nc[ZZ], cr->npmenodes);
    }

    dd->nnodes = dd->nc[XX]*dd->nc[YY]*dd->nc[ZZ];
    if (cr->nnodes - dd->nnodes != cr->npmenodes)
    {
        gmx_fatal_collective(FARGS, cr, NULL,
                             "The size of the domain decomposition grid (%d) does not match the number of ranks (%d). The total number of ranks is %d",
                             dd->nnodes, cr->nnodes - cr->npmenodes, cr->nnodes);
    }
    if (cr->npmenodes > dd->nnodes)
    {
        gmx_fatal_collective(FARGS, cr, NULL,
                             "The number of separate PME ranks (%d) is larger than the number of PP ranks (%d), this is not supported.", cr->npmenodes, dd->nnodes);
    }
    if (cr->npmenodes > 0)
    {
        comm->npmenodes = cr->npmenodes;
    }
    else
    {
        comm->npmenodes = dd->nnodes;
    }

    if (EEL_PME(ir->coulombtype) || EVDW_PME(ir->vdwtype))
    {
        /* The following choices should match those
         * in comm_cost_est in domdec_setup.c.
         * Note that here the checks have to take into account
         * that the decomposition might occur in a different order than xyz
         * (for instance through the env.var. GMX_DD_ORDER_ZYX),
         * in which case they will not match those in comm_cost_est,
         * but since that is mainly for testing purposes that's fine.
         */
        if (dd->ndim >= 2 && dd->dim[0] == XX && dd->dim[1] == YY &&
            comm->npmenodes > dd->nc[XX] && comm->npmenodes % dd->nc[XX] == 0 &&
            getenv("GMX_PMEONEDD") == NULL)
        {
            comm->npmedecompdim = 2;
            comm->npmenodes_x   = dd->nc[XX];
            comm->npmenodes_y   = comm->npmenodes/comm->npmenodes_x;
        }
        else
        {
            /* In case nc is 1 in both x and y we could still choose to
             * decompose pme in y instead of x, but we use x for simplicity.
             */
            comm->npmedecompdim = 1;
            if (dd->dim[0] == YY)
            {
                comm->npmenodes_x = 1;
                comm->npmenodes_y = comm->npmenodes;
            }
            else
            {
                comm->npmenodes_x = comm->npmenodes;
                comm->npmenodes_y = 1;
            }
        }
        if (fplog)
        {
            fprintf(fplog, "PME domain decomposition: %d x %d x %d\n",
                    comm->npmenodes_x, comm->npmenodes_y, 1);
        }
    }
    else
    {
        comm->npmedecompdim = 0;
        comm->npmenodes_x   = 0;
        comm->npmenodes_y   = 0;
    }

    /* Technically we don't need both of these,
     * but it simplifies code not having to recalculate it.
     */
    *npme_x = comm->npmenodes_x;
    *npme_y = comm->npmenodes_y;

    snew(comm->slb_frac, DIM);
    if (comm->dlbState == edlbsOffForever)
    {
        comm->slb_frac[XX] = get_slb_frac(fplog, "x", dd->nc[XX], sizex);
        comm->slb_frac[YY] = get_slb_frac(fplog, "y", dd->nc[YY], sizey);
        comm->slb_frac[ZZ] = get_slb_frac(fplog, "z", dd->nc[ZZ], sizez);
    }

    if (comm->bInterCGBondeds && comm->cutoff_mbody == 0)
    {
        if (comm->bBondComm || comm->dlbState != edlbsOffForever)
        {
            /* Set the bonded communication distance to halfway
             * the minimum and the maximum,
             * since the extra communication cost is nearly zero.
             */
            acs                = average_cellsize_min(dd, ddbox);
            comm->cutoff_mbody = 0.5*(r_bonded + acs);
            if (comm->dlbState != edlbsOffForever)
            {
                /* Check if this does not limit the scaling */
                comm->cutoff_mbody = std::min(comm->cutoff_mbody, dlb_scale*acs);
            }
            if (!comm->bBondComm)
            {
                /* Without bBondComm do not go beyond the n.b. cut-off */
                comm->cutoff_mbody = std::min(comm->cutoff_mbody, comm->cutoff);
                if (comm->cellsize_limit >= comm->cutoff)
                {
                    /* We don't loose a lot of efficieny
                     * when increasing it to the n.b. cut-off.
                     * It can even be slightly faster, because we need
                     * less checks for the communication setup.
                     */
                    comm->cutoff_mbody = comm->cutoff;
                }
            }
            /* Check if we did not end up below our original limit */
            comm->cutoff_mbody = std::max(comm->cutoff_mbody, r_bonded_limit);

            if (comm->cutoff_mbody > comm->cellsize_limit)
            {
                comm->cellsize_limit = comm->cutoff_mbody;
            }
        }
        /* Without DLB and cutoff_mbody<cutoff, cutoff_mbody is dynamic */
    }

    if (debug)
    {
        fprintf(debug, "Bonded atom communication beyond the cut-off: %d\n"
                "cellsize limit %f\n",
                comm->bBondComm, comm->cellsize_limit);
    }

    if (MASTER(cr))
    {
        check_dd_restrictions(cr, dd, ir, fplog);
    }

    comm->partition_step = INT_MIN;
    dd->ddp_count        = 0;

    clear_dd_cycle_counts(dd);

    return dd;
}

static void set_dlb_limits(gmx_domdec_t *dd)

{
    int d;

    for (d = 0; d < dd->ndim; d++)
    {
        dd->comm->cd[d].np                 = dd->comm->cd[d].np_dlb;
        dd->comm->cellsize_min[dd->dim[d]] =
            dd->comm->cellsize_min_dlb[dd->dim[d]];
    }
}


static void turn_on_dlb(FILE *fplog, t_commrec *cr, gmx_int64_t step)
{
    gmx_domdec_t      *dd;
    gmx_domdec_comm_t *comm;
    real               cellsize_min;
    int                d, nc, i;
    char               buf[STRLEN];

    dd   = cr->dd;
    comm = dd->comm;

    if (fplog)
    {
        fprintf(fplog, "At step %s the performance loss due to force load imbalance is %.1f %%\n", gmx_step_str(step, buf), dd_force_imb_perf_loss(dd)*100);
    }

    cellsize_min = comm->cellsize_min[dd->dim[0]];
    for (d = 1; d < dd->ndim; d++)
    {
        cellsize_min = std::min(cellsize_min, comm->cellsize_min[dd->dim[d]]);
    }

    if (cellsize_min < comm->cellsize_limit*1.05)
    {
        dd_warning(cr, fplog, "NOTE: the minimum cell size is smaller than 1.05 times the cell size limit, will not turn on dynamic load balancing\n");

        /* Change DLB from "auto" to "no". */
        comm->dlbState = edlbsOffForever;

        return;
    }

    dd_warning(cr, fplog, "NOTE: Turning on dynamic load balancing\n");
    comm->dlbState = edlbsOn;

    set_dlb_limits(dd);

    /* We can set the required cell size info here,
     * so we do not need to communicate this.
     * The grid is completely uniform.
     */
    for (d = 0; d < dd->ndim; d++)
    {
        if (comm->root[d])
        {
            comm->load[d].sum_m = comm->load[d].sum;

            nc = dd->nc[dd->dim[d]];
            for (i = 0; i < nc; i++)
            {
                comm->root[d]->cell_f[i]    = i/(real)nc;
                if (d > 0)
                {
                    comm->root[d]->cell_f_max0[i] =  i   /(real)nc;
                    comm->root[d]->cell_f_min1[i] = (i+1)/(real)nc;
                }
            }
            comm->root[d]->cell_f[nc] = 1.0;
        }
    }
}

static char *init_bLocalCG(gmx_mtop_t *mtop)
{
    int   ncg, cg;
    char *bLocalCG;

    ncg = ncg_mtop(mtop);
    snew(bLocalCG, ncg);
    for (cg = 0; cg < ncg; cg++)
    {
        bLocalCG[cg] = FALSE;
    }

    return bLocalCG;
}

/* WIP: jal */
void dd_init_bondeds(FILE *fplog,
                     gmx_domdec_t *dd, gmx_mtop_t *mtop,
                     gmx_vsite_t *vsite, gmx_shellfc_t shellfc,
                     t_inputrec *ir, gmx_bool bBCheck, cginfo_mb_t *cginfo_mb)
{
    gmx_domdec_comm_t *comm;

    /* TODO: check */
    dd_make_reverse_top(fplog, dd, mtop, vsite, shellfc, ir, bBCheck);

    comm = dd->comm;

    if (comm->bBondComm)
    {
        /* Communicate atoms beyond the cut-off for bonded interactions */
        comm = dd->comm;

        comm->cglink = make_charge_group_links(mtop, dd, cginfo_mb);

        comm->bLocalCG = init_bLocalCG(mtop);
    }
    else
    {
        /* Only communicate atoms based on cut-off */
        comm->cglink   = NULL;
        comm->bLocalCG = NULL;
    }
}

static void print_dd_settings(FILE *fplog, gmx_domdec_t *dd,
                              t_inputrec *ir,
                              gmx_bool bDynLoadBal, real dlb_scale,
                              gmx_ddbox_t *ddbox)
{
    gmx_domdec_comm_t *comm;
    int                d;
    ivec               np;
    real               limit, shrink;
    char               buf[64];

    if (fplog == NULL)
    {
        return;
    }

    comm = dd->comm;

    if (bDynLoadBal)
    {
        fprintf(fplog, "The maximum number of communication pulses is:");
        for (d = 0; d < dd->ndim; d++)
        {
            fprintf(fplog, " %c %d", dim2char(dd->dim[d]), comm->cd[d].np_dlb);
        }
        fprintf(fplog, "\n");
        fprintf(fplog, "The minimum size for domain decomposition cells is %.3f nm\n", comm->cellsize_limit);
        fprintf(fplog, "The requested allowed shrink of DD cells (option -dds) is: %.2f\n", dlb_scale);
        fprintf(fplog, "The allowed shrink of domain decomposition cells is:");
        for (d = 0; d < DIM; d++)
        {
            if (dd->nc[d] > 1)
            {
                if (d >= ddbox->npbcdim && dd->nc[d] == 2)
                {
                    shrink = 0;
                }
                else
                {
                    shrink =
                        comm->cellsize_min_dlb[d]/
                        (ddbox->box_size[d]*ddbox->skew_fac[d]/dd->nc[d]);
                }
                fprintf(fplog, " %c %.2f", dim2char(d), shrink);
            }
        }
        fprintf(fplog, "\n");
    }
    else
    {
        set_dd_cell_sizes_slb(dd, ddbox, setcellsizeslbPULSE_ONLY, np);
        fprintf(fplog, "The initial number of communication pulses is:");
        for (d = 0; d < dd->ndim; d++)
        {
            fprintf(fplog, " %c %d", dim2char(dd->dim[d]), np[dd->dim[d]]);
        }
        fprintf(fplog, "\n");
        fprintf(fplog, "The initial domain decomposition cell size is:");
        for (d = 0; d < DIM; d++)
        {
            if (dd->nc[d] > 1)
            {
                fprintf(fplog, " %c %.2f nm",
                        dim2char(d), dd->comm->cellsize_min[d]);
            }
        }
        fprintf(fplog, "\n\n");
    }

    if (comm->bInterCGBondeds || dd->vsite_comm || dd->constraint_comm || dd->shell_comm)
    {
        fprintf(fplog, "The maximum allowed distance for charge groups involved in interactions is:\n");
        fprintf(fplog, "%40s  %-7s %6.3f nm\n",
                "non-bonded interactions", "", comm->cutoff);

        if (bDynLoadBal)
        {
            limit = dd->comm->cellsize_limit;
        }
        else
        {
            if (dynamic_dd_box(ddbox, ir))
            {
                fprintf(fplog, "(the following are initial values, they could change due to box deformation)\n");
            }
            limit = dd->comm->cellsize_min[XX];
            for (d = 1; d < DIM; d++)
            {
                limit = std::min(limit, dd->comm->cellsize_min[d]);
            }
        }

        if (comm->bInterCGBondeds)
        {
            fprintf(fplog, "%40s  %-7s %6.3f nm\n",
                    "two-body bonded interactions", "(-rdd)",
                    std::max(comm->cutoff, comm->cutoff_mbody));
            fprintf(fplog, "%40s  %-7s %6.3f nm\n",
                    "multi-body bonded interactions", "(-rdd)",
                    (comm->bBondComm || dlbIsOn(dd->comm)) ? comm->cutoff_mbody : std::min(comm->cutoff, limit));
        }
        if (dd->vsite_comm)
        {
            fprintf(fplog, "%40s  %-7s %6.3f nm\n",
                    "virtual site constructions", "(-rcon)", limit);
        }
        if (dd->constraint_comm)
        {
            sprintf(buf, "atoms separated by up to %d constraints",
                    1+ir->nProjOrder);
            fprintf(fplog, "%40s  %-7s %6.3f nm\n",
                    buf, "(-rcon)", limit);
        }
        fprintf(fplog, "\n");
    }

    fflush(fplog);
}

static void set_cell_limits_dlb(gmx_domdec_t      *dd,
                                real               dlb_scale,
                                const t_inputrec  *ir,
                                const gmx_ddbox_t *ddbox)
{
    gmx_domdec_comm_t *comm;
    int                d, dim, npulse, npulse_d_max, npulse_d;
    gmx_bool           bNoCutOff;

    comm = dd->comm;

    bNoCutOff = (ir->rvdw == 0 || ir->rcoulomb == 0);

    /* Determine the maximum number of comm. pulses in one dimension */

    comm->cellsize_limit = std::max(comm->cellsize_limit, comm->cutoff_mbody);

    /* Determine the maximum required number of grid pulses */
    if (comm->cellsize_limit >= comm->cutoff)
    {
        /* Only a single pulse is required */
        npulse = 1;
    }
    else if (!bNoCutOff && comm->cellsize_limit > 0)
    {
        /* We round down slightly here to avoid overhead due to the latency
         * of extra communication calls when the cut-off
         * would be only slightly longer than the cell size.
         * Later cellsize_limit is redetermined,
         * so we can not miss interactions due to this rounding.
         */
        npulse = (int)(0.96 + comm->cutoff/comm->cellsize_limit);
    }
    else
    {
        /* There is no cell size limit */
        npulse = std::max(dd->nc[XX]-1, std::max(dd->nc[YY]-1, dd->nc[ZZ]-1));
    }

    if (!bNoCutOff && npulse > 1)
    {
        /* See if we can do with less pulses, based on dlb_scale */
        npulse_d_max = 0;
        for (d = 0; d < dd->ndim; d++)
        {
            dim      = dd->dim[d];
            npulse_d = (int)(1 + dd->nc[dim]*comm->cutoff
                             /(ddbox->box_size[dim]*ddbox->skew_fac[dim]*dlb_scale));
            npulse_d_max = std::max(npulse_d_max, npulse_d);
        }
        npulse = std::min(npulse, npulse_d_max);
    }

    /* This env var can override npulse */
    d = dd_getenv(debug, "GMX_DD_NPULSE", 0);
    if (d > 0)
    {
        npulse = d;
    }

    comm->maxpulse       = 1;
    comm->bVacDLBNoLimit = (ir->ePBC == epbcNONE);
    for (d = 0; d < dd->ndim; d++)
    {
        comm->cd[d].np_dlb    = std::min(npulse, dd->nc[dd->dim[d]]-1);
        comm->cd[d].np_nalloc = comm->cd[d].np_dlb;
        snew(comm->cd[d].ind, comm->cd[d].np_nalloc);
        comm->maxpulse = std::max(comm->maxpulse, comm->cd[d].np_dlb);
        if (comm->cd[d].np_dlb < dd->nc[dd->dim[d]]-1)
        {
            comm->bVacDLBNoLimit = FALSE;
        }
    }

    /* cellsize_limit is set for LINCS in init_domain_decomposition */
    if (!comm->bVacDLBNoLimit)
    {
        comm->cellsize_limit = std::max(comm->cellsize_limit,
                                        comm->cutoff/comm->maxpulse);
    }
    comm->cellsize_limit = std::max(comm->cellsize_limit, comm->cutoff_mbody);
    /* Set the minimum cell size for each DD dimension */
    for (d = 0; d < dd->ndim; d++)
    {
        if (comm->bVacDLBNoLimit ||
            comm->cd[d].np_dlb*comm->cellsize_limit >= comm->cutoff)
        {
            comm->cellsize_min_dlb[dd->dim[d]] = comm->cellsize_limit;
        }
        else
        {
            comm->cellsize_min_dlb[dd->dim[d]] =
                comm->cutoff/comm->cd[d].np_dlb;
        }
    }
    if (comm->cutoff_mbody <= 0)
    {
        comm->cutoff_mbody = std::min(comm->cutoff, comm->cellsize_limit);
    }
    if (dlbIsOn(comm))
    {
        set_dlb_limits(dd);
    }
}

gmx_bool dd_bonded_molpbc(gmx_domdec_t *dd, int ePBC)
{
    /* If each molecule is a single charge group
     * or we use domain decomposition for each periodic dimension,
     * we do not need to take pbc into account for the bonded interactions.
     */
    return (ePBC != epbcNONE && dd->comm->bInterCGBondeds &&
            !(dd->nc[XX] > 1 &&
              dd->nc[YY] > 1 &&
              (dd->nc[ZZ] > 1 || ePBC == epbcXY)));
}

void set_dd_parameters(FILE *fplog, gmx_domdec_t *dd, real dlb_scale,
                       t_inputrec *ir, gmx_ddbox_t *ddbox)
{
    gmx_domdec_comm_t *comm;
    int                natoms_tot;
    real               vol_frac;

    comm = dd->comm;

    /* Initialize the thread data.
     * This can not be done in init_domain_decomposition,
     * as the numbers of threads is determined later.
     */
    comm->nth = gmx_omp_nthreads_get(emntDomdec);
    if (comm->nth > 1)
    {
        snew(comm->dth, comm->nth);
    }

    if (EEL_PME(ir->coulombtype) || EVDW_PME(ir->vdwtype))
    {
        init_ddpme(dd, &comm->ddpme[0], 0);
        if (comm->npmedecompdim >= 2)
        {
            init_ddpme(dd, &comm->ddpme[1], 1);
        }
    }
    else
    {
        comm->npmenodes = 0;
        if (dd->pme_nodeid >= 0)
        {
            gmx_fatal_collective(FARGS, NULL, dd,
                                 "Can not have separate PME ranks without PME electrostatics");
        }
    }

    if (debug)
    {
        fprintf(debug, "The DD cut-off is %f\n", comm->cutoff);
    }
    if (comm->dlbState != edlbsOffForever)
    {
        set_cell_limits_dlb(dd, dlb_scale, ir, ddbox);
    }

    print_dd_settings(fplog, dd, ir, dlbIsOn(comm), dlb_scale, ddbox);
    if (comm->dlbState == edlbsOffCanTurnOn)
    {
        if (fplog)
        {
            fprintf(fplog, "When dynamic load balancing gets turned on, these settings will change to:\n");
        }
        print_dd_settings(fplog, dd, ir, TRUE, dlb_scale, ddbox);
    }

    if (ir->ePBC == epbcNONE)
    {
        vol_frac = 1 - 1/(double)dd->nnodes;
    }
    else
    {
        vol_frac =
            (1 + comm_box_frac(dd->nc, comm->cutoff, ddbox))/(double)dd->nnodes;
    }
    if (debug)
    {
        fprintf(debug, "Volume fraction for all DD zones: %f\n", vol_frac);
    }
    natoms_tot = comm->cgs_gl.index[comm->cgs_gl.nr];

    dd->ga2la = ga2la_init(natoms_tot, static_cast<int>(vol_frac*natoms_tot));
}

static gmx_bool test_dd_cutoff(t_commrec *cr,
                               t_state *state, t_inputrec *ir,
                               real cutoff_req)
{
    gmx_domdec_t *dd;
    gmx_ddbox_t   ddbox;
    int           d, dim, np;
    real          inv_cell_size;
    int           LocallyLimited;

    dd = cr->dd;

    set_ddbox(dd, FALSE, cr, ir, state->box,
              TRUE, &dd->comm->cgs_gl, state->x, &ddbox);

    LocallyLimited = 0;

    for (d = 0; d < dd->ndim; d++)
    {
        dim = dd->dim[d];

        inv_cell_size = DD_CELL_MARGIN*dd->nc[dim]/ddbox.box_size[dim];
        if (dynamic_dd_box(&ddbox, ir))
        {
            inv_cell_size *= DD_PRES_SCALE_MARGIN;
        }

        np = 1 + (int)(cutoff_req*inv_cell_size*ddbox.skew_fac[dim]);

        if (dd->comm->dlbState != edlbsOffForever && dim < ddbox.npbcdim &&
            dd->comm->cd[d].np_dlb > 0)
        {
            if (np > dd->comm->cd[d].np_dlb)
            {
                return FALSE;
            }

            /* If a current local cell size is smaller than the requested
             * cut-off, we could still fix it, but this gets very complicated.
             * Without fixing here, we might actually need more checks.
             */
            if ((dd->comm->cell_x1[dim] - dd->comm->cell_x0[dim])*ddbox.skew_fac[dim]*dd->comm->cd[d].np_dlb < cutoff_req)
            {
                LocallyLimited = 1;
            }
        }
    }

    if (dd->comm->dlbState != edlbsOffForever)
    {
        /* If DLB is not active yet, we don't need to check the grid jumps.
         * Actually we shouldn't, because then the grid jump data is not set.
         */
        if (dlbIsOn(dd->comm) &&
            check_grid_jump(0, dd, cutoff_req, &ddbox, FALSE))
        {
            LocallyLimited = 1;
        }

        gmx_sumi(1, &LocallyLimited, cr);

        if (LocallyLimited > 0)
        {
            return FALSE;
        }
    }

    return TRUE;
}

gmx_bool change_dd_cutoff(t_commrec *cr, t_state *state, t_inputrec *ir,
                          real cutoff_req)
{
    gmx_bool bCutoffAllowed;

    bCutoffAllowed = test_dd_cutoff(cr, state, ir, cutoff_req);

    if (bCutoffAllowed)
    {
        cr->dd->comm->cutoff = cutoff_req;
    }

    return bCutoffAllowed;
}

void set_dd_dlb_max_cutoff(t_commrec *cr, real cutoff)
{
    gmx_domdec_comm_t *comm;

    comm = cr->dd->comm;

    /* Turn on the DLB limiting (might have been on already) */
    comm->bPMELoadBalDLBLimits = TRUE;

    /* Change the cut-off limit */
    comm->PMELoadBal_max_cutoff = cutoff;

    if (debug)
    {
        fprintf(debug, "PME load balancing set a limit to the DLB staggering such that a %f cut-off will continue to fit\n",
                comm->PMELoadBal_max_cutoff);
    }
}

/* Sets whether we should later check the load imbalance data, so that
 * we can trigger dynamic load balancing if enough imbalance has
 * arisen.
 *
 * Used after PME load balancing unlocks DLB, so that the check
 * whether DLB will be useful can happen immediately.
 */
static void dd_dlb_set_should_check_whether_to_turn_dlb_on(gmx_domdec_t *dd, gmx_bool bValue)
{
    if (dd->comm->dlbState == edlbsOffCanTurnOn)
    {
        dd->comm->bCheckWhetherToTurnDlbOn = bValue;
    }
}

/* Returns if we should check whether there has been enough load
 * imbalance to trigger dynamic load balancing.
 */
static gmx_bool dd_dlb_get_should_check_whether_to_turn_dlb_on(gmx_domdec_t *dd)
{
    const int nddp_chk_dlb = 100;

    if (dd->comm->dlbState != edlbsOffCanTurnOn)
    {
        return FALSE;
    }

    /* We should check whether we should use DLB directly after
     * unlocking DLB. */
    if (dd->comm->bCheckWhetherToTurnDlbOn)
    {
        /* This flag was set when the PME load-balancing routines
           unlocked DLB, and should now be cleared. */
        dd_dlb_set_should_check_whether_to_turn_dlb_on(dd, FALSE);
        return TRUE;
    }
    /* We should also check whether we should use DLB every 100
     * partitionings (we do not do this every partioning, so that we
     * avoid excessive communication). */
    if (dd->comm->n_load_have % nddp_chk_dlb == nddp_chk_dlb - 1)
    {
        return TRUE;
    }

    return FALSE;
}

gmx_bool dd_dlb_is_on(const gmx_domdec_t *dd)
{
    return (dd->comm->dlbState == edlbsOn);
}

gmx_bool dd_dlb_is_locked(const gmx_domdec_t *dd)
{
    return (dd->comm->dlbState == edlbsOffTemporarilyLocked);
}

void dd_dlb_lock(gmx_domdec_t *dd)
{
    /* We can only lock the DLB when it is set to auto, otherwise don't do anything */
    if (dd->comm->dlbState == edlbsOffCanTurnOn)
    {
        dd->comm->dlbState = edlbsOffTemporarilyLocked;
    }
}

void dd_dlb_unlock(gmx_domdec_t *dd)
{
    /* We can only lock the DLB when it is set to auto, otherwise don't do anything */
    if (dd->comm->dlbState == edlbsOffTemporarilyLocked)
    {
        dd->comm->dlbState = edlbsOffCanTurnOn;
        dd_dlb_set_should_check_whether_to_turn_dlb_on(dd, TRUE);
    }
}

static void merge_cg_buffers(int ncell,
                             gmx_domdec_comm_dim_t *cd, int pulse,
                             int  *ncg_cell,
                             int  *index_gl, int  *recv_i,
                             rvec *cg_cm,    rvec *recv_vr,
                             int *cgindex,
                             cginfo_mb_t *cginfo_mb, int *cginfo)
{
    gmx_domdec_ind_t *ind, *ind_p;
    int               p, cell, c, cg, cg0, cg1, cg_gl, nat;
    int               shift, shift_at;

    ind = &cd->ind[pulse];

    /* First correct the already stored data */
    shift = ind->nrecv[ncell];
    for (cell = ncell-1; cell >= 0; cell--)
    {
        shift -= ind->nrecv[cell];
        if (shift > 0)
        {
            /* Move the cg's present from previous grid pulses */
            cg0                = ncg_cell[ncell+cell];
            cg1                = ncg_cell[ncell+cell+1];
            cgindex[cg1+shift] = cgindex[cg1];
            for (cg = cg1-1; cg >= cg0; cg--)
            {
                index_gl[cg+shift] = index_gl[cg];
                copy_rvec(cg_cm[cg], cg_cm[cg+shift]);
                cgindex[cg+shift] = cgindex[cg];
                cginfo[cg+shift]  = cginfo[cg];
            }
            /* Correct the already stored send indices for the shift */
            for (p = 1; p <= pulse; p++)
            {
                ind_p = &cd->ind[p];
                cg0   = 0;
                for (c = 0; c < cell; c++)
                {
                    cg0 += ind_p->nsend[c];
                }
                cg1 = cg0 + ind_p->nsend[cell];
                for (cg = cg0; cg < cg1; cg++)
                {
                    ind_p->index[cg] += shift;
                }
            }
        }
    }

    /* Merge in the communicated buffers */
    shift    = 0;
    shift_at = 0;
    cg0      = 0;
    for (cell = 0; cell < ncell; cell++)
    {
        cg1 = ncg_cell[ncell+cell+1] + shift;
        if (shift_at > 0)
        {
            /* Correct the old cg indices */
            for (cg = ncg_cell[ncell+cell]; cg < cg1; cg++)
            {
                cgindex[cg+1] += shift_at;
            }
        }
        for (cg = 0; cg < ind->nrecv[cell]; cg++)
        {
            /* Copy this charge group from the buffer */
            index_gl[cg1] = recv_i[cg0];
            copy_rvec(recv_vr[cg0], cg_cm[cg1]);
            /* Add it to the cgindex */
            cg_gl          = index_gl[cg1];
            cginfo[cg1]    = ddcginfo(cginfo_mb, cg_gl);
            nat            = GET_CGINFO_NATOMS(cginfo[cg1]);
            cgindex[cg1+1] = cgindex[cg1] + nat;
            cg0++;
            cg1++;
            shift_at += nat;
        }
        shift                 += ind->nrecv[cell];
        ncg_cell[ncell+cell+1] = cg1;
    }
}

static void make_cell2at_index(gmx_domdec_comm_dim_t *cd,
                               int nzone, int cg0, const int *cgindex)
{
    int cg, zone, p;

    /* Store the atom block boundaries for easy copying of communication buffers
     */
    cg = cg0;
    for (zone = 0; zone < nzone; zone++)
    {
        for (p = 0; p < cd->np; p++)
        {
            cd->ind[p].cell2at0[zone] = cgindex[cg];
            cg += cd->ind[p].nrecv[zone];
            cd->ind[p].cell2at1[zone] = cgindex[cg];
        }
    }
}

static gmx_bool missing_link(t_blocka *link, int cg_gl, char *bLocalCG)
{
    int      i;
    gmx_bool bMiss;

    bMiss = FALSE;
    for (i = link->index[cg_gl]; i < link->index[cg_gl+1]; i++)
    {
        if (!bLocalCG[link->a[i]])
        {
            bMiss = TRUE;
        }
    }

    return bMiss;
}

/* Domain corners for communication, a maximum of 4 i-zones see a j domain */
typedef struct {
    real c[DIM][4]; /* the corners for the non-bonded communication */
    real cr0;       /* corner for rounding */
    real cr1[4];    /* corners for rounding */
    real bc[DIM];   /* corners for bounded communication */
    real bcr1;      /* corner for rounding for bonded communication */
} dd_corners_t;

/* Determine the corners of the domain(s) we are communicating with */
static void
set_dd_corners(const gmx_domdec_t *dd,
               int dim0, int dim1, int dim2,
               gmx_bool bDistMB,
               dd_corners_t *c)
{
    const gmx_domdec_comm_t  *comm;
    const gmx_domdec_zones_t *zones;
    int i, j;

    comm = dd->comm;

    zones = &comm->zones;

    /* Keep the compiler happy */
    c->cr0  = 0;
    c->bcr1 = 0;

    /* The first dimension is equal for all cells */
    c->c[0][0] = comm->cell_x0[dim0];
    if (bDistMB)
    {
        c->bc[0] = c->c[0][0];
    }
    if (dd->ndim >= 2)
    {
        dim1 = dd->dim[1];
        /* This cell row is only seen from the first row */
        c->c[1][0] = comm->cell_x0[dim1];
        /* All rows can see this row */
        c->c[1][1] = comm->cell_x0[dim1];
        if (dlbIsOn(dd->comm))
        {
            c->c[1][1] = std::max(comm->cell_x0[dim1], comm->zone_d1[1].mch0);
            if (bDistMB)
            {
                /* For the multi-body distance we need the maximum */
                c->bc[1] = std::max(comm->cell_x0[dim1], comm->zone_d1[1].p1_0);
            }
        }
        /* Set the upper-right corner for rounding */
        c->cr0 = comm->cell_x1[dim0];

        if (dd->ndim >= 3)
        {
            dim2 = dd->dim[2];
            for (j = 0; j < 4; j++)
            {
                c->c[2][j] = comm->cell_x0[dim2];
            }
            if (dlbIsOn(dd->comm))
            {
                /* Use the maximum of the i-cells that see a j-cell */
                for (i = 0; i < zones->nizone; i++)
                {
                    for (j = zones->izone[i].j0; j < zones->izone[i].j1; j++)
                    {
                        if (j >= 4)
                        {
                            c->c[2][j-4] =
                                std::max(c->c[2][j-4],
                                         comm->zone_d2[zones->shift[i][dim0]][zones->shift[i][dim1]].mch0);
                        }
                    }
                }
                if (bDistMB)
                {
                    /* For the multi-body distance we need the maximum */
                    c->bc[2] = comm->cell_x0[dim2];
                    for (i = 0; i < 2; i++)
                    {
                        for (j = 0; j < 2; j++)
                        {
                            c->bc[2] = std::max(c->bc[2], comm->zone_d2[i][j].p1_0);
                        }
                    }
                }
            }

            /* Set the upper-right corner for rounding */
            /* Cell (0,0,0) and cell (1,0,0) can see cell 4 (0,1,1)
             * Only cell (0,0,0) can see cell 7 (1,1,1)
             */
            c->cr1[0] = comm->cell_x1[dim1];
            c->cr1[3] = comm->cell_x1[dim1];
            if (dlbIsOn(dd->comm))
            {
                c->cr1[0] = std::max(comm->cell_x1[dim1], comm->zone_d1[1].mch1);
                if (bDistMB)
                {
                    /* For the multi-body distance we need the maximum */
                    c->bcr1 = std::max(comm->cell_x1[dim1], comm->zone_d1[1].p1_1);
                }
            }
        }
    }
}

/* Determine which cg's we need to send in this pulse from this zone */
static void
get_zone_pulse_cgs(gmx_domdec_t *dd,
                   int zonei, int zone,
                   int cg0, int cg1,
                   const int *index_gl,
                   const int *cgindex,
                   int dim, int dim_ind,
                   int dim0, int dim1, int dim2,
                   real r_comm2, real r_bcomm2,
                   matrix box,
                   ivec tric_dist,
                   rvec *normal,
                   real skew_fac2_d, real skew_fac_01,
                   rvec *v_d, rvec *v_0, rvec *v_1,
                   const dd_corners_t *c,
                   rvec sf2_round,
                   gmx_bool bDistBonded,
                   gmx_bool bBondComm,
                   gmx_bool bDist2B,
                   gmx_bool bDistMB,
                   rvec *cg_cm,
                   int *cginfo,
                   gmx_domdec_ind_t *ind,
                   int **ibuf, int *ibuf_nalloc,
                   vec_rvec_t *vbuf,
                   int *nsend_ptr,
                   int *nat_ptr,
                   int *nsend_z_ptr)
{
    gmx_domdec_comm_t *comm;
    gmx_bool           bScrew;
    gmx_bool           bDistMB_pulse;
    int                cg, i;
    real               r2, rb2, r, tric_sh;
    rvec               rn, rb;
    int                dimd;
    int                nsend_z, nsend, nat;

    comm = dd->comm;

    bScrew = (dd->bScrewPBC && dim == XX);

    bDistMB_pulse = (bDistMB && bDistBonded);

    nsend_z = 0;
    nsend   = *nsend_ptr;
    nat     = *nat_ptr;

    for (cg = cg0; cg < cg1; cg++)
    {
        r2  = 0;
        rb2 = 0;
        if (tric_dist[dim_ind] == 0)
        {
            /* Rectangular direction, easy */
            r = cg_cm[cg][dim] - c->c[dim_ind][zone];
            if (r > 0)
            {
                r2 += r*r;
            }
            if (bDistMB_pulse)
            {
                r = cg_cm[cg][dim] - c->bc[dim_ind];
                if (r > 0)
                {
                    rb2 += r*r;
                }
            }
            /* Rounding gives at most a 16% reduction
             * in communicated atoms
             */
            if (dim_ind >= 1 && (zonei == 1 || zonei == 2))
            {
                r = cg_cm[cg][dim0] - c->cr0;
                /* This is the first dimension, so always r >= 0 */
                r2 += r*r;
                if (bDistMB_pulse)
                {
                    rb2 += r*r;
                }
            }
            if (dim_ind == 2 && (zonei == 2 || zonei == 3))
            {
                r = cg_cm[cg][dim1] - c->cr1[zone];
                if (r > 0)
                {
                    r2 += r*r;
                }
                if (bDistMB_pulse)
                {
                    r = cg_cm[cg][dim1] - c->bcr1;
                    if (r > 0)
                    {
                        rb2 += r*r;
                    }
                }
            }
        }
        else
        {
            /* Triclinic direction, more complicated */
            clear_rvec(rn);
            clear_rvec(rb);
            /* Rounding, conservative as the skew_fac multiplication
             * will slightly underestimate the distance.
             */
            if (dim_ind >= 1 && (zonei == 1 || zonei == 2))
            {
                rn[dim0] = cg_cm[cg][dim0] - c->cr0;
                for (i = dim0+1; i < DIM; i++)
                {
                    rn[dim0] -= cg_cm[cg][i]*v_0[i][dim0];
                }
                r2 = rn[dim0]*rn[dim0]*sf2_round[dim0];
                if (bDistMB_pulse)
                {
                    rb[dim0] = rn[dim0];
                    rb2      = r2;
                }
                /* Take care that the cell planes along dim0 might not
                 * be orthogonal to those along dim1 and dim2.
                 */
                for (i = 1; i <= dim_ind; i++)
                {
                    dimd = dd->dim[i];
                    if (normal[dim0][dimd] > 0)
                    {
                        rn[dimd] -= rn[dim0]*normal[dim0][dimd];
                        if (bDistMB_pulse)
                        {
                            rb[dimd] -= rb[dim0]*normal[dim0][dimd];
                        }
                    }
                }
            }
            if (dim_ind == 2 && (zonei == 2 || zonei == 3))
            {
                rn[dim1] += cg_cm[cg][dim1] - c->cr1[zone];
                tric_sh   = 0;
                for (i = dim1+1; i < DIM; i++)
                {
                    tric_sh -= cg_cm[cg][i]*v_1[i][dim1];
                }
                rn[dim1] += tric_sh;
                if (rn[dim1] > 0)
                {
                    r2 += rn[dim1]*rn[dim1]*sf2_round[dim1];
                    /* Take care of coupling of the distances
                     * to the planes along dim0 and dim1 through dim2.
                     */
                    r2 -= rn[dim0]*rn[dim1]*skew_fac_01;
                    /* Take care that the cell planes along dim1
                     * might not be orthogonal to that along dim2.
                     */
                    if (normal[dim1][dim2] > 0)
                    {
                        rn[dim2] -= rn[dim1]*normal[dim1][dim2];
                    }
                }
                if (bDistMB_pulse)
                {
                    rb[dim1] +=
                        cg_cm[cg][dim1] - c->bcr1 + tric_sh;
                    if (rb[dim1] > 0)
                    {
                        rb2 += rb[dim1]*rb[dim1]*sf2_round[dim1];
                        /* Take care of coupling of the distances
                         * to the planes along dim0 and dim1 through dim2.
                         */
                        rb2 -= rb[dim0]*rb[dim1]*skew_fac_01;
                        /* Take care that the cell planes along dim1
                         * might not be orthogonal to that along dim2.
                         */
                        if (normal[dim1][dim2] > 0)
                        {
                            rb[dim2] -= rb[dim1]*normal[dim1][dim2];
                        }
                    }
                }
            }
            /* The distance along the communication direction */
            rn[dim] += cg_cm[cg][dim] - c->c[dim_ind][zone];
            tric_sh  = 0;
            for (i = dim+1; i < DIM; i++)
            {
                tric_sh -= cg_cm[cg][i]*v_d[i][dim];
            }
            rn[dim] += tric_sh;
            if (rn[dim] > 0)
            {
                r2 += rn[dim]*rn[dim]*skew_fac2_d;
                /* Take care of coupling of the distances
                 * to the planes along dim0 and dim1 through dim2.
                 */
                if (dim_ind == 1 && zonei == 1)
                {
                    r2 -= rn[dim0]*rn[dim]*skew_fac_01;
                }
            }
            if (bDistMB_pulse)
            {
                clear_rvec(rb);
                rb[dim] += cg_cm[cg][dim] - c->bc[dim_ind] + tric_sh;
                if (rb[dim] > 0)
                {
                    rb2 += rb[dim]*rb[dim]*skew_fac2_d;
                    /* Take care of coupling of the distances
                     * to the planes along dim0 and dim1 through dim2.
                     */
                    if (dim_ind == 1 && zonei == 1)
                    {
                        rb2 -= rb[dim0]*rb[dim]*skew_fac_01;
                    }
                }
            }
        }

        if (r2 < r_comm2 ||
            (bDistBonded &&
             ((bDistMB && rb2 < r_bcomm2) ||
              (bDist2B && r2  < r_bcomm2)) &&
             (!bBondComm ||
              (GET_CGINFO_BOND_INTER(cginfo[cg]) &&
               missing_link(comm->cglink, index_gl[cg],
                            comm->bLocalCG)))))
        {
            /* Make an index to the local charge groups */
            if (nsend+1 > ind->nalloc)
            {
                ind->nalloc = over_alloc_large(nsend+1);
                srenew(ind->index, ind->nalloc);
            }
            if (nsend+1 > *ibuf_nalloc)
            {
                *ibuf_nalloc = over_alloc_large(nsend+1);
                srenew(*ibuf, *ibuf_nalloc);
            }
            ind->index[nsend] = cg;
            (*ibuf)[nsend]    = index_gl[cg];
            nsend_z++;
            vec_rvec_check_alloc(vbuf, nsend+1);

            if (dd->ci[dim] == 0)
            {
                /* Correct cg_cm for pbc */
                rvec_add(cg_cm[cg], box[dim], vbuf->v[nsend]);
                if (bScrew)
                {
                    vbuf->v[nsend][YY] = box[YY][YY] - vbuf->v[nsend][YY];
                    vbuf->v[nsend][ZZ] = box[ZZ][ZZ] - vbuf->v[nsend][ZZ];
                }
            }
            else
            {
                copy_rvec(cg_cm[cg], vbuf->v[nsend]);
            }
            nsend++;
            nat += cgindex[cg+1] - cgindex[cg];
        }
    }

    *nsend_ptr   = nsend;
    *nat_ptr     = nat;
    *nsend_z_ptr = nsend_z;
}

static void setup_dd_communication(gmx_domdec_t *dd,
                                   matrix box, gmx_ddbox_t *ddbox,
                                   t_forcerec *fr, t_state *state, rvec **f)
{
    int                    dim_ind, dim, dim0, dim1, dim2, dimd, p, nat_tot;
    int                    nzone, nzone_send, zone, zonei, cg0, cg1;
    int                    c, i, cg, cg_gl, nrcg;
    int                   *zone_cg_range, pos_cg, *index_gl, *cgindex, *recv_i;
    gmx_domdec_comm_t     *comm;
    gmx_domdec_zones_t    *zones;
    gmx_domdec_comm_dim_t *cd;
    gmx_domdec_ind_t      *ind;
    cginfo_mb_t           *cginfo_mb;
    gmx_bool               bBondComm, bDist2B, bDistMB, bDistBonded;
    real                   r_comm2, r_bcomm2;
    dd_corners_t           corners;
    ivec                   tric_dist;
    rvec                  *cg_cm, *normal, *v_d, *v_0 = NULL, *v_1 = NULL, *recv_vr;
    real                   skew_fac2_d, skew_fac_01;
    rvec                   sf2_round;
    int                    nsend, nat;
    int                    th;

    if (debug)
    {
        fprintf(debug, "Setting up DD communication\n");
    }

    comm  = dd->comm;

    switch (fr->cutoff_scheme)
    {
        case ecutsGROUP:
            cg_cm = fr->cg_cm;
            break;
        case ecutsVERLET:
            cg_cm = state->x;
            break;
        default:
            gmx_incons("unimplemented");
            cg_cm = NULL;
    }

    for (dim_ind = 0; dim_ind < dd->ndim; dim_ind++)
    {
        /* Check if we need to use triclinic distances */
        tric_dist[dim_ind] = 0;
        for (i = 0; i <= dim_ind; i++)
        {
            if (ddbox->tric_dir[dd->dim[i]])
            {
                tric_dist[dim_ind] = 1;
            }
        }
    }

    bBondComm = comm->bBondComm;

    /* Do we need to determine extra distances for multi-body bondeds? */
    bDistMB = (comm->bInterCGMultiBody && dlbIsOn(dd->comm) && dd->ndim > 1);

    /* Do we need to determine extra distances for only two-body bondeds? */
    bDist2B = (bBondComm && !bDistMB);

    r_comm2  = sqr(comm->cutoff);
    r_bcomm2 = sqr(comm->cutoff_mbody);

    if (debug)
    {
        fprintf(debug, "bBondComm %d, r_bc %f\n", bBondComm, sqrt(r_bcomm2));
    }

    zones = &comm->zones;

    dim0 = dd->dim[0];
    dim1 = (dd->ndim >= 2 ? dd->dim[1] : -1);
    dim2 = (dd->ndim >= 3 ? dd->dim[2] : -1);

    set_dd_corners(dd, dim0, dim1, dim2, bDistMB, &corners);

    /* Triclinic stuff */
    normal      = ddbox->normal;
    skew_fac_01 = 0;
    if (dd->ndim >= 2)
    {
        v_0 = ddbox->v[dim0];
        if (ddbox->tric_dir[dim0] && ddbox->tric_dir[dim1])
        {
            /* Determine the coupling coefficient for the distances
             * to the cell planes along dim0 and dim1 through dim2.
             * This is required for correct rounding.
             */
            skew_fac_01 =
                ddbox->v[dim0][dim1+1][dim0]*ddbox->v[dim1][dim1+1][dim1];
            if (debug)
            {
                fprintf(debug, "\nskew_fac_01 %f\n", skew_fac_01);
            }
        }
    }
    if (dd->ndim >= 3)
    {
        v_1 = ddbox->v[dim1];
    }

    zone_cg_range = zones->cg_range;
    index_gl      = dd->index_gl;
    cgindex       = dd->cgindex;
    cginfo_mb     = fr->cginfo_mb;

    zone_cg_range[0]   = 0;
    zone_cg_range[1]   = dd->ncg_home;
    comm->zone_ncg1[0] = dd->ncg_home;
    pos_cg             = dd->ncg_home;

    nat_tot = dd->nat_home;
    nzone   = 1;
    for (dim_ind = 0; dim_ind < dd->ndim; dim_ind++)
    {
        dim = dd->dim[dim_ind];
        cd  = &comm->cd[dim_ind];

        if (dim >= ddbox->npbcdim && dd->ci[dim] == 0)
        {
            /* No pbc in this dimension, the first node should not comm. */
            nzone_send = 0;
        }
        else
        {
            nzone_send = nzone;
        }

        v_d         = ddbox->v[dim];
        skew_fac2_d = sqr(ddbox->skew_fac[dim]);

        cd->bInPlace = TRUE;
        for (p = 0; p < cd->np; p++)
        {
            /* Only atoms communicated in the first pulse are used
             * for multi-body bonded interactions or for bBondComm.
             */
            bDistBonded = ((bDistMB || bDist2B) && p == 0);

            ind   = &cd->ind[p];
            nsend = 0;
            nat   = 0;
            for (zone = 0; zone < nzone_send; zone++)
            {
                if (tric_dist[dim_ind] && dim_ind > 0)
                {
                    /* Determine slightly more optimized skew_fac's
                     * for rounding.
                     * This reduces the number of communicated atoms
                     * by about 10% for 3D DD of rhombic dodecahedra.
                     */
                    for (dimd = 0; dimd < dim; dimd++)
                    {
                        sf2_round[dimd] = 1;
                        if (ddbox->tric_dir[dimd])
                        {
                            for (i = dd->dim[dimd]+1; i < DIM; i++)
                            {
                                /* If we are shifted in dimension i
                                 * and the cell plane is tilted forward
                                 * in dimension i, skip this coupling.
                                 */
                                if (!(zones->shift[nzone+zone][i] &&
                                      ddbox->v[dimd][i][dimd] >= 0))
                                {
                                    sf2_round[dimd] +=
                                        sqr(ddbox->v[dimd][i][dimd]);
                                }
                            }
                            sf2_round[dimd] = 1/sf2_round[dimd];
                        }
                    }
                }

                zonei = zone_perm[dim_ind][zone];
                if (p == 0)
                {
                    /* Here we permutate the zones to obtain a convenient order
                     * for neighbor searching
                     */
                    cg0 = zone_cg_range[zonei];
                    cg1 = zone_cg_range[zonei+1];
                }
                else
                {
                    /* Look only at the cg's received in the previous grid pulse
                     */
                    cg1 = zone_cg_range[nzone+zone+1];
                    cg0 = cg1 - cd->ind[p-1].nrecv[zone];
                }

#pragma omp parallel for num_threads(comm->nth) schedule(static)
                for (th = 0; th < comm->nth; th++)
                {
                    try
                    {
                        gmx_domdec_ind_t *ind_p;
                        int             **ibuf_p, *ibuf_nalloc_p;
                        vec_rvec_t       *vbuf_p;
                        int              *nsend_p, *nat_p;
                        int              *nsend_zone_p;
                        int               cg0_th, cg1_th;

                        if (th == 0)
                        {
                            /* Thread 0 writes in the comm buffers */
                            ind_p         = ind;
                            ibuf_p        = &comm->buf_int;
                            ibuf_nalloc_p = &comm->nalloc_int;
                            vbuf_p        = &comm->vbuf;
                            nsend_p       = &nsend;
                            nat_p         = &nat;
                            nsend_zone_p  = &ind->nsend[zone];
                        }
                        else
                        {
                            /* Other threads write into temp buffers */
                            ind_p         = &comm->dth[th].ind;
                            ibuf_p        = &comm->dth[th].ibuf;
                            ibuf_nalloc_p = &comm->dth[th].ibuf_nalloc;
                            vbuf_p        = &comm->dth[th].vbuf;
                            nsend_p       = &comm->dth[th].nsend;
                            nat_p         = &comm->dth[th].nat;
                            nsend_zone_p  = &comm->dth[th].nsend_zone;

                            comm->dth[th].nsend      = 0;
                            comm->dth[th].nat        = 0;
                            comm->dth[th].nsend_zone = 0;
                        }

                        if (comm->nth == 1)
                        {
                            cg0_th = cg0;
                            cg1_th = cg1;
                        }
                        else
                        {
                            cg0_th = cg0 + ((cg1 - cg0)* th   )/comm->nth;
                            cg1_th = cg0 + ((cg1 - cg0)*(th+1))/comm->nth;
                        }

                        /* Get the cg's for this pulse in this zone */
                        get_zone_pulse_cgs(dd, zonei, zone, cg0_th, cg1_th,
                                           index_gl, cgindex,
                                           dim, dim_ind, dim0, dim1, dim2,
                                           r_comm2, r_bcomm2,
                                           box, tric_dist,
                                           normal, skew_fac2_d, skew_fac_01,
                                           v_d, v_0, v_1, &corners, sf2_round,
                                           bDistBonded, bBondComm,
                                           bDist2B, bDistMB,
                                           cg_cm, fr->cginfo,
                                           ind_p,
                                           ibuf_p, ibuf_nalloc_p,
                                           vbuf_p,
                                           nsend_p, nat_p,
                                           nsend_zone_p);
                    }
                    GMX_CATCH_ALL_AND_EXIT_WITH_FATAL_ERROR;
                } // END

                /* Append data of threads>=1 to the communication buffers */
                for (th = 1; th < comm->nth; th++)
                {
                    dd_comm_setup_work_t *dth;
                    int                   i, ns1;

                    dth = &comm->dth[th];

                    ns1 = nsend + dth->nsend_zone;
                    if (ns1 > ind->nalloc)
                    {
                        ind->nalloc = over_alloc_dd(ns1);
                        srenew(ind->index, ind->nalloc);
                    }
                    if (ns1 > comm->nalloc_int)
                    {
                        comm->nalloc_int = over_alloc_dd(ns1);
                        srenew(comm->buf_int, comm->nalloc_int);
                    }
                    if (ns1 > comm->vbuf.nalloc)
                    {
                        comm->vbuf.nalloc = over_alloc_dd(ns1);
                        srenew(comm->vbuf.v, comm->vbuf.nalloc);
                    }

                    for (i = 0; i < dth->nsend_zone; i++)
                    {
                        ind->index[nsend]    = dth->ind.index[i];
                        comm->buf_int[nsend] = dth->ibuf[i];
                        copy_rvec(dth->vbuf.v[i],
                                  comm->vbuf.v[nsend]);
                        nsend++;
                    }
                    nat              += dth->nat;
                    ind->nsend[zone] += dth->nsend_zone;
                }
            }
            /* Clear the counts in case we do not have pbc */
            for (zone = nzone_send; zone < nzone; zone++)
            {
                ind->nsend[zone] = 0;
            }
            ind->nsend[nzone]   = nsend;
            ind->nsend[nzone+1] = nat;
            /* Communicate the number of cg's and atoms to receive */
            dd_sendrecv_int(dd, dim_ind, dddirBackward,
                            ind->nsend, nzone+2,
                            ind->nrecv, nzone+2);

            /* The rvec buffer is also required for atom buffers of size nsend
             * in dd_move_x and dd_move_f.
             */
            vec_rvec_check_alloc(&comm->vbuf, ind->nsend[nzone+1]);

            if (p > 0)
            {
                /* We can receive in place if only the last zone is not empty */
                for (zone = 0; zone < nzone-1; zone++)
                {
                    if (ind->nrecv[zone] > 0)
                    {
                        cd->bInPlace = FALSE;
                    }
                }
                if (!cd->bInPlace)
                {
                    /* The int buffer is only required here for the cg indices */
                    if (ind->nrecv[nzone] > comm->nalloc_int2)
                    {
                        comm->nalloc_int2 = over_alloc_dd(ind->nrecv[nzone]);
                        srenew(comm->buf_int2, comm->nalloc_int2);
                    }
                    /* The rvec buffer is also required for atom buffers
                     * of size nrecv in dd_move_x and dd_move_f.
                     */
                    i = std::max(cd->ind[0].nrecv[nzone+1], ind->nrecv[nzone+1]);
                    vec_rvec_check_alloc(&comm->vbuf2, i);
                }
            }

            /* Make space for the global cg indices */
            if (pos_cg + ind->nrecv[nzone] > dd->cg_nalloc
                || dd->cg_nalloc == 0)
            {
                dd->cg_nalloc = over_alloc_dd(pos_cg + ind->nrecv[nzone]);
                srenew(index_gl, dd->cg_nalloc);
                srenew(cgindex, dd->cg_nalloc+1);
            }
            /* Communicate the global cg indices */
            if (cd->bInPlace)
            {
                recv_i = index_gl + pos_cg;
            }
            else
            {
                recv_i = comm->buf_int2;
            }
            dd_sendrecv_int(dd, dim_ind, dddirBackward,
                            comm->buf_int, nsend,
                            recv_i,        ind->nrecv[nzone]);

            /* Make space for cg_cm */
            dd_check_alloc_ncg(fr, state, f, pos_cg + ind->nrecv[nzone]);
            if (fr->cutoff_scheme == ecutsGROUP)
            {
                cg_cm = fr->cg_cm;
            }
            else
            {
                cg_cm = state->x;
            }
            /* Communicate cg_cm */
            if (cd->bInPlace)
            {
                recv_vr = cg_cm + pos_cg;
            }
            else
            {
                recv_vr = comm->vbuf2.v;
            }
            dd_sendrecv_rvec(dd, dim_ind, dddirBackward,
                             comm->vbuf.v, nsend,
                             recv_vr,      ind->nrecv[nzone]);

            /* Make the charge group index */
            if (cd->bInPlace)
            {
                zone = (p == 0 ? 0 : nzone - 1);
                while (zone < nzone)
                {
                    for (cg = 0; cg < ind->nrecv[zone]; cg++)
                    {
                        cg_gl              = index_gl[pos_cg];
                        fr->cginfo[pos_cg] = ddcginfo(cginfo_mb, cg_gl);
                        nrcg               = GET_CGINFO_NATOMS(fr->cginfo[pos_cg]);
                        cgindex[pos_cg+1]  = cgindex[pos_cg] + nrcg;
                        if (bBondComm)
                        {
                            /* Update the charge group presence,
                             * so we can use it in the next pass of the loop.
                             */
                            comm->bLocalCG[cg_gl] = TRUE;
                        }
                        pos_cg++;
                    }
                    if (p == 0)
                    {
                        comm->zone_ncg1[nzone+zone] = ind->nrecv[zone];
                    }
                    zone++;
                    zone_cg_range[nzone+zone] = pos_cg;
                }
            }
            else
            {
                /* This part of the code is never executed with bBondComm. */
                merge_cg_buffers(nzone, cd, p, zone_cg_range,
                                 index_gl, recv_i, cg_cm, recv_vr,
                                 cgindex, fr->cginfo_mb, fr->cginfo);
                pos_cg += ind->nrecv[nzone];
            }
            nat_tot += ind->nrecv[nzone+1];
        }
        if (!cd->bInPlace)
        {
            /* Store the atom block for easy copying of communication buffers */
            make_cell2at_index(cd, nzone, zone_cg_range[nzone], cgindex);
        }
        nzone += nzone;
    }
    dd->index_gl = index_gl;
    dd->cgindex  = cgindex;

    dd->ncg_tot          = zone_cg_range[zones->n];
    dd->nat_tot          = nat_tot;
    comm->nat[ddnatHOME] = dd->nat_home;
    for (i = ddnatZONE; i < ddnatNR; i++)
    {
        comm->nat[i] = dd->nat_tot;
    }

    if (!bBondComm)
    {
        /* We don't need to update cginfo, since that was alrady done above.
         * So we pass NULL for the forcerec.
         */
        dd_set_cginfo(dd->index_gl, dd->ncg_home, dd->ncg_tot,
                      NULL, comm->bLocalCG);
    }

    if (debug)
    {
        fprintf(debug, "Finished setting up DD communication, zones:");
        for (c = 0; c < zones->n; c++)
        {
            fprintf(debug, " %d", zones->cg_range[c+1]-zones->cg_range[c]);
        }
        fprintf(debug, "\n");
    }
}

static void set_cg_boundaries(gmx_domdec_zones_t *zones)
{
    int c;

    for (c = 0; c < zones->nizone; c++)
    {
        zones->izone[c].cg1  = zones->cg_range[c+1];
        zones->izone[c].jcg0 = zones->cg_range[zones->izone[c].j0];
        zones->izone[c].jcg1 = zones->cg_range[zones->izone[c].j1];
    }
}

static void set_zones_size(gmx_domdec_t *dd,
                           matrix box, const gmx_ddbox_t *ddbox,
                           int zone_start, int zone_end)
{
    gmx_domdec_comm_t  *comm;
    gmx_domdec_zones_t *zones;
    gmx_bool            bDistMB;
    int                 z, zi, d, dim;
    real                rcs, rcmbs;
    int                 i, j;
    real                vol;

    comm = dd->comm;

    zones = &comm->zones;

    /* Do we need to determine extra distances for multi-body bondeds? */
    bDistMB = (comm->bInterCGMultiBody && dlbIsOn(dd->comm) && dd->ndim > 1);

    for (z = zone_start; z < zone_end; z++)
    {
        /* Copy cell limits to zone limits.
         * Valid for non-DD dims and non-shifted dims.
         */
        copy_rvec(comm->cell_x0, zones->size[z].x0);
        copy_rvec(comm->cell_x1, zones->size[z].x1);
    }

    for (d = 0; d < dd->ndim; d++)
    {
        dim = dd->dim[d];

        for (z = 0; z < zones->n; z++)
        {
            /* With a staggered grid we have different sizes
             * for non-shifted dimensions.
             */
            if (dlbIsOn(dd->comm) && zones->shift[z][dim] == 0)
            {
                if (d == 1)
                {
                    zones->size[z].x0[dim] = comm->zone_d1[zones->shift[z][dd->dim[d-1]]].min0;
                    zones->size[z].x1[dim] = comm->zone_d1[zones->shift[z][dd->dim[d-1]]].max1;
                }
                else if (d == 2)
                {
                    zones->size[z].x0[dim] = comm->zone_d2[zones->shift[z][dd->dim[d-2]]][zones->shift[z][dd->dim[d-1]]].min0;
                    zones->size[z].x1[dim] = comm->zone_d2[zones->shift[z][dd->dim[d-2]]][zones->shift[z][dd->dim[d-1]]].max1;
                }
            }
        }

        rcs   = comm->cutoff;
        rcmbs = comm->cutoff_mbody;
        if (ddbox->tric_dir[dim])
        {
            rcs   /= ddbox->skew_fac[dim];
            rcmbs /= ddbox->skew_fac[dim];
        }

        /* Set the lower limit for the shifted zone dimensions */
        for (z = zone_start; z < zone_end; z++)
        {
            if (zones->shift[z][dim] > 0)
            {
                dim = dd->dim[d];
                if (!dlbIsOn(dd->comm) || d == 0)
                {
                    zones->size[z].x0[dim] = comm->cell_x1[dim];
                    zones->size[z].x1[dim] = comm->cell_x1[dim] + rcs;
                }
                else
                {
                    /* Here we take the lower limit of the zone from
                     * the lowest domain of the zone below.
                     */
                    if (z < 4)
                    {
                        zones->size[z].x0[dim] =
                            comm->zone_d1[zones->shift[z][dd->dim[d-1]]].min1;
                    }
                    else
                    {
                        if (d == 1)
                        {
                            zones->size[z].x0[dim] =
                                zones->size[zone_perm[2][z-4]].x0[dim];
                        }
                        else
                        {
                            zones->size[z].x0[dim] =
                                comm->zone_d2[zones->shift[z][dd->dim[d-2]]][zones->shift[z][dd->dim[d-1]]].min1;
                        }
                    }
                    /* A temporary limit, is updated below */
                    zones->size[z].x1[dim] = zones->size[z].x0[dim];

                    if (bDistMB)
                    {
                        for (zi = 0; zi < zones->nizone; zi++)
                        {
                            if (zones->shift[zi][dim] == 0)
                            {
                                /* This takes the whole zone into account.
                                 * With multiple pulses this will lead
                                 * to a larger zone then strictly necessary.
                                 */
                                zones->size[z].x1[dim] = std::max(zones->size[z].x1[dim],
                                                                  zones->size[zi].x1[dim]+rcmbs);
                            }
                        }
                    }
                }
            }
        }

        /* Loop over the i-zones to set the upper limit of each
         * j-zone they see.
         */
        for (zi = 0; zi < zones->nizone; zi++)
        {
            if (zones->shift[zi][dim] == 0)
            {
                for (z = zones->izone[zi].j0; z < zones->izone[zi].j1; z++)
                {
                    if (zones->shift[z][dim] > 0)
                    {
                        zones->size[z].x1[dim] = std::max(zones->size[z].x1[dim],
                                                          zones->size[zi].x1[dim]+rcs);
                    }
                }
            }
        }
    }

    for (z = zone_start; z < zone_end; z++)
    {
        /* Initialization only required to keep the compiler happy */
        rvec corner_min = {0, 0, 0}, corner_max = {0, 0, 0}, corner;
        int  nc, c;

        /* To determine the bounding box for a zone we need to find
         * the extreme corners of 4, 2 or 1 corners.
         */
        nc = 1 << (ddbox->nboundeddim - 1);

        for (c = 0; c < nc; c++)
        {
            /* Set up a zone corner at x=0, ignoring trilinic couplings */
            corner[XX] = 0;
            if ((c & 1) == 0)
            {
                corner[YY] = zones->size[z].x0[YY];
            }
            else
            {
                corner[YY] = zones->size[z].x1[YY];
            }
            if ((c & 2) == 0)
            {
                corner[ZZ] = zones->size[z].x0[ZZ];
            }
            else
            {
                corner[ZZ] = zones->size[z].x1[ZZ];
            }
            if (dd->ndim == 1 && dd->dim[0] < ZZ && ZZ < dd->npbcdim &&
                box[ZZ][1 - dd->dim[0]] != 0)
            {
                /* With 1D domain decomposition the cg's are not in
                 * the triclinic box, but triclinic x-y and rectangular y/x-z.
                 * Shift the corner of the z-vector back to along the box
                 * vector of dimension d, so it will later end up at 0 along d.
                 * This can affect the location of this corner along dd->dim[0]
                 * through the matrix operation below if box[d][dd->dim[0]]!=0.
                 */
                int d = 1 - dd->dim[0];

                corner[d] -= corner[ZZ]*box[ZZ][d]/box[ZZ][ZZ];
            }
            /* Apply the triclinic couplings */
            assert(ddbox->npbcdim <= DIM);
            for (i = YY; i < ddbox->npbcdim; i++)
            {
                for (j = XX; j < i; j++)
                {
                    corner[j] += corner[i]*box[i][j]/box[i][i];
                }
            }
            if (c == 0)
            {
                copy_rvec(corner, corner_min);
                copy_rvec(corner, corner_max);
            }
            else
            {
                for (i = 0; i < DIM; i++)
                {
                    corner_min[i] = std::min(corner_min[i], corner[i]);
                    corner_max[i] = std::max(corner_max[i], corner[i]);
                }
            }
        }
        /* Copy the extreme cornes without offset along x */
        for (i = 0; i < DIM; i++)
        {
            zones->size[z].bb_x0[i] = corner_min[i];
            zones->size[z].bb_x1[i] = corner_max[i];
        }
        /* Add the offset along x */
        zones->size[z].bb_x0[XX] += zones->size[z].x0[XX];
        zones->size[z].bb_x1[XX] += zones->size[z].x1[XX];
    }

    if (zone_start == 0)
    {
        vol = 1;
        for (dim = 0; dim < DIM; dim++)
        {
            vol *= zones->size[0].x1[dim] - zones->size[0].x0[dim];
        }
        zones->dens_zone0 = (zones->cg_range[1] - zones->cg_range[0])/vol;
    }

    if (debug)
    {
        for (z = zone_start; z < zone_end; z++)
        {
            fprintf(debug, "zone %d    %6.3f - %6.3f  %6.3f - %6.3f  %6.3f - %6.3f\n",
                    z,
                    zones->size[z].x0[XX], zones->size[z].x1[XX],
                    zones->size[z].x0[YY], zones->size[z].x1[YY],
                    zones->size[z].x0[ZZ], zones->size[z].x1[ZZ]);
            fprintf(debug, "zone %d bb %6.3f - %6.3f  %6.3f - %6.3f  %6.3f - %6.3f\n",
                    z,
                    zones->size[z].bb_x0[XX], zones->size[z].bb_x1[XX],
                    zones->size[z].bb_x0[YY], zones->size[z].bb_x1[YY],
                    zones->size[z].bb_x0[ZZ], zones->size[z].bb_x1[ZZ]);
        }
    }
}

static int comp_cgsort(const void *a, const void *b)
{
    int           comp;

    gmx_cgsort_t *cga, *cgb;
    cga = (gmx_cgsort_t *)a;
    cgb = (gmx_cgsort_t *)b;

    comp = cga->nsc - cgb->nsc;
    if (comp == 0)
    {
        comp = cga->ind_gl - cgb->ind_gl;
    }

    return comp;
}

static void order_int_cg(int n, const gmx_cgsort_t *sort,
                         int *a, int *buf)
{
    int i;

    /* Order the data */
    for (i = 0; i < n; i++)
    {
        buf[i] = a[sort[i].ind];
    }

    /* Copy back to the original array */
    for (i = 0; i < n; i++)
    {
        a[i] = buf[i];
    }
}

static void order_vec_cg(int n, const gmx_cgsort_t *sort,
                         rvec *v, rvec *buf)
{
    int i;

    /* Order the data */
    for (i = 0; i < n; i++)
    {
        copy_rvec(v[sort[i].ind], buf[i]);
    }

    /* Copy back to the original array */
    for (i = 0; i < n; i++)
    {
        copy_rvec(buf[i], v[i]);
    }
}

static void order_vec_atom(int ncg, const int *cgindex, const gmx_cgsort_t *sort,
                           rvec *v, rvec *buf)
{
    int a, atot, cg, cg0, cg1, i;

    if (cgindex == NULL)
    {
        /* Avoid the useless loop of the atoms within a cg */
        order_vec_cg(ncg, sort, v, buf);

        return;
    }

    /* Order the data */
    a = 0;
    for (cg = 0; cg < ncg; cg++)
    {
        cg0 = cgindex[sort[cg].ind];
        cg1 = cgindex[sort[cg].ind+1];
        for (i = cg0; i < cg1; i++)
        {
            copy_rvec(v[i], buf[a]);
            a++;
        }
    }
    atot = a;

    /* Copy back to the original array */
    for (a = 0; a < atot; a++)
    {
        copy_rvec(buf[a], v[a]);
    }
}

static void ordered_sort(int nsort2, gmx_cgsort_t *sort2,
                         int nsort_new, gmx_cgsort_t *sort_new,
                         gmx_cgsort_t *sort1)
{
    int i1, i2, i_new;

    /* The new indices are not very ordered, so we qsort them */
    gmx_qsort_threadsafe(sort_new, nsort_new, sizeof(sort_new[0]), comp_cgsort);

    /* sort2 is already ordered, so now we can merge the two arrays */
    i1    = 0;
    i2    = 0;
    i_new = 0;
    while (i2 < nsort2 || i_new < nsort_new)
    {
        if (i2 == nsort2)
        {
            sort1[i1++] = sort_new[i_new++];
        }
        else if (i_new == nsort_new)
        {
            sort1[i1++] = sort2[i2++];
        }
        else if (sort2[i2].nsc < sort_new[i_new].nsc ||
                 (sort2[i2].nsc == sort_new[i_new].nsc &&
                  sort2[i2].ind_gl < sort_new[i_new].ind_gl))
        {
            sort1[i1++] = sort2[i2++];
        }
        else
        {
            sort1[i1++] = sort_new[i_new++];
        }
    }
}

static int dd_sort_order(gmx_domdec_t *dd, t_forcerec *fr, int ncg_home_old)
{
    gmx_domdec_sort_t *sort;
    gmx_cgsort_t      *cgsort, *sort_i;
    int                ncg_new, nsort2, nsort_new, i, *a, moved;

    sort = dd->comm->sort;

    a = fr->ns.grid->cell_index;

    moved = NSGRID_SIGNAL_MOVED_FAC*fr->ns.grid->ncells;

    if (ncg_home_old >= 0)
    {
        /* The charge groups that remained in the same ns grid cell
         * are completely ordered. So we can sort efficiently by sorting
         * the charge groups that did move into the stationary list.
         */
        ncg_new   = 0;
        nsort2    = 0;
        nsort_new = 0;
        for (i = 0; i < dd->ncg_home; i++)
        {
            /* Check if this cg did not move to another node */
            if (a[i] < moved)
            {
                if (i >= ncg_home_old || a[i] != sort->sort[i].nsc)
                {
                    /* This cg is new on this node or moved ns grid cell */
                    if (nsort_new >= sort->sort_new_nalloc)
                    {
                        sort->sort_new_nalloc = over_alloc_dd(nsort_new+1);
                        srenew(sort->sort_new, sort->sort_new_nalloc);
                    }
                    sort_i = &(sort->sort_new[nsort_new++]);
                }
                else
                {
                    /* This cg did not move */
                    sort_i = &(sort->sort2[nsort2++]);
                }
                /* Sort on the ns grid cell indices
                 * and the global topology index.
                 * index_gl is irrelevant with cell ns,
                 * but we set it here anyhow to avoid a conditional.
                 */
                sort_i->nsc    = a[i];
                sort_i->ind_gl = dd->index_gl[i];
                sort_i->ind    = i;
                ncg_new++;
            }
        }
        if (debug)
        {
            fprintf(debug, "ordered sort cgs: stationary %d moved %d\n",
                    nsort2, nsort_new);
        }
        /* Sort efficiently */
        ordered_sort(nsort2, sort->sort2, nsort_new, sort->sort_new,
                     sort->sort);
    }
    else
    {
        cgsort  = sort->sort;
        ncg_new = 0;
        for (i = 0; i < dd->ncg_home; i++)
        {
            /* Sort on the ns grid cell indices
             * and the global topology index
             */
            cgsort[i].nsc    = a[i];
            cgsort[i].ind_gl = dd->index_gl[i];
            cgsort[i].ind    = i;
            if (cgsort[i].nsc < moved)
            {
                ncg_new++;
            }
        }
        if (debug)
        {
            fprintf(debug, "qsort cgs: %d new home %d\n", dd->ncg_home, ncg_new);
        }
        /* Determine the order of the charge groups using qsort */
        gmx_qsort_threadsafe(cgsort, dd->ncg_home, sizeof(cgsort[0]), comp_cgsort);
    }

    return ncg_new;
}

static int dd_sort_order_nbnxn(gmx_domdec_t *dd, t_forcerec *fr)
{
    gmx_cgsort_t *sort;
    int           ncg_new, i, na;
    const int    *a;

    sort = dd->comm->sort->sort;

    nbnxn_get_atomorder(fr->nbv->nbs, &a, &na);

    ncg_new = 0;
    for (i = 0; i < na; i++)
    {
        if (a[i] >= 0)
        {
            sort[ncg_new].ind = a[i];
            ncg_new++;
        }
    }

    return ncg_new;
}

static void dd_sort_state(gmx_domdec_t *dd, rvec *cgcm, t_forcerec *fr, t_state *state,
                          int ncg_home_old)
{
    gmx_domdec_sort_t *sort;
    gmx_cgsort_t      *cgsort;
    int               *cgindex;
    int                ncg_new, i, *ibuf, cgsize;
    rvec              *vbuf;

    sort = dd->comm->sort;

    if (dd->ncg_home > sort->sort_nalloc)
    {
        sort->sort_nalloc = over_alloc_dd(dd->ncg_home);
        srenew(sort->sort, sort->sort_nalloc);
        srenew(sort->sort2, sort->sort_nalloc);
    }
    cgsort = sort->sort;

    switch (fr->cutoff_scheme)
    {
        case ecutsGROUP:
            ncg_new = dd_sort_order(dd, fr, ncg_home_old);
            break;
        case ecutsVERLET:
            ncg_new = dd_sort_order_nbnxn(dd, fr);
            break;
        default:
            gmx_incons("unimplemented");
            ncg_new = 0;
    }

    /* We alloc with the old size, since cgindex is still old */
    vec_rvec_check_alloc(&dd->comm->vbuf, dd->cgindex[dd->ncg_home]);
    vbuf = dd->comm->vbuf.v;

    if (dd->comm->bCGs)
    {
        cgindex = dd->cgindex;
    }
    else
    {
        cgindex = NULL;
    }

    /* Remove the charge groups which are no longer at home here */
    dd->ncg_home = ncg_new;
    if (debug)
    {
        fprintf(debug, "Set the new home charge group count to %d\n",
                dd->ncg_home);
    }

    /* Reorder the state */
    for (i = 0; i < estNR; i++)
    {
        if (EST_DISTR(i) && (state->flags & (1<<i)))
        {
            switch (i)
            {
                case estX:
                    order_vec_atom(dd->ncg_home, cgindex, cgsort, state->x, vbuf);
                    break;
                case estV:
                    order_vec_atom(dd->ncg_home, cgindex, cgsort, state->v, vbuf);
                    break;
                case estSDX:
                    order_vec_atom(dd->ncg_home, cgindex, cgsort, state->sd_X, vbuf);
                    break;
                case estCGP:
                    order_vec_atom(dd->ncg_home, cgindex, cgsort, state->cg_p, vbuf);
                    break;
                case estLD_RNG:
                case estLD_RNGI:
                case estDISRE_INITF:
                case estDISRE_RM3TAV:
                case estORIRE_INITF:
                case estORIRE_DTAV:
                    /* No ordering required */
                    break;
                default:
                    gmx_incons("Unknown state entry encountered in dd_sort_state");
                    break;
            }
        }
    }
    if (fr->cutoff_scheme == ecutsGROUP)
    {
        /* Reorder cgcm */
        order_vec_cg(dd->ncg_home, cgsort, cgcm, vbuf);
    }

    if (dd->ncg_home+1 > sort->ibuf_nalloc)
    {
        sort->ibuf_nalloc = over_alloc_dd(dd->ncg_home+1);
        srenew(sort->ibuf, sort->ibuf_nalloc);
    }
    ibuf = sort->ibuf;
    /* Reorder the global cg index */
    order_int_cg(dd->ncg_home, cgsort, dd->index_gl, ibuf);
    /* Reorder the cginfo */
    order_int_cg(dd->ncg_home, cgsort, fr->cginfo, ibuf);
    /* Rebuild the local cg index */
    if (dd->comm->bCGs)
    {
        ibuf[0] = 0;
        for (i = 0; i < dd->ncg_home; i++)
        {
            cgsize    = dd->cgindex[cgsort[i].ind+1] - dd->cgindex[cgsort[i].ind];
            ibuf[i+1] = ibuf[i] + cgsize;
        }
        for (i = 0; i < dd->ncg_home+1; i++)
        {
            dd->cgindex[i] = ibuf[i];
        }
    }
    else
    {
        for (i = 0; i < dd->ncg_home+1; i++)
        {
            dd->cgindex[i] = i;
        }
    }
    /* Set the home atom number */
    dd->nat_home = dd->cgindex[dd->ncg_home];

    if (fr->cutoff_scheme == ecutsVERLET)
    {
        /* The atoms are now exactly in grid order, update the grid order */
        nbnxn_set_atomorder(fr->nbv->nbs);
    }
    else
    {
        /* Copy the sorted ns cell indices back to the ns grid struct */
        for (i = 0; i < dd->ncg_home; i++)
        {
            fr->ns.grid->cell_index[i] = cgsort[i].nsc;
        }
        fr->ns.grid->nr = dd->ncg_home;
    }
}

static void add_dd_statistics(gmx_domdec_t *dd)
{
    gmx_domdec_comm_t *comm;
    int                ddnat;

    comm = dd->comm;

    for (ddnat = ddnatZONE; ddnat < ddnatNR; ddnat++)
    {
        comm->sum_nat[ddnat-ddnatZONE] +=
            comm->nat[ddnat] - comm->nat[ddnat-1];
    }
    comm->ndecomp++;
}

void reset_dd_statistics_counters(gmx_domdec_t *dd)
{
    gmx_domdec_comm_t *comm;
    int                ddnat;

    comm = dd->comm;

    /* Reset all the statistics and counters for total run counting */
    for (ddnat = ddnatZONE; ddnat < ddnatNR; ddnat++)
    {
        comm->sum_nat[ddnat-ddnatZONE] = 0;
    }
    comm->ndecomp   = 0;
    comm->nload     = 0;
    comm->load_step = 0;
    comm->load_sum  = 0;
    comm->load_max  = 0;
    clear_ivec(comm->load_lim);
    comm->load_mdf = 0;
    comm->load_pme = 0;
}

void print_dd_statistics(t_commrec *cr, t_inputrec *ir, FILE *fplog)
{
    gmx_domdec_comm_t *comm;
    int                ddnat;
    double             av;

    comm = cr->dd->comm;

    gmx_sumd(ddnatNR-ddnatZONE, comm->sum_nat, cr);

    if (fplog == NULL)
    {
        return;
    }

    fprintf(fplog, "\n    D O M A I N   D E C O M P O S I T I O N   S T A T I S T I C S\n\n");

    for (ddnat = ddnatZONE; ddnat < ddnatNR; ddnat++)
    {
        av = comm->sum_nat[ddnat-ddnatZONE]/comm->ndecomp;
        switch (ddnat)
        {
            case ddnatZONE:
                fprintf(fplog,
                        " av. #atoms communicated per step for force:  %d x %.1f\n",
                        2, av);
                break;
            case ddnatVSITE:
                if (cr->dd->vsite_comm)
                {
                    fprintf(fplog,
                            " av. #atoms communicated per step for vsites: %d x %.1f\n",
                            (EEL_PME(ir->coulombtype) || ir->coulombtype == eelEWALD) ? 3 : 2,
                            av);
                }
                break;
            case ddnatSHELL:
                if (cr->dd->shell_comm)
                {
                    fprintf(fplog,
                            " av. #atoms communicated per step for shells: %d x %.1f\n",
                            (EEL_PME(ir->coulombtype) || ir->coulombtype == eelEWALD)? 3 : 2,
                            av);
                }
                break;
            case ddnatCON:
                if (cr->dd->constraint_comm)
                {
                    fprintf(fplog,
                            " av. #atoms communicated per step for LINCS:  %d x %.1f\n",
                            1 + ir->nLincsIter, av);
                }
                break;
            default:
                gmx_incons(" Unknown type for DD statistics");
        }
    }
    fprintf(fplog, "\n");

    if (comm->bRecordLoad && EI_DYNAMICS(ir->eI))
    {
        print_dd_load_av(fplog, cr->dd);
    }
}

void dd_partition_system(FILE                *fplog,
                         gmx_int64_t          step,
                         t_commrec           *cr,
                         gmx_bool             bMasterState,
                         int                  nstglobalcomm,
                         t_state             *state_global,
                         gmx_mtop_t          *top_global,
                         t_inputrec          *ir,
                         t_state             *state_local,
                         rvec               **f,
                         t_mdatoms           *mdatoms,
                         gmx_localtop_t      *top_local,
                         t_forcerec          *fr,
                         gmx_vsite_t         *vsite,
                         gmx_shellfc_t       *shellfc,
                         gmx_constr_t         constr,
                         t_nrnb              *nrnb,
                         gmx_wallcycle_t      wcycle,
                         gmx_bool             bVerbose)
{
    gmx_domdec_t      *dd;
    gmx_domdec_comm_t *comm;
    gmx_ddbox_t        ddbox = {0};
    t_block           *cgs_gl;
    gmx_int64_t        step_pcoupl;
    rvec               cell_ns_x0, cell_ns_x1;
    int                i, n, ncgindex_set, ncg_home_old = -1, ncg_moved, nat_f_novirsum;
    gmx_bool           bBoxChanged, bNStGlobalComm, bDoDLB, bCheckWhetherToTurnDlbOn, bTurnOnDLB, bLogLoad;
    gmx_bool           bRedist, bSortCG, bResortAll;
    ivec               ncells_old = {0, 0, 0}, ncells_new = {0, 0, 0}, np;
    real               grid_density;
    char               sbuf[22];

    wallcycle_start(wcycle, ewcDOMDEC);

    dd   = cr->dd;
    comm = dd->comm;

    bBoxChanged = (bMasterState || DEFORM(*ir));
    if (ir->epc != epcNO)
    {
        /* With nstpcouple > 1 pressure coupling happens.
         * one step after calculating the pressure.
         * Box scaling happens at the end of the MD step,
         * after the DD partitioning.
         * We therefore have to do DLB in the first partitioning
         * after an MD step where P-coupling occured.
         * We need to determine the last step in which p-coupling occurred.
         * MRS -- need to validate this for vv?
         */
        n = ir->nstpcouple;
        if (n == 1)
        {
            step_pcoupl = step - 1;
        }
        else
        {
            step_pcoupl = ((step - 1)/n)*n + 1;
        }
        if (step_pcoupl >= comm->partition_step)
        {
            bBoxChanged = TRUE;
        }
    }

    bNStGlobalComm = (step % nstglobalcomm == 0);

    if (!dlbIsOn(comm))
    {
        bDoDLB = FALSE;
    }
    else
    {
        /* Should we do dynamic load balacing this step?
         * Since it requires (possibly expensive) global communication,
         * we might want to do DLB less frequently.
         */
        if (bBoxChanged || ir->epc != epcNO)
        {
            bDoDLB = bBoxChanged;
        }
        else
        {
            bDoDLB = bNStGlobalComm;
        }
    }

    /* Check if we have recorded loads on the nodes */
    if (comm->bRecordLoad && dd_load_count(comm) > 0)
    {
        bCheckWhetherToTurnDlbOn = dd_dlb_get_should_check_whether_to_turn_dlb_on(dd);

        /* Print load every nstlog, first and last step to the log file */
        bLogLoad = ((ir->nstlog > 0 && step % ir->nstlog == 0) ||
                    comm->n_load_collect == 0 ||
                    (ir->nsteps >= 0 &&
                     (step + ir->nstlist > ir->init_step + ir->nsteps)));

        /* Avoid extra communication due to verbose screen output
         * when nstglobalcomm is set.
         */
        if (bDoDLB || bLogLoad || bCheckWhetherToTurnDlbOn ||
            (bVerbose && (ir->nstlist == 0 || nstglobalcomm <= ir->nstlist)))
        {
            get_load_distribution(dd, wcycle);
            if (DDMASTER(dd))
            {
                if (bLogLoad)
                {
                    dd_print_load(fplog, dd, step-1);
                }
                if (bVerbose)
                {
                    dd_print_load_verbose(dd);
                }
            }
            comm->n_load_collect++;

            if (bCheckWhetherToTurnDlbOn)
            {
                /* Since the timings are node dependent, the master decides */
                if (DDMASTER(dd))
                {
                    /* Here we check if the max PME rank load is more than 0.98
                     * the max PP force load. If so, PP DLB will not help,
                     * since we are (almost) limited by PME. Furthermore,
                     * DLB will cause a significant extra x/f redistribution
                     * cost on the PME ranks, which will then surely result
                     * in lower total performance.
                     * This check might be fragile, since one measurement
                     * below 0.98 (although only done once every 100 DD part.)
                     * could turn on DLB for the rest of the run.
                     */
                    if (cr->npmenodes > 0 &&
                        dd_pme_f_ratio(dd) > 1 - DD_PERF_LOSS_DLB_ON)
                    {
                        bTurnOnDLB = FALSE;
                    }
                    else
                    {
                        bTurnOnDLB =
                            (dd_force_imb_perf_loss(dd) >= DD_PERF_LOSS_DLB_ON);
                    }
                    if (debug)
                    {
                        fprintf(debug, "step %s, imb loss %f\n",
                                gmx_step_str(step, sbuf),
                                dd_force_imb_perf_loss(dd));
                    }
                }
                dd_bcast(dd, sizeof(bTurnOnDLB), &bTurnOnDLB);
                if (bTurnOnDLB)
                {
                    turn_on_dlb(fplog, cr, step);
                    bDoDLB = TRUE;
                }
            }
        }
        comm->n_load_have++;
    }

    cgs_gl = &comm->cgs_gl;

    bRedist = FALSE;
    if (bMasterState)
    {
        /* Clear the old state */
        clear_dd_indices(dd, 0, 0);
        ncgindex_set = 0;

        set_ddbox(dd, bMasterState, cr, ir, state_global->box,
                  TRUE, cgs_gl, state_global->x, &ddbox);

        get_cg_distribution(fplog, dd, cgs_gl,
                            state_global->box, &ddbox, state_global->x);

        dd_distribute_state(dd, cgs_gl,
                            state_global, state_local, f);

        dd_make_local_cgs(dd, &top_local->cgs);

        /* Ensure that we have space for the new distribution */
        dd_check_alloc_ncg(fr, state_local, f, dd->ncg_home);

        if (fr->cutoff_scheme == ecutsGROUP)
        {
            calc_cgcm(fplog, 0, dd->ncg_home,
                      &top_local->cgs, state_local->x, fr->cg_cm);
        }

        inc_nrnb(nrnb, eNR_CGCM, dd->nat_home);

        dd_set_cginfo(dd->index_gl, 0, dd->ncg_home, fr, comm->bLocalCG);
    }
    else if (state_local->ddp_count != dd->ddp_count)
    {
        if (state_local->ddp_count > dd->ddp_count)
        {
            gmx_fatal(FARGS, "Internal inconsistency state_local->ddp_count (%d) > dd->ddp_count (%d)", state_local->ddp_count, dd->ddp_count);
        }

        if (state_local->ddp_count_cg_gl != state_local->ddp_count)
        {
            gmx_fatal(FARGS, "Internal inconsistency state_local->ddp_count_cg_gl (%d) != state_local->ddp_count (%d)", state_local->ddp_count_cg_gl, state_local->ddp_count);
        }

        /* Clear the old state */
        clear_dd_indices(dd, 0, 0);

        /* Build the new indices */
        rebuild_cgindex(dd, cgs_gl->index, state_local);
        make_dd_indices(dd, cgs_gl->index, 0);
        ncgindex_set = dd->ncg_home;

        if (fr->cutoff_scheme == ecutsGROUP)
        {
            /* Redetermine the cg COMs */
            calc_cgcm(fplog, 0, dd->ncg_home,
                      &top_local->cgs, state_local->x, fr->cg_cm);
        }

        inc_nrnb(nrnb, eNR_CGCM, dd->nat_home);

        dd_set_cginfo(dd->index_gl, 0, dd->ncg_home, fr, comm->bLocalCG);

        set_ddbox(dd, bMasterState, cr, ir, state_local->box,
                  TRUE, &top_local->cgs, state_local->x, &ddbox);

        bRedist = dlbIsOn(comm);
    }
    else
    {
        /* We have the full state, only redistribute the cgs */

        /* Clear the non-home indices */
        clear_dd_indices(dd, dd->ncg_home, dd->nat_home);
        ncgindex_set = 0;

        /* Avoid global communication for dim's without pbc and -gcom */
        if (!bNStGlobalComm)
        {
            copy_rvec(comm->box0, ddbox.box0    );
            copy_rvec(comm->box_size, ddbox.box_size);
        }
        set_ddbox(dd, bMasterState, cr, ir, state_local->box,
                  bNStGlobalComm, &top_local->cgs, state_local->x, &ddbox);

        bBoxChanged = TRUE;
        bRedist     = TRUE;
    }
    /* For dim's without pbc and -gcom */
    copy_rvec(ddbox.box0, comm->box0    );
    copy_rvec(ddbox.box_size, comm->box_size);

    set_dd_cell_sizes(dd, &ddbox, dynamic_dd_box(&ddbox, ir), bMasterState, bDoDLB,
                      step, wcycle);

    if (comm->nstDDDumpGrid > 0 && step % comm->nstDDDumpGrid == 0)
    {
        write_dd_grid_pdb("dd_grid", step, dd, state_local->box, &ddbox);
    }

    /* Check if we should sort the charge groups */
    if (comm->nstSortCG > 0)
    {
        bSortCG = (bMasterState ||
                   (bRedist && (step % comm->nstSortCG == 0)));
    }
    else
    {
        bSortCG = FALSE;
    }

    ncg_home_old = dd->ncg_home;

    ncg_moved = 0;
    if (bRedist)
    {
        wallcycle_sub_start(wcycle, ewcsDD_REDIST);

        dd_redistribute_cg(fplog, step, dd, ddbox.tric_dir,
                           state_local, f, fr,
                           !bSortCG, nrnb, &ncgindex_set, &ncg_moved);

        wallcycle_sub_stop(wcycle, ewcsDD_REDIST);
    }

    get_nsgrid_boundaries(ddbox.nboundeddim, state_local->box,
                          dd, &ddbox,
                          &comm->cell_x0, &comm->cell_x1,
                          dd->ncg_home, fr->cg_cm,
                          cell_ns_x0, cell_ns_x1, &grid_density);

    if (bBoxChanged)
    {
        comm_dd_ns_cell_sizes(dd, &ddbox, cell_ns_x0, cell_ns_x1, step);
    }

    switch (fr->cutoff_scheme)
    {
        case ecutsGROUP:
            copy_ivec(fr->ns.grid->n, ncells_old);
            grid_first(fplog, fr->ns.grid, dd, &ddbox,
                       state_local->box, cell_ns_x0, cell_ns_x1,
                       fr->rlistlong, grid_density);
            break;
        case ecutsVERLET:
            nbnxn_get_ncells(fr->nbv->nbs, &ncells_old[XX], &ncells_old[YY]);
            break;
        default:
            gmx_incons("unimplemented");
    }
    /* We need to store tric_dir for dd_get_ns_ranges called from ns.c */
    copy_ivec(ddbox.tric_dir, comm->tric_dir);

    if (bSortCG)
    {
        wallcycle_sub_start(wcycle, ewcsDD_GRID);

        /* Sort the state on charge group position.
         * This enables exact restarts from this step.
         * It also improves performance by about 15% with larger numbers
         * of atoms per node.
         */

        /* Fill the ns grid with the home cell,
         * so we can sort with the indices.
         */
        set_zones_ncg_home(dd);

        switch (fr->cutoff_scheme)
        {
            case ecutsVERLET:
                set_zones_size(dd, state_local->box, &ddbox, 0, 1);

                nbnxn_put_on_grid(fr->nbv->nbs, fr->ePBC, state_local->box,
                                  0,
                                  comm->zones.size[0].bb_x0,
                                  comm->zones.size[0].bb_x1,
                                  0, dd->ncg_home,
                                  comm->zones.dens_zone0,
                                  fr->cginfo,
                                  state_local->x,
                                  ncg_moved, bRedist ? comm->moved : NULL,
                                  fr->nbv->grp[eintLocal].kernel_type,
                                  fr->nbv->grp[eintLocal].nbat);

                nbnxn_get_ncells(fr->nbv->nbs, &ncells_new[XX], &ncells_new[YY]);
                break;
            case ecutsGROUP:
                fill_grid(&comm->zones, fr->ns.grid, dd->ncg_home,
                          0, dd->ncg_home, fr->cg_cm);

                copy_ivec(fr->ns.grid->n, ncells_new);
                break;
            default:
                gmx_incons("unimplemented");
        }

        bResortAll = bMasterState;

        /* Check if we can user the old order and ns grid cell indices
         * of the charge groups to sort the charge groups efficiently.
         */
        if (ncells_new[XX] != ncells_old[XX] ||
            ncells_new[YY] != ncells_old[YY] ||
            ncells_new[ZZ] != ncells_old[ZZ])
        {
            bResortAll = TRUE;
        }

        if (debug)
        {
            fprintf(debug, "Step %s, sorting the %d home charge groups\n",
                    gmx_step_str(step, sbuf), dd->ncg_home);
        }
        dd_sort_state(dd, fr->cg_cm, fr, state_local,
                      bResortAll ? -1 : ncg_home_old);
        /* Rebuild all the indices */
        ga2la_clear(dd->ga2la);
        ncgindex_set = 0;

        wallcycle_sub_stop(wcycle, ewcsDD_GRID);
    }

    wallcycle_sub_start(wcycle, ewcsDD_SETUPCOMM);

    /* Setup up the communication and communicate the coordinates */
    setup_dd_communication(dd, state_local->box, &ddbox, fr, state_local, f);

    /* Set the indices */
    make_dd_indices(dd, cgs_gl->index, ncgindex_set);

    /* Set the charge group boundaries for neighbor searching */
    set_cg_boundaries(&comm->zones);

    if (fr->cutoff_scheme == ecutsVERLET)
    {
        set_zones_size(dd, state_local->box, &ddbox,
                       bSortCG ? 1 : 0, comm->zones.n);
    }

    wallcycle_sub_stop(wcycle, ewcsDD_SETUPCOMM);

    /*
       write_dd_pdb("dd_home",step,"dump",top_global,cr,
                 -1,state_local->x,state_local->box);
     */

    wallcycle_sub_start(wcycle, ewcsDD_MAKETOP);

    /* Extract a local topology from the global topology */
    for (i = 0; i < dd->ndim; i++)
    {
        np[dd->dim[i]] = comm->cd[i].np;
    }
    dd_make_local_top(dd, &comm->zones, dd->npbcdim, state_local->box,
                      comm->cellsize_min, np,
                      fr,
                      fr->cutoff_scheme == ecutsGROUP ? fr->cg_cm : state_local->x,
                      vsite, shellfc, top_global, top_local);

    wallcycle_sub_stop(wcycle, ewcsDD_MAKETOP);

    wallcycle_sub_start(wcycle, ewcsDD_MAKECONSTR);

    /* Set up the special atom communication */
    n = comm->nat[ddnatZONE];
    for (i = ddnatZONE+1; i < ddnatNR; i++)
    {
        switch (i)
        {
            case ddnatVSITE:
                if (vsite && vsite->n_intercg_vsite)
                {
                    n = dd_make_local_vsites(dd, n, top_local->idef.il);
                }
                break;
            case ddnatCON:
                if (dd->bInterCGcons || dd->bInterCGsettles)
                {
                    /* Only for inter-cg constraints we need special code */
                    n = dd_make_local_constraints(dd, n, top_global, fr->cginfo,
                                                  constr, ir->nProjOrder,
                                                  top_local->idef.il);
                }
                break;
            case ddnatSHELL:   
                if (shellfc)
                {
                    n = dd_make_local_shells(dd, n, top_local->idef.il);
                }
                break;
            default:
                gmx_incons("Unknown special atom type setup");
        }
        comm->nat[i] = n;
    }

    wallcycle_sub_stop(wcycle, ewcsDD_MAKECONSTR);

    wallcycle_sub_start(wcycle, ewcsDD_TOPOTHER);

    /* Make space for the extra coordinates for virtual site
     * or constraint communication.
     */
    state_local->natoms = comm->nat[ddnatNR-1];
    if (state_local->natoms > state_local->nalloc)
    {
        dd_realloc_state(state_local, f, state_local->natoms);
    }

    if (fr->bF_NoVirSum)
    {
        if (vsite && vsite->n_intercg_vsite)
        {
            nat_f_novirsum = comm->nat[ddnatVSITE];
        }
        else
        {
            if (EEL_FULL(ir->coulombtype) && dd->n_intercg_excl > 0)
            {
                nat_f_novirsum = dd->nat_tot;
            }
            else
            {
                nat_f_novirsum = dd->nat_home;
            }
        }
    }
    else
    {
        nat_f_novirsum = 0;
    }

    /* Set the number of atoms required for the force calculation.
     * Forces need to be constrained when using a twin-range setup
     * or with energy minimization. For simple simulations we could
     * avoid some allocation, zeroing and copying, but this is
     * probably not worth the complications ande checking.
     */
    forcerec_set_ranges(fr, dd->ncg_home, dd->ncg_tot,
                        dd->nat_tot, comm->nat[ddnatCON], nat_f_novirsum);

    /* We make the all mdatoms up to nat_tot_con.
     * We could save some work by only setting invmass
     * between nat_tot and nat_tot_con.
     */
    /* This call also sets the new number of home particles to dd->nat_home */
    atoms2md(top_global, ir,
             comm->nat[ddnatCON], dd->gatindex, dd->nat_home, mdatoms);

    /* Now we have the charges we can sort the FE interactions */
    dd_sort_local_top(dd, mdatoms, top_local);

    if (vsite != NULL)
    {
        /* Now we have updated mdatoms, we can do the last vsite bookkeeping */
        split_vsites_over_threads(top_local->idef.il, top_local->idef.iparams,
                                  mdatoms, FALSE, vsite);
    }

    /* TODO: check! */
    /* Make the local shell stuff, currently no communication is done */
    if (shellfc && !EI_ENERGY_MINIMIZATION(ir->eI))
    {
        make_local_shells(cr, mdatoms, shellfc);
    }

    if (ir->implicit_solvent)
    {
        make_local_gb(cr, fr->born, ir->gb_algorithm);
    }

    setup_bonded_threading(fr, &top_local->idef);

    if (!(cr->duty & DUTY_PME))
    {
        /* Send the charges and/or c6/sigmas to our PME only node */
        gmx_pme_send_parameters(cr,
                                fr->ic,
                                mdatoms->nChargePerturbed, mdatoms->nTypePerturbed,
                                mdatoms->chargeA, mdatoms->chargeB,
                                mdatoms->sqrt_c6A, mdatoms->sqrt_c6B,
                                mdatoms->sigmaA, mdatoms->sigmaB,
                                dd_pme_maxshift_x(dd), dd_pme_maxshift_y(dd));
    }

    if (constr)
    {
        set_constraints(constr, top_local, ir, mdatoms, cr);
    }

    if (ir->bPull)
    {
        /* Update the local pull groups */
        dd_make_local_pull_groups(cr, ir->pull_work, mdatoms);
    }

    if (ir->bRot)
    {
        /* Update the local rotation groups */
        dd_make_local_rotation_groups(dd, ir->rot);
    }

    if (ir->eSwapCoords != eswapNO)
    {
        /* Update the local groups needed for ion swapping */
        dd_make_local_swap_groups(dd, ir->swap);
    }

    /* Update the local atoms to be communicated via the IMD protocol if bIMD is TRUE. */
    dd_make_local_IMD_atoms(ir->bIMD, dd, ir->imd);

    add_dd_statistics(dd);

    /* Make sure we only count the cycles for this DD partitioning */
    clear_dd_cycle_counts(dd);

    /* Because the order of the atoms might have changed since
     * the last vsite construction, we need to communicate the constructing
     * atom coordinates again (for spreading the forces this MD step).
     */
    dd_move_x_vsites(dd, state_local->box, state_local->x);

    wallcycle_sub_stop(wcycle, ewcsDD_TOPOTHER);

    if (comm->nstDDDump > 0 && step % comm->nstDDDump == 0)
    {
        dd_move_x(dd, state_local->box, state_local->x);
        write_dd_pdb("dd_dump", step, "dump", top_global, cr,
                     -1, state_local->x, state_local->box);
    }

    /* Store the partitioning step */
    comm->partition_step = step;

    /* Increase the DD partitioning counter */
    dd->ddp_count++;
    /* The state currently matches this DD partitioning count, store it */
    state_local->ddp_count = dd->ddp_count;
    if (bMasterState)
    {
        /* The DD master node knows the complete cg distribution,
         * store the count so we can possibly skip the cg info communication.
         */
        comm->master_cg_ddp_count = (bSortCG ? 0 : dd->ddp_count);
    }

    if (comm->DD_debug > 0)
    {
        /* Set the env var GMX_DD_DEBUG if you suspect corrupted indices */
        check_index_consistency(dd, top_global->natoms, ncg_mtop(top_global),
                                "after partitioning");
    }

    wallcycle_stop(wcycle, ewcDOMDEC);
}<|MERGE_RESOLUTION|>--- conflicted
+++ resolved
@@ -75,10 +75,6 @@
 #include "gromacs/legacyheaders/types/nrnb.h"
 #include "gromacs/legacyheaders/types/ns.h"
 #include "gromacs/legacyheaders/types/nsgrid.h"
-<<<<<<< HEAD
-#include "gromacs/legacyheaders/types/simple.h"
-=======
->>>>>>> 8ba0c31e
 #include "gromacs/legacyheaders/types/state.h"
 #include "gromacs/listed-forces/manage-threading.h"
 #include "gromacs/math/vec.h"
@@ -133,71 +129,6 @@
 
 #define DD_NLOAD_MAX 9
 
-<<<<<<< HEAD
-/* Here floats are accurate enough, since these variables
- * only influence the load balancing, not the actual MD results.
- */
-typedef struct
-{
-    int    nload;
-    float *load;
-    float  sum;
-    float  max;
-    float  sum_m;
-    float  cvol_min;
-    float  mdf;
-    float  pme;
-    int    flags;
-} gmx_domdec_load_t;
-
-typedef struct
-{
-    int  nsc;
-    int  ind_gl;
-    int  ind;
-} gmx_cgsort_t;
-
-typedef struct
-{
-    gmx_cgsort_t *sort;
-    gmx_cgsort_t *sort2;
-    int           sort_nalloc;
-    gmx_cgsort_t *sort_new;
-    int           sort_new_nalloc;
-    int          *ibuf;
-    int           ibuf_nalloc;
-} gmx_domdec_sort_t;
-
-typedef struct
-{
-    rvec *v;
-    int   nalloc;
-} vec_rvec_t;
-
-/* This enum determines the order of the coordinates.
- * ddnatHOME and ddnatZONE should be first and second,
- * the others can be ordered as wanted.
- */
-enum {
-    ddnatHOME, ddnatZONE, ddnatVSITE, ddnatCON, ddnatSHELL, ddnatNR
-};
-
-enum {
-    edlbsOffForever,           /* DLB is off and will never be turned on */
-    edlbsOffCanTurnOn,         /* DLB is off and will turn on with imbalance */
-    edlbsOffTemporarilyLocked, /* DLB is off and temporarily can not turn on */
-    edlbsOn,                   /* DLB is on and will stay on forever */
-    edlbsNR
-};
-/* Allowed DLB state transitions:
- *   edlbsOffCanTurnOn         -> edlbsOn
- *   edlbsOffCanTurnOn         -> edlbsOffForever
- *   edlbsOffCanTurnOn         -> edlbsOffTemporarilyLocked
- *   edlbsOffTemporarilyLocked -> edlbsOffCanTurnOn
- */
-
-=======
->>>>>>> 8ba0c31e
 const char *edlbs_names[edlbsNR] = { "off", "auto", "locked", "on" };
 
 /* The size per charge group of the cggl_flag buffer in gmx_domdec_comm_t */
@@ -9213,7 +9144,7 @@
                          gmx_localtop_t      *top_local,
                          t_forcerec          *fr,
                          gmx_vsite_t         *vsite,
-                         gmx_shellfc_t       *shellfc,
+                         gmx_shellfc_t        shellfc,
                          gmx_constr_t         constr,
                          t_nrnb              *nrnb,
                          gmx_wallcycle_t      wcycle,
