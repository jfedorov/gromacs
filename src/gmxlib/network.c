--- conflicted
+++ resolved
@@ -310,14 +310,8 @@
 
     nc = &cr->nc;
 
-<<<<<<< HEAD
     nc->bUse = FALSE;
-#ifndef GMX_THREADS
-=======
-  nc->bUse = FALSE;
 #ifndef GMX_THREAD_MPI
-  if (getenv("GMX_NO_NODECOMM") == NULL) {
->>>>>>> c46ce78d
 #ifdef GMX_MPI
     MPI_Comm_size(cr->mpi_comm_mygroup,&n);
     MPI_Comm_rank(cr->mpi_comm_mygroup,&rank);
