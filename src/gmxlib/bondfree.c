--- conflicted
+++ resolved
@@ -1147,13 +1147,7 @@
     
     phi=dih_angle(x[ai],x[aj],x[ak],x[al],pbc,r_ij,r_kj,r_kl,m,n,
                   &sign,&t1,&t2,&t3);			/*  84 		*/
-<<<<<<< HEAD
-		
-    *dvdl += dopdihs(forceparams[type].pdihs.cpA,
-=======
-
     *dvdlambda += dopdihs(forceparams[type].pdihs.cpA,
->>>>>>> 831459b1
 			  forceparams[type].pdihs.cpB,
 			  forceparams[type].pdihs.phiA,
 			  forceparams[type].pdihs.phiB,
