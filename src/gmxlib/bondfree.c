--- conflicted
+++ resolved
@@ -2757,82 +2757,6 @@
         p_graph(debug,"Bondage is fun",g);
     }
 #endif
-<<<<<<< HEAD
-  
-  epot = enerd->term;
-
-  /* Do pre force calculation stuff which might require communication */
-  if (idef->il[F_ORIRES].nr) {
-    epot[F_ORIRESDEV] = calc_orires_dev(ms,idef->il[F_ORIRES].nr,
-					idef->il[F_ORIRES].iatoms,
-					idef->iparams,md,(const rvec*)x,
-					pbc_null,fcd,hist);
-  }
-  if (idef->il[F_DISRES].nr) {
-    calc_disres_R_6(ms,idef->il[F_DISRES].nr,
-		    idef->il[F_DISRES].iatoms,
-		    idef->iparams,(const rvec*)x,pbc_null,
-		    fcd,hist);
-  }
-  
-  /* Loop over all bonded force types to calculate the bonded forces */
-  for(ftype=0; (ftype<F_NRE); ftype++) {
-	  if(ftype<F_GB12 || ftype>F_GB14) {
-    if (interaction_function[ftype].flags & IF_BOND &&
-	!(ftype == F_CONNBONDS || ftype == F_POSRES)) {
-      nbonds=idef->il[ftype].nr;
-      if (nbonds > 0) {
-	ind  = interaction_function[ftype].nrnb_ind;
-	nat1 = interaction_function[ftype].nratoms + 1;
-	dvdl = 0;
-	if (ftype < F_LJ14 || ftype > F_LJC_PAIRS_NB) {
-		if(ftype==F_CMAP)
-		{
-			v = cmap_dihs(nbonds,idef->il[ftype].iatoms,
-						  idef->iparams,cmap_grid,
-						  (const rvec*)x,f,fr->fshift,
-						  pbc_null,g,lambda,&dvdl,md,fcd,
-						  global_atom_index);
-		}
-		else
-		{
-			v =
-	    interaction_function[ftype].ifunc(nbonds,idef->il[ftype].iatoms,
-					      idef->iparams,
-					      (const rvec*)x,f,fr->fshift,
-					      pbc_null,g,lambda,&dvdl,md,fcd,
-					      global_atom_index);
-		}
-	
-	  if (bPrintSepPot) {
-	    fprintf(fplog,"  %-23s #%4d  V %12.5e  dVdl %12.5e\n",
-		    interaction_function[ftype].longname,nbonds/nat1,v,dvdl);
-	  }
-	} else {
-	  v = do_listed_vdw_q(ftype,nbonds,idef->il[ftype].iatoms,
-			      idef->iparams,
-			      (const rvec*)x,f,fr->fshift,
-			      pbc_null,g,
-			      lambda,&dvdl,
-			      md,fr,&enerd->grpp,global_atom_index);
-	  if (bPrintSepPot) {
-	    fprintf(fplog,"  %-5s + %-15s #%4d                  dVdl %12.5e\n",
-		    interaction_function[ftype].longname,
-		    interaction_function[F_COUL14].longname,nbonds/nat1,dvdl);
-	  }
-	}
-	if (ind != -1)
-	  inc_nrnb(nrnb,ind,nbonds/nat1);
-	epot[ftype]        += v;
-	enerd->dvdl_nonlin += dvdl;
-      }
-    }
-	  }
-  }
-  /* Copy the sum of violations for the distance restraints from fcd */
-  if (fcd)
-    epot[F_DISRESVIOL] = fcd->disres.sumviol;
-=======
     
     epot = enerd->term;
     
@@ -2865,7 +2789,6 @@
     {
         epot[F_DISRESVIOL] = fcd->disres.sumviol;
     }
->>>>>>> 781383f8
 }
 
 void calc_bonds_lambda(FILE *fplog,
