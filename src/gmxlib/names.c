/*
 * 
 *                This source code is part of
 * 
 *                 G   R   O   M   A   C   S
 * 
 *          GROningen MAchine for Chemical Simulations
 * 
 *                        VERSION 3.2.0
 * Written by David van der Spoel, Erik Lindahl, Berk Hess, and others.
 * Copyright (c) 1991-2000, University of Groningen, The Netherlands.
 * Copyright (c) 2001-2004, The GROMACS development team,
 * check out http://www.gromacs.org for more information.

 * This program is free software; you can redistribute it and/or
 * modify it under the terms of the GNU General Public License
 * as published by the Free Software Foundation; either version 2
 * of the License, or (at your option) any later version.
 * 
 * If you want to redistribute modifications, please consider that
 * scientific software is very special. Version control is crucial -
 * bugs must be traceable. We will be happy to consider code for
 * inclusion in the official distribution, but derived work must not
 * be called official GROMACS. Details are found in the README & COPYING
 * files - if they are missing, get the official version at www.gromacs.org.
 * 
 * To help us fund GROMACS development, we humbly ask that you cite
 * the papers on the package - you can find them in the top README file.
 * 
 * For more info, check our website at http://www.gromacs.org
 * 
 * And Hey:
 * GROningen Mixture of Alchemy and Childrens' Stories
 */
#ifdef HAVE_CONFIG_H
#include <config.h>
#endif

#include "typedefs.h"
#include "names.h"

/* note: these arrays should correspond to enums in include/types/enums.h */

const char *epbc_names[epbcNR+1]=
{
  "xyz", "no", "xy", "screw", NULL
};

const char *ens_names[ensNR+1]=
{
  "Grid","Simple", NULL
};

const char *ei_names[eiNR+1]=
{
  "md", "steep", "cg", "bd", "sd", "nm", "l-bfgs", "tpi", "tpic", "sd1", "md-vv", "md-vv-avek",NULL 
};

const char *bool_names[BOOL_NR+1]=
{
  "FALSE","TRUE", NULL
};

const char *yesno_names[BOOL_NR+1]=
{
  "no","yes", NULL
};

const char *ptype_str[eptNR+1] = {
  "Atom", "Nucleus", "Shell", "Bond", "VSite", NULL
};

const char *eel_names[eelNR+1] = {
  "Cut-off", "Reaction-Field", "Generalized-Reaction-Field",
  "PME", "Ewald", "PPPM", "Poisson", "Switch", "Shift", "User", 
  "Generalized-Born", "Reaction-Field-nec", "Encad-shift", 
  "PME-User", "PME-Switch", "PME-User-Switch", 
  "Reaction-Field-zero", NULL
};

const char *eewg_names[eewgNR+1] = {
  "3d", "3dc", NULL
};

const char *evdw_names[evdwNR+1] = {
  "Cut-off", "Switch", "Shift", "User", "Encad-shift", NULL
};

const char *econstr_names[econtNR+1] = {
  "Lincs", "Shake", NULL
};

const char *egrp_nm[egNR+1] = { 
  "Coul-SR","LJ-SR","Buck-SR", "Coul-LR", "LJ-LR", "Buck-LR",
  "Coul-14", "LJ-14", NULL
};

const char *etcoupl_names[etcNR+1] = {
  "No", "Berendsen", "Nose-Hoover", "yes", "Andersen", "Andersen-interval", "V-rescale", NULL
}; /* yes is alias for berendsen */

const char *epcoupl_names[epcNR+1] = {
  "No", "Berendsen", "Parrinello-Rahman", "Isotropic", "MTTK", NULL
}; /* isotropic is alias for berendsen */

const char *epcoupltype_names[epctNR+1] = {
  "Isotropic", "Semiisotropic", "Anisotropic", "Surface-Tension", NULL
};

const char *erefscaling_names[erscNR+1] = {
  "No", "All", "COM", NULL
};

const char *edisre_names[edrNR+1] = {
  "No", "Simple", "Ensemble", NULL
};

const char *edisreweighting_names[edrwNR+1] = {
  "Conservative", "Equal", NULL
};

const char *enbf_names[eNBF_NR+1] = {
  "", "LJ", "Buckingham", NULL
};

const char *ecomb_names[eCOMB_NR+1] = {
  "", "Geometric", "Arithmetic", "GeomSigEps", NULL
};

const char *gtypes[egcNR+1] = {
  "T-Coupling", "Energy Mon.", "Acceleration", "Freeze",
  "User1", "User2", "VCM", "XTC", "Or. Res. Fit", "QMMM", NULL
};

const char *efep_names[efepNR+1] = {
  "no", "yes", NULL
};

<<<<<<< HEAD
const char *efpt_names[efptNR+1] = {
  "fep-lambda", "mass-lambda", "coul-lambda", "vdw-lambda", "bonded-lambda", "restraint-lambda",NULL
};

const char *elamstats_names[elamstatsNR+1] = {
  "no", "metropolis-transition","barker-transition", "minvar", "wang-landau", "gibbs-wang-landau", NULL
};

const char *elmcmove_names[elmcmoveNR+1] = {
  "no", "metropolis", "barker", "gibbs", "metropolized-gibbs", NULL
};

const char *elmceq_names[elmceqNR+1] = {
  "no", "yes", "wl-delta", "number-all-lambda", "number-steps", "number-samples", "count-ratio", NULL   
=======
const char *separate_dhdl_file_names[sepdhdlfileNR+1] = {
  "yes", "no", NULL
};

const char *dhdl_derivatives_names[dhdlderivativesNR+1] = {
  "yes", "no", NULL
>>>>>>> be66ba7f
};

const char *esol_names[esolNR+1] = {
  "No", "SPC", "TIP4p", NULL
};

const char *enlist_names[enlistNR+1] = {
  "Atom-Atom", "SPC-Atom", "SPC-SPC", "TIP4p-Atom", "TIP4p-TIP4p", "CG-CG", NULL
};

const char *edispc_names[edispcNR+1] = {
  "No", "EnerPres", "Ener", "AllEnerPres", "AllEner", NULL
};

const char *ecm_names[ecmNR+1] = { 
  "Linear", "Angular", "None", NULL 
};

const char *eann_names[eannNR+1] = {
  "No", "Single", "Periodic", NULL
};

const char *eis_names[eisNR+1] = {
	"No", "GBSA", NULL
};

const char *egb_names[egbNR+1] = {
  "Still", "HCT", "OBC", NULL
};

const char *esa_names[esaNR+1] = {
  "No", "Ace-approximation", "Still", NULL
};

const char *ewt_names[ewtNR+1] = {
  "9-3", "10-4", "table", "12-6", NULL
};

const char *epull_names[epullNR+1] = { 
  "no", "umbrella", "constraint", "constant_force", NULL
};

const char *epullg_names[epullgNR+1] = { 
  "distance", "direction", "cylinder", "position", "direction_periodic", NULL
};

const char *eQMmethod_names[eQMmethodNR+1] = {
  "AM1", "PM3", "RHF",
  "UHF", "DFT", "B3LYP", "MP2", "CASSCF","B3LYPLAN",
  "DIRECT", NULL
};

const char *eQMbasis_names[eQMbasisNR+1] = {
  "STO3G", "STO-3G", "3-21G",
  "3-21G*", "3-21+G*", "6-21G",
  "6-31G", "6-31G*", "6-31+G*",
  "6-311G", NULL
};

const char *eQMMMscheme_names[eQMMMschemeNR+1] = {
  "normal", "ONIOM", NULL
};

const char *eMultentOpt_names[eMultentOptNR+1] = {
  "multiple_entries", "no", "use_last", NULL
};
<|MERGE_RESOLUTION|>--- conflicted
+++ resolved
@@ -136,7 +136,6 @@
   "no", "yes", NULL
 };
 
-<<<<<<< HEAD
 const char *efpt_names[efptNR+1] = {
   "fep-lambda", "mass-lambda", "coul-lambda", "vdw-lambda", "bonded-lambda", "restraint-lambda",NULL
 };
@@ -151,14 +150,14 @@
 
 const char *elmceq_names[elmceqNR+1] = {
   "no", "yes", "wl-delta", "number-all-lambda", "number-steps", "number-samples", "count-ratio", NULL   
-=======
+};
+
 const char *separate_dhdl_file_names[sepdhdlfileNR+1] = {
   "yes", "no", NULL
 };
 
 const char *dhdl_derivatives_names[dhdlderivativesNR+1] = {
   "yes", "no", NULL
->>>>>>> be66ba7f
 };
 
 const char *esol_names[esolNR+1] = {
