/*
 * 
 *                This source code is part of
 * 
 *                 G   R   O   M   A   C   S
 * 
 *          GROningen MAchine for Chemical Simulations
 * 
 *                        VERSION 3.2.0
 * Written by David van der Spoel, Erik Lindahl, Berk Hess, and others.
 * Copyright (c) 1991-2000, University of Groningen, The Netherlands.
 * Copyright (c) 2001-2004, The GROMACS development team,
 * check out http://www.gromacs.org for more information.

 * This program is free software; you can redistribute it and/or
 * modify it under the terms of the GNU General Public License
 * as published by the Free Software Foundation; either version 2
 * of the License, or (at your option) any later version.
 * 
 * If you want to redistribute modifications, please consider that
 * scientific software is very special. Version control is crucial -
 * bugs must be traceable. We will be happy to consider code for
 * inclusion in the official distribution, but derived work must not
 * be called official GROMACS. Details are found in the README & COPYING
 * files - if they are missing, get the official version at www.gromacs.org.
 * 
 * To help us fund GROMACS development, we humbly ask that you cite
 * the papers on the package - you can find them in the top README file.
 * 
 * For more info, check our website at http://www.gromacs.org
 * 
 * And Hey:
 * GROningen Mixture of Alchemy and Childrens' Stories
 */
#ifdef HAVE_CONFIG_H
#include <config.h>
#endif

#ifdef GMX_THREAD_MPI
#include <thread_mpi.h>
#endif

/* This file is completely threadsafe - keep it that way! */

#include <string.h>
#include <ctype.h>
#include "sysstuff.h"
#include "smalloc.h"
#include "string2.h"
#include "macros.h"
#include <time.h>
#include "random.h"
#include "statutil.h"
#include "copyrite.h"
#include "strdb.h"
#include "futil.h"

static void pr_two(FILE *out,int c,int i)
{
  if (i < 10)
    fprintf(out,"%c0%1d",c,i);
  else
    fprintf(out,"%c%2d",c,i);
}

void pr_difftime(FILE *out,double dt)
{
  int    ndays,nhours,nmins,nsecs;
  gmx_bool   bPrint,bPrinted;

  ndays = dt/(24*3600);
  dt    = dt-24*3600*ndays;
  nhours= dt/3600;
  dt    = dt-3600*nhours;
  nmins = dt/60;
  dt    = dt-nmins*60;
  nsecs = dt;
  bPrint= (ndays > 0);
  bPrinted=bPrint;
  if (bPrint) 
    fprintf(out,"%d",ndays);
  bPrint=bPrint || (nhours > 0);
  if (bPrint) {
    if (bPrinted)
      pr_two(out,'d',nhours);
    else 
      fprintf(out,"%d",nhours);
  }
  bPrinted=bPrinted || bPrint;
  bPrint=bPrint || (nmins > 0);
  if (bPrint) {
    if (bPrinted)
      pr_two(out,'h',nmins);
    else 
      fprintf(out,"%d",nmins);
  }
  bPrinted=bPrinted || bPrint;
  if (bPrinted)
    pr_two(out,':',nsecs);
  else
    fprintf(out,"%ds",nsecs);
  fprintf(out,"\n");
}


gmx_bool be_cool(void)
{
  /* Yes, it is bad to check the environment variable every call,
   * but we dont call this routine often, and it avoids using 
   * a mutex for locking the variable...
   */
#ifdef GMX_FAHCORE
  /*be uncool*/
  return FALSE;
#else
  return (getenv("GMX_NO_QUOTES") == NULL);
#endif
}

void space(FILE *out, int n)
{
  fprintf(out,"%*s",n,"");
}

void f(char *a)
{
    int i;
    int len=strlen(a);
    
    for(i=0;i<len;i++)
        a[i]=~a[i]; 
}

static void sp_print(FILE *out,const char *s)
{
  int slen;
  
  slen=strlen(s);
  space(out,(80-slen)/2);
  fprintf(out,"%s\n",s);
}

static void ster_print(FILE *out,const char *s)
{
  int  slen;
  char buf[128];
  
  snprintf(buf,128,":-)  %s  (-:",s);
  slen=strlen(buf);
  space(out,(80-slen)/2);
  fprintf(out,"%s\n",buf);
}


static void pukeit(const char *db,const char *defstring, char *retstring, 
		   int retsize, int *cqnum)
{
  FILE *fp;
  char **help;
  int  i,nhlp;
  int  seed;
 
  if (be_cool() && ((fp = low_libopen(db,FALSE)) != NULL)) {
    nhlp=fget_lines(fp,&help);
    /* for libraries we can use the low-level close routines */
    ffclose(fp);
    seed=time(NULL);
    *cqnum=nhlp*rando(&seed);
    if (strlen(help[*cqnum]) >= STRLEN)
      help[*cqnum][STRLEN-1] = '\0';
    strncpy(retstring,help[*cqnum],retsize);
    f(retstring);
    for(i=0; (i<nhlp); i++)
      sfree(help[i]);
    sfree(help);
  }
  else 
    strncpy(retstring,defstring,retsize);
}

void bromacs(char *retstring, int retsize)
{
  int dum;

  pukeit("bromacs.dat",
	 "Groningen Machine for Chemical Simulation",
	 retstring,retsize,&dum);
}

void cool_quote(char *retstring, int retsize, int *cqnum)
{
  char *tmpstr;
  char *s,*ptr;
  int tmpcq,*p;
  
  if (cqnum!=NULL)
    p = cqnum;
  else
    p = &tmpcq;
  
  /* protect audience from explicit lyrics */
  snew(tmpstr,retsize+1);
  pukeit("gurgle.dat","Thanx for Using GROMACS - Have a Nice Day",
	 tmpstr,retsize-2,p);

  if ((ptr = strchr(tmpstr,'_')) != NULL) {
    *ptr='\0';
    ptr++;
    sprintf(retstring,"\"%s\" %s",tmpstr,ptr);
  }
  else {
    strcpy(retstring,tmpstr);
  }
  sfree(tmpstr);
}

void CopyRight(FILE *out,const char *szProgram)
{
  /* Dont change szProgram arbitrarily - it must be argv[0], i.e. the 
   * name of a file. Otherwise, we won't be able to find the library dir.
   */
#define NCR (int)asize(CopyrightText)
#ifdef GMX_FAHCORE
#define NGPL 0 /*FAH has an exception permission from GPL to allow digital signatures in Gromacs*/
#else
#define NGPL (int)asize(GPLText)
#endif

  char buf[256],tmpstr[1024];
  int i;

#ifdef GMX_FAHCORE
  set_program_name("Gromacs");
#else
  set_program_name(szProgram);
#endif

  ster_print(out,"G  R  O  M  A  C  S");
  fprintf(out,"\n");
  
  bromacs(tmpstr,1023);
  sp_print(out,tmpstr); 
  fprintf(out,"\n");

  ster_print(out,GromacsVersion());
  fprintf(out,"\n");

  /* fprintf(out,"\n");*/

  /* sp_print(out,"PLEASE NOTE: THIS IS A BETA VERSION\n");
  
  fprintf(out,"\n"); */

  for(i=0; (i<NCR); i++) 
    sp_print(out,CopyrightText[i]);
  for(i=0; (i<NGPL); i++)
    sp_print(out,GPLText[i]);

  fprintf(out,"\n");

  snprintf(buf,256,"%s",Program());
#ifdef GMX_DOUBLE
  strcat(buf," (double precision)");
#endif
  ster_print(out,buf);
  fprintf(out,"\n");
}


void thanx(FILE *fp)
{
  char cq[1024];
  int  cqnum;

  /* protect the audience from suggestive discussions */
  cool_quote(cq,1023,&cqnum);
  
  if (be_cool()) 
    fprintf(fp,"\ngcq#%d: %s\n\n",cqnum,cq);
  else
    fprintf(fp,"\n%s\n\n",cq);
}

typedef struct {
  const char *key;
  const char *author;
  const char *title;
  const char *journal;
  int volume,year;
  const char *pages;
} t_citerec;

void please_cite(FILE *fp,const char *key)
{
  static const t_citerec citedb[] = {
    { "Allen1987a",
      "M. P. Allen and D. J. Tildesley",
      "Computer simulation of liquids",
      "Oxford Science Publications",
      1, 1987, "1" },
    { "Berendsen95a",
      "H. J. C. Berendsen, D. van der Spoel and R. van Drunen",
      "GROMACS: A message-passing parallel molecular dynamics implementation",
      "Comp. Phys. Comm.",
      91, 1995, "43-56" },
    { "Berendsen84a",
      "H. J. C. Berendsen, J. P. M. Postma, A. DiNola and J. R. Haak",
      "Molecular dynamics with coupling to an external bath",
      "J. Chem. Phys.",
      81, 1984, "3684-3690" },
    { "Ryckaert77a",
      "J. P. Ryckaert and G. Ciccotti and H. J. C. Berendsen",
      "Numerical Integration of the Cartesian Equations of Motion of a System with Constraints; Molecular Dynamics of n-Alkanes",
      "J. Comp. Phys.",
      23, 1977, "327-341" },
    { "Miyamoto92a",
      "S. Miyamoto and P. A. Kollman",
      "SETTLE: An Analytical Version of the SHAKE and RATTLE Algorithms for Rigid Water Models",
      "J. Comp. Chem.",
      13, 1992, "952-962" },
    { "Cromer1968a",
      "D. T. Cromer & J. B. Mann",
      "X-ray scattering factors computed from numerical Hartree-Fock wave functions",
      "Acta Cryst. A",
      24, 1968, "321" },
    { "Barth95a",
      "E. Barth and K. Kuczera and B. Leimkuhler and R. D. Skeel",
      "Algorithms for Constrained Molecular Dynamics",
      "J. Comp. Chem.",
      16, 1995, "1192-1209" },
    { "Essmann95a",
      "U. Essmann, L. Perera, M. L. Berkowitz, T. Darden, H. Lee and L. G. Pedersen ",
      "A smooth particle mesh Ewald method",
      "J. Chem. Phys.",
      103, 1995, "8577-8592" },
    { "Torda89a",
      "A. E. Torda and R. M. Scheek and W. F. van Gunsteren",
      "Time-dependent distance restraints in molecular dynamics simulations",
      "Chem. Phys. Lett.",
      157, 1989, "289-294" },
    { "Tironi95a",
      "I. G. Tironi and R. Sperb and P. E. Smith and W. F. van Gunsteren",
      "Generalized reaction field method for molecular dynamics simulations",
      "J. Chem. Phys",
      102, 1995, "5451-5459" },
    { "Hess97a",
      "B. Hess and H. Bekker and H. J. C. Berendsen and J. G. E. M. Fraaije",
      "LINCS: A Linear Constraint Solver for molecular simulations",
      "J. Comp. Chem.",
      18, 1997, "1463-1472" },
    { "Hess2008a",
      "B. Hess",
      "P-LINCS: A Parallel Linear Constraint Solver for molecular simulation",
      "J. Chem. Theory Comput.",
      4, 2008, "116-122" },
    { "Hess2008b",
      "B. Hess and C. Kutzner and D. van der Spoel and E. Lindahl",
      "GROMACS 4: Algorithms for highly efficient, load-balanced, and scalable molecular simulation",
      "J. Chem. Theory Comput.",
      4, 2008, "435-447" },
    { "Hub2010",
      "J. S. Hub, B. L. de Groot and D. van der Spoel",
      "g_wham - A free weighted histogram analysis implementation including robust error and autocorrelation estimates",
      "J. Chem. Theory Comput.",
      6, 2010, "3713-3720"}, 
    { "In-Chul99a",
      "Y. In-Chul and M. L. Berkowitz",
      "Ewald summation for systems with slab geometry",
      "J. Chem. Phys.",
      111, 1999, "3155-3162" },
    { "DeGroot97a",
      "B. L. de Groot and D. M. F. van Aalten and R. M. Scheek and A. Amadei and G. Vriend and H. J. C. Berendsen",
      "Prediction of Protein Conformational Freedom From Distance Constrains",
      "Proteins",
      29, 1997, "240-251" },
    { "Spoel98a",
      "D. van der Spoel and P. J. van Maaren and H. J. C. Berendsen",
      "A systematic study of water models for molecular simulation. Derivation of models optimized for use with a reaction-field.",
      "J. Chem. Phys.",
      108, 1998, "10220-10230" },
    { "Wishart98a",
      "D. S. Wishart and A. M. Nip",
      "Protein Chemical Shift Analysis: A Practical Guide",
      "Biochem. Cell Biol.",
      76, 1998, "153-163" },
    { "Maiorov95",
      "V. N. Maiorov and G. M. Crippen",
      "Size-Independent Comparison of Protein Three-Dimensional Structures",
      "PROTEINS: Struct. Funct. Gen.",
      22, 1995, "273-283" },
    { "Feenstra99",
      "K. A. Feenstra and B. Hess and H. J. C. Berendsen",
      "Improving Efficiency of Large Time-scale Molecular Dynamics Simulations of Hydrogen-rich Systems",
      "J. Comput. Chem.",
      20, 1999, "786-798" },
    { "Timneanu2004a",
      "N. Timneanu and C. Caleman and J. Hajdu and D. van der Spoel",
      "Auger Electron Cascades in Water and Ice",
      "Chem. Phys.",
      299, 2004, "277-283" },
    { "Pascal2011a",
      "T. A. Pascal and S. T. Lin and W. A. Goddard III",
      "Thermodynamics of liquids: standard molar entropies and heat capacities of common solvents from 2PT molecular dynamics",
      "Phys. Chem. Chem. Phys.",
      13, 2011, "169-181" },
    { "Caleman2011b",
      "C. Caleman and P. J. van Maaren and M. Hong and J. S. Hub and L. T. da Costa and D. van der Spoel",
      "Force Field Benchmark of Organic Liquids: Density, Enthalpy of Vaporization, Heat Capacities, Surface Tension, Isothermal Compressibility, Volumetric Expansion Coefficient, and Dielectric Constant",
      "J. Chem. Theo. Comp.",
      8, 2012, "61" },
    { "Lindahl2001a",
      "E. Lindahl and B. Hess and D. van der Spoel",
      "GROMACS 3.0: A package for molecular simulation and trajectory analysis",
      "J. Mol. Mod.",
      7, 2001, "306-317" },
    { "Wang2001a",
      "J. Wang and W. Wang and S. Huo and M. Lee and P. A. Kollman",
      "Solvation model based on weighted solvent accessible surface area",
      "J. Phys. Chem. B",
      105, 2001, "5055-5067" },
    { "Eisenberg86a",
      "D. Eisenberg and A. D. McLachlan",
      "Solvation energy in protein folding and binding",
      "Nature",
      319, 1986, "199-203" },
    { "Eisenhaber95",
      "Frank Eisenhaber and Philip Lijnzaad and Patrick Argos and Chris Sander and Michael Scharf",
      "The Double Cube Lattice Method: Efficient Approaches to Numerical Integration of Surface Area and Volume and to Dot Surface Contouring of Molecular Assemblies",
      "J. Comp. Chem.",
      16, 1995, "273-284" },
    { "Hess2002",
      "B. Hess, H. Saint-Martin and H.J.C. Berendsen",
      "Flexible constraints: an adiabatic treatment of quantum degrees of freedom, with application to the flexible and polarizable MCDHO model for water",
      "J. Chem. Phys.",
      116, 2002, "9602-9610" },
    { "Hetenyi2002b",
      "Csaba Hetenyi and David van der Spoel",
      "Efficient docking of peptides to proteins without prior knowledge of the binding site.",
      "Prot. Sci.",
      11, 2002, "1729-1737" },
    { "Hess2003",
      "B. Hess and R.M. Scheek",
      "Orientation restraints in molecular dynamics simulations using time and ensemble averaging",
      "J. Magn. Res.",
      164, 2003, "19-27" },
    { "Rappe1991a",
      "A. K. Rappe and W. A. Goddard III",
      "Charge Equillibration for Molecular Dynamics Simulations",
      "J. Phys. Chem.",
      95, 1991, "3358-3363" },
    { "Mu2005a",
      "Y. Mu, P. H. Nguyen and G. Stock",
      "Energy landscape of a small peptide revelaed by dihedral angle principal component analysis",
      "Prot. Struct. Funct. Bioinf.",
      58, 2005, "45-52" },
    { "Okabe2001a",
      "T. Okabe and M. Kawata and Y. Okamoto and M. Mikami",
      "Replica-exchange {M}onte {C}arlo method for the isobaric-isothermal ensemble",
      "Chem. Phys. Lett.",
      335, 2001, "435-439" },
    { "Hukushima96a",
      "K. Hukushima and K. Nemoto",
      "Exchange Monte Carlo Method and Application to Spin Glass Simulations",
      "J. Phys. Soc. Jpn.",
      65, 1996, "1604-1608" },
    { "Tropp80a",
      "J. Tropp",
      "Dipolar Relaxation and Nuclear Overhauser effects in nonrigid molecules: The effect of fluctuating internuclear distances",
      "J. Chem. Phys.",
      72, 1980, "6035-6043" },
    { "Bultinck2002a",
       "P. Bultinck and W. Langenaeker and P. Lahorte and F. De Proft and P. Geerlings and M. Waroquier and J. P. Tollenaere",
      "The electronegativity equalization method I: Parametrization and validation for atomic charge calculations",
      "J. Phys. Chem. A",
      106, 2002, "7887-7894" },
    { "Yang2006b",
      "Q. Y. Yang and K. A. Sharp",
      "Atomic charge parameters for the finite difference Poisson-Boltzmann method using electronegativity neutralization",
      "J. Chem. Theory Comput.",
      2, 2006, "1152-1167" },
    { "Spoel2005a",
      "D. van der Spoel, E. Lindahl, B. Hess, G. Groenhof, A. E. Mark and H. J. C. Berendsen",
      "GROMACS: Fast, Flexible and Free",
      "J. Comp. Chem.",
      26, 2005, "1701-1719" },
    { "Spoel2006b",
      "D. van der Spoel, P. J. van Maaren, P. Larsson and N. Timneanu",
      "Thermodynamics of hydrogen bonding in hydrophilic and hydrophobic media",
      "J. Phys. Chem. B",
      110, 2006, "4393-4398" },
    { "Spoel2006d",
      "D. van der Spoel and M. M. Seibert",
      "Protein folding kinetics and thermodynamics from atomistic simulations",
      "Phys. Rev. Letters",
      96, 2006, "238102" },
    { "Palmer94a",
      "B. J. Palmer",
      "Transverse-current autocorrelation-function calculations of the shear viscosity for molecular liquids",
      "Phys. Rev. E",
      49, 1994, "359-366" },
    { "Bussi2007a",
      "G. Bussi, D. Donadio and M. Parrinello",
      "Canonical sampling through velocity rescaling",
      "J. Chem. Phys.",
      126, 2007, "014101" },
    { "Hub2006",
      "J. S. Hub and B. L. de Groot",
      "Does CO2 permeate through Aquaporin-1?",
      "Biophys. J.",
      91, 2006, "842-848" },
    { "Hub2008",
      "J. S. Hub and B. L. de Groot",
      "Mechanism of selectivity in aquaporins and aquaglyceroporins",
      "PNAS",
      105, 2008, "1198-1203" },
    { "Friedrich2009",
      "M. S. Friedrichs, P. Eastman, V. Vaidyanathan, M. Houston, S. LeGrand, A. L. Beberg, D. L. Ensign, C. M. Bruns, and V. S. Pande",
      "Accelerating Molecular Dynamic Simulation on Graphics Processing Units",
      "J. Comp. Chem.",
      30, 2009, "864-872" },
    { "Engin2010",
      "O. Engin, A. Villa, M. Sayar and B. Hess",
      "Driving Forces for Adsorption of Amphiphilic Peptides to Air-Water Interface",
      "J. Phys. Chem. B",
      114, 2010, "11093" },
    { "Fritsch12",
      "S. Fritsch, C. Junghans and K. Kremer",
      "Adaptive molecular simulation study on structure formation of toluene around C60 using Gromacs",
      "J. Chem. Theo. Comp.",
      8, 2012, "398" },
    { "Junghans10",
      "C. Junghans and S. Poblete",
      "A reference implementation of the adaptive resolution scheme in ESPResSo",
      "Comp. Phys. Comm.",
      181, 2010, "1449" },
    { "Wang2010",
      "H. Wang, F. Dommert, C.Holm",
      "Optimizing working parameters of the smooth particle mesh Ewald algorithm in terms of accuracy and efficiency",
      "J. Chem. Phys. B",
<<<<<<< HEAD
      133, 2010, "034117" },
    { "Kutzner2011",
      "C. Kutzner and J. Czub and H. Grubmuller",
      "Keep it Flexible: Driving Macromolecular Rotary Motions in Atomistic Simulations with GROMACS",
      "J. Chem. Theory Comput.",
      7, 2011, "1381-1393" },
    { "Hoefling2011",
      "M. Hoefling, N. Lima, D. Haenni, C.A.M. Seidel, B. Schuler, H. Grubmuller",
      "Structural Heterogeneity and Quantitative FRET Efficiency Distributions of Polyprolines through a Hybrid Atomistic Simulation and Monte Carlo Approach",
      "PLoS ONE",
      6, 2011, "e19791" },
    { "Hockney1988",
      "R. W. Hockney and J. W. Eastwood",
      "Computer simulation using particles",
      "IOP, Bristol",
      1, 1988, "1" },
    { "Ballenegger2012",
      "V. Ballenegger, J.J. Cerda, and C. Holm",
      "How to Convert SPME to P3M: Influence Functions and Error Estimates",
      "J. Chem. Theory Comput.",
      8, 2012, "936-947" },
    { "Garmay2012",
      "Garmay Yu, Shvetsov A, Karelov D, Lebedev D, Radulescu A, Petukhov M, Isaev-Ivanov V",
      "Correlated motion of protein subdomains and large-scale conformational flexibility of RecA protein filament",
      "Journal of Physics: Conference Series",
      340, 2012, "012094" }
=======
      133, 2010, "034117"
    },
    { "Sugita1999a",
      "Y. Sugita, Y. Okamoto",
      "Replica-exchange molecular dynamics method for protein folding",
      "Chem. Phys. Lett.",
      314, 1999, "141-151" },
>>>>>>> 4280bcc3
  };
#define NSTR (int)asize(citedb)
  
  int  j,index;
  char *author;
  char *title;
#define LINE_WIDTH 79
  
  if (fp == NULL)
    return;

  for(index=0; (index<NSTR) && (strcmp(citedb[index].key,key) != 0); index++)
    ;
  
  fprintf(fp,"\n++++ PLEASE READ AND CITE THE FOLLOWING REFERENCE ++++\n");
  if (index < NSTR) {
    /* Insert newlines */
    author = wrap_lines(citedb[index].author,LINE_WIDTH,0,FALSE);
    title  = wrap_lines(citedb[index].title,LINE_WIDTH,0,FALSE);
    fprintf(fp,"%s\n%s\n%s %d (%d) pp. %s\n",
	    author,title,citedb[index].journal,
	    citedb[index].volume,citedb[index].year,
	    citedb[index].pages);
    sfree(author);
    sfree(title);
  }
  else {
    fprintf(fp,"Entry %s not found in citation database\n",key);
  }
  fprintf(fp,"-------- -------- --- Thank You --- -------- --------\n\n");
  fflush(fp);
}

#ifdef USE_VERSION_H
/* Version information generated at compile time. */
#include "version.h"
#else
/* Fall back to statically defined version. */
static const char _gmx_ver_string[]="VERSION " VERSION;
#endif

/* This routine only returns a static (constant) string, so we use a 
 * mutex to initialize it. Since the string is only written to the
 * first time, there is no risk with multiple calls overwriting the
 * output for each other.
 */
const char *GromacsVersion()
{
  return _gmx_ver_string;
}


void gmx_print_version_info(FILE *fp)
{
    fprintf(fp, "Version:          %s\n", _gmx_ver_string);
#ifdef USE_VERSION_H
    fprintf(fp, "GIT SHA1 hash:    %s\n", _gmx_full_git_hash);
    /* Only print out the branch information if present.
     * The generating script checks whether the branch point actually
     * coincides with the hash reported above, and produces an empty string
     * in such cases. */
    if (_gmx_central_base_hash[0] != 0)
    {
        fprintf(fp, "Branched from:    %s\n", _gmx_central_base_hash);
    }
#endif

#ifdef GMX_DOUBLE
    fprintf(fp, "Precision:        double\n");
#else
    fprintf(fp, "Precision:        single\n");
#endif

#ifdef GMX_THREAD_MPI
    fprintf(fp, "Parallellization: thread_mpi\n");
#elif defined(GMX_MPI)
    fprintf(fp, "Parallellization: MPI\n");
#else
    fprintf(fp, "Parallellization: none\n");
#endif

#ifdef GMX_FFT_FFTPACK
    fprintf(fp, "FFT Library:      fftpack\n");
#elif defined(GMX_FFT_FFTW3)
    fprintf(fp, "FFT Library:      fftw3\n");
#elif defined(GMX_FFT_MKL)
    fprintf(fp, "FFT Library:      MKL\n");
#else
    fprintf(fp, "FFT Library:      unknown\n");
#endif
}<|MERGE_RESOLUTION|>--- conflicted
+++ resolved
@@ -537,8 +537,12 @@
       "H. Wang, F. Dommert, C.Holm",
       "Optimizing working parameters of the smooth particle mesh Ewald algorithm in terms of accuracy and efficiency",
       "J. Chem. Phys. B",
-<<<<<<< HEAD
       133, 2010, "034117" },
+    { "Sugita1999a",
+      "Y. Sugita, Y. Okamoto",
+      "Replica-exchange molecular dynamics method for protein folding",
+      "Chem. Phys. Lett.",
+      314, 1999, "141-151" },
     { "Kutzner2011",
       "C. Kutzner and J. Czub and H. Grubmuller",
       "Keep it Flexible: Driving Macromolecular Rotary Motions in Atomistic Simulations with GROMACS",
@@ -564,15 +568,6 @@
       "Correlated motion of protein subdomains and large-scale conformational flexibility of RecA protein filament",
       "Journal of Physics: Conference Series",
       340, 2012, "012094" }
-=======
-      133, 2010, "034117"
-    },
-    { "Sugita1999a",
-      "Y. Sugita, Y. Okamoto",
-      "Replica-exchange molecular dynamics method for protein folding",
-      "Chem. Phys. Lett.",
-      314, 1999, "141-151" },
->>>>>>> 4280bcc3
   };
 #define NSTR (int)asize(citedb)
   
