/* -*- mode: c; tab-width: 4; indent-tabs-mode: nil; c-basic-offset: 4; c-file-style: "stroustrup"; -*-
 *
 * 
 *                This source code is part of
 * 
 *                 G   R   O   M   A   C   S
 * 
 *          GROningen MAchine for Chemical Simulations
 * 
 *                        VERSION 3.2.0
 * Written by David van der Spoel, Erik Lindahl, Berk Hess, and others.
 * Copyright (c) 1991-2000, University of Groningen, The Netherlands.
 * Copyright (c) 2001-2004, The GROMACS development team,
 * check out http://www.gromacs.org for more information.

 * This program is free software; you can redistribute it and/or
 * modify it under the terms of the GNU General Public License
 * as published by the Free Software Foundation; either version 2
 * of the License, or (at your option) any later version.
 * 
 * If you want to redistribute modifications, please consider that
 * scientific software is very special. Version control is crucial -
 * bugs must be traceable. We will be happy to consider code for
 * inclusion in the official distribution, but derived work must not
 * be called official GROMACS. Details are found in the README & COPYING
 * files - if they are missing, get the official version at www.gromacs.org.
 * 
 * To help us fund GROMACS development, we humbly ask that you cite
 * the papers on the package - you can find them in the top README file.
 * 
 * For more info, check our website at http://www.gromacs.org
 * 
 * And Hey:
 * GROningen Mixture of Alchemy and Childrens' Stories
 */
#ifdef HAVE_CONFIG_H
#include <config.h>
#endif

#include <math.h>
#include "sysstuff.h"
#include "typedefs.h"
#include "vec.h"
#include "maths.h"
#include "main.h"
#include "pbc.h"
#include "smalloc.h"
#include "txtdump.h"
#include "gmx_fatal.h"
#include "names.h"

/* Skip 0 so we have more chance of detecting if we forgot to call set_pbc. */
enum { epbcdxRECTANGULAR=1, epbcdxTRICLINIC,
    epbcdx2D_RECT,       epbcdx2D_TRIC,
    epbcdx1D_RECT,       epbcdx1D_TRIC,
    epbcdxSCREW_RECT,    epbcdxSCREW_TRIC,
    epbcdxNOPBC,         epbcdxUNSUPPORTED };

/* Margin factor for error message and correction if the box is too skewed */
#define BOX_MARGIN         1.0010
#define BOX_MARGIN_CORRECT 1.0005

int ePBC2npbcdim(int ePBC)
{
    int npbcdim=0;

    switch(ePBC) {
    case epbcXYZ:   npbcdim = 3; break;
    case epbcXY:    npbcdim = 2; break;
    case epbcSCREW: npbcdim = 3; break;
    case epbcNONE:  npbcdim = 0; break;
    default: gmx_fatal(FARGS,"Unknown ePBC=%d in ePBC2npbcdim",ePBC);
    }

    return npbcdim;
}

int inputrec2nboundeddim(t_inputrec *ir)
{
    if (ir->nwall == 2 && ir->ePBC == epbcXY)
    {
        return 3;
    }
    else
    {
        return ePBC2npbcdim(ir->ePBC);
    }
}

void dump_pbc(FILE *fp,t_pbc *pbc) 
{
    rvec sum_box;

    fprintf(fp,"ePBCDX = %d\n",pbc->ePBCDX);
    pr_rvecs(fp,0,"box",pbc->box,DIM);
    pr_rvecs(fp,0,"fbox_diag",&pbc->fbox_diag,1);
    pr_rvecs(fp,0,"hbox_diag",&pbc->hbox_diag,1);
    pr_rvecs(fp,0,"mhbox_diag",&pbc->mhbox_diag,1);
    rvec_add(pbc->hbox_diag,pbc->mhbox_diag,sum_box);
    pr_rvecs(fp,0,"sum of the above two",&sum_box,1);
    fprintf(fp,"max_cutoff2 = %g\n",pbc->max_cutoff2);
    fprintf(fp,"bLimitDistance = %s\n",BOOL(pbc->bLimitDistance));
    fprintf(fp,"limit_distance2 = %g\n",pbc->limit_distance2);
    fprintf(fp,"ntric_vec = %d\n",pbc->ntric_vec);
    if (pbc->ntric_vec > 0) {
        pr_ivecs(fp,0,"tric_shift",pbc->tric_shift,pbc->ntric_vec,FALSE);
        pr_rvecs(fp,0,"tric_vec",pbc->tric_vec,pbc->ntric_vec);
    }
}

const char *check_box(int ePBC,matrix box)
{
    const char *ptr;

    if (ePBC == -1)
        ePBC = guess_ePBC(box);

    if (ePBC == epbcNONE)
        return NULL;

    if ((box[XX][YY] != 0) || (box[XX][ZZ] != 0) || (box[YY][ZZ] != 0)) {
        ptr = "Only triclinic boxes with the first vector parallel to the x-axis and the second vector in the xy-plane are supported.";
    } else if (ePBC == epbcSCREW && (box[YY][XX] != 0 || box[ZZ][XX] != 0)) {
        ptr = "The unit cell can not have off-diagonal x-components with screw pbc";
    } else if (fabs(box[YY][XX]) > BOX_MARGIN*0.5*box[XX][XX] ||
        (ePBC != epbcXY &&
            (fabs(box[ZZ][XX]) > BOX_MARGIN*0.5*box[XX][XX] ||
                fabs(box[ZZ][YY]) > BOX_MARGIN*0.5*box[YY][YY]))) {
        ptr = "Triclinic box is too skewed.";
    } else {
        ptr = NULL;
    }

    return ptr;
}

real max_cutoff2(int ePBC,matrix box)
{
    real min_hv2,min_ss;

    /* Physical limitation of the cut-off
     * by half the length of the shortest box vector.
     */
    min_hv2 = min(0.25*norm2(box[XX]),0.25*norm2(box[YY]));
    if (ePBC != epbcXY)
        min_hv2 = min(min_hv2,0.25*norm2(box[ZZ]));

    /* Limitation to the smallest diagonal element due to optimizations:
     * checking only linear combinations of single box-vectors (2 in x)
     * in the grid search and pbc_dx is a lot faster
     * than checking all possible combinations.
     */
    if (ePBC == epbcXY) {
        min_ss = min(box[XX][XX],box[YY][YY]);
    } else {
        min_ss = min(box[XX][XX],min(box[YY][YY]-fabs(box[ZZ][YY]),box[ZZ][ZZ]));
    }

    return min(min_hv2,min_ss*min_ss);
}

static bool bWarnedGuess=FALSE;

int guess_ePBC(matrix box)
{
    int ePBC;

    if (box[XX][XX]>0 && box[YY][YY]>0 && box[ZZ][ZZ]>0) {
        ePBC = epbcXYZ;
    } else if (box[XX][XX]>0 && box[YY][YY]>0 && box[ZZ][ZZ]==0) {
        ePBC = epbcXY;
    } else if (box[XX][XX]==0 && box[YY][YY]==0 && box[ZZ][ZZ]==0) {
        ePBC = epbcNONE;
    } else {
        if (!bWarnedGuess) {
            fprintf(stderr,"WARNING: Unsupported box diagonal %f %f %f, "
                    "will not use periodic boundary conditions\n\n",
                    box[XX][XX],box[YY][YY],box[ZZ][ZZ]);
            bWarnedGuess = TRUE;
        }
        ePBC = epbcNONE;
    }

    if (debug)
        fprintf(debug,"Guessed pbc = %s from the box matrix\n",epbc_names[ePBC]);

    return ePBC;
}

static int correct_box_elem(FILE *fplog,int step,tensor box,int v,int d)
{
    int shift,maxshift=10;

    shift = 0;

    /* correct elem d of vector v with vector d */
    while (box[v][d] > BOX_MARGIN_CORRECT*0.5*box[d][d]) {
        if (fplog) {
            fprintf(fplog,"Step %d: correcting invalid box:\n",step);
            pr_rvecs(fplog,0,"old box",box,DIM);
        }
        rvec_dec(box[v],box[d]);
        shift--;
        if (fplog) {
            pr_rvecs(fplog,0,"new box",box,DIM);
        }
        if (shift <= -maxshift)
            gmx_fatal(FARGS,
                      "Box was shifted at least %d times. Please see log-file.",
                      maxshift);
    } 
    while (box[v][d] < -BOX_MARGIN_CORRECT*0.5*box[d][d]) {
        if (fplog) {
            fprintf(fplog,"Step %d: correcting invalid box:\n",step);
            pr_rvecs(fplog,0,"old box",box,DIM);
        }
        rvec_inc(box[v],box[d]);
        shift++;
        if (fplog) {
            pr_rvecs(fplog,0,"new box",box,DIM);
        }
        if (shift >= maxshift)
            gmx_fatal(FARGS,
                      "Box was shifted at least %d times. Please see log-file.",
                      maxshift);
    }

    return shift;
}

bool correct_box(FILE *fplog,int step,tensor box,t_graph *graph)
{
    int  zy,zx,yx,i;
    bool bCorrected;

    /* check if the box still obeys the restrictions, if not, correct it */
    zy = correct_box_elem(fplog,step,box,ZZ,YY);
    zx = correct_box_elem(fplog,step,box,ZZ,XX);
    yx = correct_box_elem(fplog,step,box,YY,XX);

    bCorrected = (zy || zx || yx);

    if (bCorrected && graph) {
        /* correct the graph */
        for(i=0; i<graph->nnodes; i++) {
            graph->ishift[i][YY] -= graph->ishift[i][ZZ]*zy;
            graph->ishift[i][XX] -= graph->ishift[i][ZZ]*zx;
            graph->ishift[i][XX] -= graph->ishift[i][YY]*yx;
        }
    }

    return bCorrected;
}

int ndof_com(t_inputrec *ir)
{
<<<<<<< HEAD
  int n=0;

  switch (ir->ePBC) {
  case epbcXYZ:
  case epbcNONE:
    n = 3;
    break;
  case epbcXY:
    n = (ir->nwall == 0 ? 3 : 2);
    break;
  case epbcSCREW:
    n = 1;
    break;
  default:
    gmx_incons("Unknown pbc in ndof_com");
  }

  return n;
=======
    int n=0;

    switch (ir->ePBC) {
    case epbcXYZ:
    case epbcNONE:
        n = 3;
        break;
    case epbcXY:
        n = (ir->nwall == 0 ? 3 : 2);
        break;
    case epbcSCREW:
        n = 1;
        break;
    default:
        gmx_incons("Unknown pbc in calc_nrdf");
    }

    return n;
>>>>>>> a0ee4c3d
}

static void low_set_pbc(t_pbc *pbc,int ePBC,ivec *dd_nc,matrix box)
{
    int  order[5]={0,-1,1,-2,2};
    int  ii,jj,kk,i,j,k,d,dd,jc,kc,npbcdim,shift;
    ivec bPBC;
    real d2old,d2new,d2new_c;
    rvec trial,pos;
    bool bXY,bUse;
    const char *ptr;

    pbc->ndim_ePBC = ePBC2npbcdim(ePBC);

    copy_mat(box,pbc->box);
    pbc->bLimitDistance = FALSE;
    pbc->max_cutoff2 = 0;
    pbc->dim = -1;

    for(i=0; (i<DIM); i++) {
        pbc->fbox_diag[i]  =  box[i][i];
        pbc->hbox_diag[i]  =  pbc->fbox_diag[i]*0.5;
        pbc->mhbox_diag[i] = -pbc->hbox_diag[i];
    }

    ptr = check_box(ePBC,box);
    if (ePBC == epbcNONE) {
        pbc->ePBCDX = epbcdxNOPBC;
    } else if (ptr) {
        fprintf(stderr,   "Warning: %s\n",ptr);
        pr_rvecs(stderr,0,"         Box",box,DIM);
        fprintf(stderr,   "         Can not fix pbc.\n");
        pbc->ePBCDX = epbcdxUNSUPPORTED;
        pbc->bLimitDistance = TRUE;
        pbc->limit_distance2 = 0;
    } else {
        if (ePBC == epbcSCREW && dd_nc) {
            /* This combinated should never appear here */
            gmx_incons("low_set_pbc called with screw pbc and dd_nc != NULL");
        }

        npbcdim = 0;
        for(i=0; i<DIM; i++) {
            if ((dd_nc && (*dd_nc)[i] > 1) || (ePBC == epbcXY && i == ZZ)) {
                bPBC[i] = 0;
            } else {
                bPBC[i] = 1;
                npbcdim++;
            }
        }
        switch (npbcdim) {
        case 1:
            /* 1D pbc is not an mdp option and it is therefore only used
             * with single shifts.
             */
            pbc->ePBCDX = epbcdx1D_RECT;
            for(i=0; i<DIM; i++)
                if (bPBC[i])
                    pbc->dim = i;
            for(i=0; i<pbc->dim; i++)
                if (pbc->box[pbc->dim][i] != 0)
                    pbc->ePBCDX = epbcdx1D_TRIC;
            break;
        case 2:
            pbc->ePBCDX = epbcdx2D_RECT;
            for(i=0; i<DIM; i++)
                if (!bPBC[i])
                    pbc->dim = i;
            for(i=0; i<DIM; i++)
                if (bPBC[i])
                    for(j=0; j<i; j++)
                        if (pbc->box[i][j] != 0)
                            pbc->ePBCDX = epbcdx2D_TRIC;
            break;
        case 3:
            if (ePBC != epbcSCREW) {
                if (TRICLINIC(box)) {
                    pbc->ePBCDX = epbcdxTRICLINIC;
                } else {
                    pbc->ePBCDX = epbcdxRECTANGULAR;
                }
            } else {
                pbc->ePBCDX = (box[ZZ][YY]==0 ? epbcdxSCREW_RECT : epbcdxSCREW_TRIC);
                if (pbc->ePBCDX == epbcdxSCREW_TRIC) {
                    fprintf(stderr,
                            "Screw pbc is not yet implemented for triclinic boxes.\n"
                            "Can not fix pbc.\n");
                    pbc->ePBCDX = epbcdxUNSUPPORTED;
                }
            }
            break;
        default:
            gmx_fatal(FARGS,"Incorrect number of pbc dimensions with DD: %d",
                      npbcdim);
        }
        pbc->max_cutoff2 = max_cutoff2(ePBC,box);

        if (pbc->ePBCDX == epbcdxTRICLINIC ||
            pbc->ePBCDX == epbcdx2D_TRIC ||
            pbc->ePBCDX == epbcdxSCREW_TRIC) {
            if (debug) {
                pr_rvecs(debug,0,"Box",box,DIM);
                fprintf(debug,"max cutoff %.3f\n",sqrt(pbc->max_cutoff2));
            }
            pbc->ntric_vec = 0;
            /* We will only use single shifts, but we will check a few
             * more shifts to see if there is a limiting distance
             * above which we can not be sure of the correct distance.
             */
            for(kk=0; kk<5; kk++) {
                k = order[kk];
                if (!bPBC[ZZ] && k != 0)
                    continue;
                for(jj=0; jj<5; jj++) {
                    j = order[jj];
                    if (!bPBC[YY] && j != 0)
                        continue;
                    for(ii=0; ii<3; ii++) {
                        i = order[ii];
                        if (!bPBC[XX] && i != 0)
                            continue;
                        /* A shift is only useful when it is trilinic */
                        if (j != 0 || k != 0) {
                            d2old = 0;
                            d2new = 0;
                            for(d=0; d<DIM; d++) {
                                trial[d] = i*box[XX][d] + j*box[YY][d] + k*box[ZZ][d];
                                /* Choose the vector within the brick around 0,0,0 that
                                 * will become the shortest due to shift try.
                                 */
                                if (d == pbc->dim) {
                                    trial[d] = 0;
                                    pos[d] = 0;
                                } else {
                                    if (trial[d] < 0)
                                        pos[d] = min( pbc->hbox_diag[d],-trial[d]);
                                    else
                                        pos[d] = max(-pbc->hbox_diag[d],-trial[d]);
                                }
                                d2old += sqr(pos[d]);
                                d2new += sqr(pos[d] + trial[d]);
                            }
                            if (BOX_MARGIN*d2new < d2old) {
                                if (j < -1 || j > 1 || k < -1 || k > 1) {
                                    /* Check if there is a single shift vector
                                     * that decreases this distance even more.
                                     */
                                    jc = 0;
                                    kc = 0;
                                    if (j < -1 || j > 1)
                                        jc = j/2;
                                    if (k < -1 || k > 1)
                                        kc = k/2;
                                    d2new_c = 0;
                                    for(d=0; d<DIM; d++)
                                        d2new_c += sqr(pos[d] + trial[d] 
                                                                      - jc*box[YY][d] - kc*box[ZZ][d]);
                                    if (d2new_c > BOX_MARGIN*d2new) {
                                        /* Reject this shift vector, as there is no a priori limit
                                         * to the number of shifts that decrease distances.
                                         */
                                        if (!pbc->bLimitDistance || d2new <  pbc->limit_distance2)
                                            pbc->limit_distance2 = d2new;
                                        pbc->bLimitDistance = TRUE;
                                    }
                                } else {
                                    /* Check if shifts with one box vector less do better */
                                    bUse = TRUE;
                                    for(dd=0; dd<DIM; dd++) {
                                        shift = (dd==0 ? i : (dd==1 ? j : k));
                                        if (shift) {
                                            d2new_c = 0;
                                            for(d=0; d<DIM; d++)
                                                d2new_c += sqr(pos[d] + trial[d] - shift*box[dd][d]);
                                            if (d2new_c <= BOX_MARGIN*d2new)
                                                bUse = FALSE;
                                        }
                                    }
                                    if (bUse) {
                                        /* Accept this shift vector. */
                                        if (pbc->ntric_vec >= MAX_NTRICVEC) {
                                            fprintf(stderr,"\nWARNING: Found more than %d triclinic correction vectors, ignoring some.\n"
                                                    "  There is probably something wrong with your box.\n",MAX_NTRICVEC);
                                            pr_rvecs(stderr,0,"         Box",box,DIM);
                                        } else {
                                            copy_rvec(trial,pbc->tric_vec[pbc->ntric_vec]);
                                            pbc->tric_shift[pbc->ntric_vec][XX] = i;
                                            pbc->tric_shift[pbc->ntric_vec][YY] = j;
                                            pbc->tric_shift[pbc->ntric_vec][ZZ] = k;
                                            pbc->ntric_vec++;
                                        }
                                    }
                                }
                                if (debug) {
                                    fprintf(debug,"  tricvec %2d = %2d %2d %2d  %5.2f %5.2f  %5.2f %5.2f %5.2f  %5.2f %5.2f %5.2f\n",
                                            pbc->ntric_vec,i,j,k,
                                            sqrt(d2old),sqrt(d2new),
                                            trial[XX],trial[YY],trial[ZZ],
                                            pos[XX],pos[YY],pos[ZZ]);
                                }
                            }
                        }
                    }
                }
            }
        }
    }
}

void set_pbc(t_pbc *pbc,int ePBC,matrix box)
{
    if (ePBC == -1)
        ePBC = guess_ePBC(box);

    low_set_pbc(pbc,ePBC,NULL,box);
}

t_pbc *set_pbc_dd(t_pbc *pbc,int ePBC,
                  gmx_domdec_t *dd,bool bSingleDir,matrix box)
{
    ivec nc2;
    int  npbcdim,i;

    if (dd == NULL) {
        npbcdim = DIM;
    } else {
        if (ePBC == epbcSCREW && dd->nc[XX] > 1) {
            /* The rotation has been taken care of during coordinate communication */
            ePBC = epbcXYZ;
        }
        npbcdim = 0;
        for(i=0; i<DIM; i++) {
            if (dd->nc[i] <= (bSingleDir ? 1 : 2)) {
                nc2[i] = 1;
                if (!(ePBC == epbcXY && i == ZZ))
                    npbcdim++;
            } else {
                nc2[i] = dd->nc[i];
            }
        }
    }

    if (npbcdim > 0)
        low_set_pbc(pbc,ePBC,npbcdim<DIM ? &nc2 : NULL,box);

    return (npbcdim > 0 ? pbc : NULL);
}

void pbc_dx(const t_pbc *pbc,const rvec x1, const rvec x2, rvec dx)
{
    int  i,j;
    rvec dx_start,trial;
    real d2min,d2trial;
    bool bRot;

    rvec_sub(x1,x2,dx);

    switch (pbc->ePBCDX) {
    case epbcdxRECTANGULAR:
        for(i=0; i<DIM; i++) {
            while (dx[i] > pbc->hbox_diag[i]) {
                dx[i] -= pbc->fbox_diag[i];
            }
            while (dx[i] <= pbc->mhbox_diag[i]) {
                dx[i] += pbc->fbox_diag[i];
            }
        }
        break;
    case epbcdxTRICLINIC:
        for(i=DIM-1; i>=0; i--) {
            while (dx[i] > pbc->hbox_diag[i]) {
                for (j=i; j>=0; j--)
                    dx[j] -= pbc->box[i][j];
            }
            while (dx[i] <= pbc->mhbox_diag[i]) {
                for (j=i; j>=0; j--)
                    dx[j] += pbc->box[i][j];
            }
        }
        /* dx is the distance in a rectangular box */
        d2min = norm2(dx);
        if (d2min > pbc->max_cutoff2) {
            copy_rvec(dx,dx_start);
            d2min = norm2(dx);
            /* Now try all possible shifts, when the distance is within max_cutoff
             * it must be the shortest possible distance.
             */
            i = 0;
            while ((d2min > pbc->max_cutoff2) && (i < pbc->ntric_vec)) {
                rvec_add(dx_start,pbc->tric_vec[i],trial);
                d2trial = norm2(trial);
                if (d2trial < d2min) {
                    copy_rvec(trial,dx);
                    d2min = d2trial;
                }
                i++;
            }
        }
        break;
    case epbcdx2D_RECT:
        for(i=0; i<DIM; i++) {
            if (i != pbc->dim) {
                while (dx[i] > pbc->hbox_diag[i]) {
                    dx[i] -= pbc->fbox_diag[i];
                }
                while (dx[i] <= pbc->mhbox_diag[i]) {
                    dx[i] += pbc->fbox_diag[i];
                }
            }
        }
        break;
    case epbcdx2D_TRIC:
        d2min = 0;
        for(i=DIM-1; i>=0; i--) {
            if (i != pbc->dim) {
                while (dx[i] > pbc->hbox_diag[i]) {
                    for (j=i; j>=0; j--)
                        dx[j] -= pbc->box[i][j];
                }
                while (dx[i] <= pbc->mhbox_diag[i]) {
                    for (j=i; j>=0; j--)
                        dx[j] += pbc->box[i][j];
                }
                d2min += dx[i]*dx[i];
            }
        }
        if (d2min > pbc->max_cutoff2) {
            copy_rvec(dx,dx_start);
            d2min = norm2(dx);
            /* Now try all possible shifts, when the distance is within max_cutoff
             * it must be the shortest possible distance.
             */
            i = 0;
            while ((d2min > pbc->max_cutoff2) && (i < pbc->ntric_vec)) {
                rvec_add(dx_start,pbc->tric_vec[i],trial);
                d2trial = 0;
                for(j=0; j<DIM; j++) {
                    if (j != pbc->dim) {
                        d2trial += trial[j]*trial[j];
                    }
                }
                if (d2trial < d2min) {
                    copy_rvec(trial,dx);
                    d2min = d2trial;
                }
                i++;
            }
        }
        break;
    case epbcdxSCREW_RECT:
        /* The shift definition requires x first */
        bRot = FALSE;
        while (dx[XX] > pbc->hbox_diag[XX]) {
            dx[XX] -= pbc->fbox_diag[XX];
            bRot = !bRot;
        }
        while (dx[XX] <= pbc->mhbox_diag[XX]) {
            dx[XX] += pbc->fbox_diag[YY];
            bRot = !bRot;
        }
        if (bRot) {
            /* Rotate around the x-axis in the middle of the box */
            dx[YY] = pbc->box[YY][YY] - x1[YY] - x2[YY];
            dx[ZZ] = pbc->box[ZZ][ZZ] - x1[ZZ] - x2[ZZ];
        }
        /* Normal pbc for y and z */
        for(i=YY; i<=ZZ; i++) {
            while (dx[i] > pbc->hbox_diag[i]) {
                dx[i] -= pbc->fbox_diag[i];
            }
            while (dx[i] <= pbc->mhbox_diag[i]) {
                dx[i] += pbc->fbox_diag[i];
            }
        }
        break;
    case epbcdxNOPBC:
    case epbcdxUNSUPPORTED:
        break;
    default:
        gmx_fatal(FARGS,"Internal error in pbc_dx, set_pbc has not been called");
        break;
    }
}

int pbc_dx_aiuc(const t_pbc *pbc,const rvec x1, const rvec x2, rvec dx)
{
    int  i,j,is;
    rvec dx_start,trial;
    real d2min,d2trial;
    ivec ishift,ishift_start;

    rvec_sub(x1,x2,dx);
    clear_ivec(ishift);

    switch (pbc->ePBCDX) {
    case epbcdxRECTANGULAR:
        for(i=0; i<DIM; i++) {
            if (dx[i] > pbc->hbox_diag[i]) {
                dx[i] -=  pbc->fbox_diag[i];
                ishift[i]--;
            } else if (dx[i] <= pbc->mhbox_diag[i]) {
                dx[i] +=  pbc->fbox_diag[i];
                ishift[i]++;
            }
        }
        break;
    case epbcdxTRICLINIC:
        /* For triclinic boxes the performance difference between
         * if/else and two while loops is negligible.
         * However, the while version can cause extreme delays
         * before a simulation crashes due to large forces which
         * can cause unlimited displacements.
         * Also allowing multiple shifts would index fshift beyond bounds.
         */
        for(i=DIM-1; i>=1; i--) {
            if (dx[i] > pbc->hbox_diag[i]) {
                for (j=i; j>=0; j--)
                    dx[j] -= pbc->box[i][j];
                ishift[i]--;
            } else if (dx[i] <= pbc->mhbox_diag[i]) {
                for (j=i; j>=0; j--)
                    dx[j] += pbc->box[i][j];
                ishift[i]++;
            }
        }
        /* Allow 2 shifts in x */
        if (dx[XX] > pbc->hbox_diag[XX]) {
            dx[XX] -= pbc->fbox_diag[XX];
            ishift[XX]--;
            if (dx[XX] > pbc->hbox_diag[XX]) {
                dx[XX] -= pbc->fbox_diag[XX];
                ishift[XX]--;
            }
        } else if (dx[XX] <= pbc->mhbox_diag[XX]) {
            dx[XX] += pbc->fbox_diag[XX];
            ishift[XX]++;
            if (dx[XX] <= pbc->mhbox_diag[XX]) {
                dx[XX] += pbc->fbox_diag[XX];
                ishift[XX]++;
            }
        }
        /* dx is the distance in a rectangular box */
        d2min = norm2(dx);
        if (d2min > pbc->max_cutoff2) {
            copy_rvec(dx,dx_start);
            copy_ivec(ishift,ishift_start);
            d2min = norm2(dx);
            /* Now try all possible shifts, when the distance is within max_cutoff
             * it must be the shortest possible distance.
             */
            i = 0;
            while ((d2min > pbc->max_cutoff2) && (i < pbc->ntric_vec)) {
                rvec_add(dx_start,pbc->tric_vec[i],trial);
                d2trial = norm2(trial);
                if (d2trial < d2min) {
                    copy_rvec(trial,dx);
                    ivec_add(ishift_start,pbc->tric_shift[i],ishift);
                    d2min = d2trial;
                }
                i++;
            }
        }
        break;
    case epbcdx2D_RECT:
        for(i=0; i<DIM; i++) {
            if (i != pbc->dim) {
                if (dx[i] > pbc->hbox_diag[i]) {
                    dx[i] -= pbc->fbox_diag[i];
                    ishift[i]--;
                } else if (dx[i] <= pbc->mhbox_diag[i]) {
                    dx[i] += pbc->fbox_diag[i];
                    ishift[i]++;
                }
            }
        }
        break;
    case epbcdx2D_TRIC:
        d2min = 0;
        for(i=DIM-1; i>=1; i--) {
            if (i != pbc->dim) {
                if (dx[i] > pbc->hbox_diag[i]) {
                    for (j=i; j>=0; j--)
                        dx[j] -= pbc->box[i][j];
                    ishift[i]--;
                } else if (dx[i] <= pbc->mhbox_diag[i]) {
                    for (j=i; j>=0; j--)
                        dx[j] += pbc->box[i][j];
                    ishift[i]++;
                }
                d2min += dx[i]*dx[i];
            }
        }
        if (pbc->dim != XX) {
            /* Allow 2 shifts in x */
            if (dx[XX] > pbc->hbox_diag[XX]) {
                dx[XX] -= pbc->fbox_diag[XX];
                ishift[XX]--;
                if (dx[XX] > pbc->hbox_diag[XX]) {
                    dx[XX] -= pbc->fbox_diag[XX];
                    ishift[XX]--;
                }
            } else if (dx[XX] <= pbc->mhbox_diag[XX]) {
                dx[XX] += pbc->fbox_diag[XX];
                ishift[XX]++;
                if (dx[XX] <= pbc->mhbox_diag[XX]) {
                    dx[XX] += pbc->fbox_diag[XX];
                    ishift[XX]++;
                }
            }
            d2min += dx[XX]*dx[XX];
        }
        if (d2min > pbc->max_cutoff2) {
            copy_rvec(dx,dx_start);
            copy_ivec(ishift,ishift_start);
            /* Now try all possible shifts, when the distance is within max_cutoff
             * it must be the shortest possible distance.
             */
            i = 0;
            while ((d2min > pbc->max_cutoff2) && (i < pbc->ntric_vec)) {
                rvec_add(dx_start,pbc->tric_vec[i],trial);
                d2trial = 0;
                for(j=0; j<DIM; j++) {
                    if (j != pbc->dim) {
                        d2trial += trial[j]*trial[j];
                    }
                }
                if (d2trial < d2min) {
                    copy_rvec(trial,dx);
                    ivec_add(ishift_start,pbc->tric_shift[i],ishift);
                    d2min = d2trial;
                }
                i++;
            }
        }
        break;
    case epbcdx1D_RECT:
        i = pbc->dim;
        if (dx[i] > pbc->hbox_diag[i]) {
            dx[i] -= pbc->fbox_diag[i];
            ishift[i]--;
        } else if (dx[i] <= pbc->mhbox_diag[i]) {
            dx[i] += pbc->fbox_diag[i];
            ishift[i]++;
        }
        break;
    case epbcdx1D_TRIC:
        i = pbc->dim;
        if (dx[i] > pbc->hbox_diag[i]) {
            rvec_dec(dx,pbc->box[i]);
            ishift[i]--;
        } else if (dx[i] <= pbc->mhbox_diag[i]) {
            rvec_inc(dx,pbc->box[i]);
            ishift[i]++;
        }
        break;
    case epbcdxSCREW_RECT:
        /* The shift definition requires x first */
        if (dx[XX] > pbc->hbox_diag[XX]) {
            dx[XX] -= pbc->fbox_diag[XX];
            ishift[XX]--;
        } else if (dx[XX] <= pbc->mhbox_diag[XX]) {
            dx[XX] += pbc->fbox_diag[XX];
            ishift[XX]++;
        }
        if (ishift[XX] == 1 || ishift[XX] == -1) {
            /* Rotate around the x-axis in the middle of the box */
            dx[YY] = pbc->box[YY][YY] - x1[YY] - x2[YY];
            dx[ZZ] = pbc->box[ZZ][ZZ] - x1[ZZ] - x2[ZZ];
        }
        /* Normal pbc for y and z */
        for(i=YY; i<=ZZ; i++) {
            if (dx[i] > pbc->hbox_diag[i]) {
                dx[i] -= pbc->fbox_diag[i];
                ishift[i]--;
            } else if (dx[i] <= pbc->mhbox_diag[i]) {
                dx[i] += pbc->fbox_diag[i];
                ishift[i]++;
            }
        }
        break;
    case epbcdxNOPBC:
    case epbcdxUNSUPPORTED:
        break;
    default:
        gmx_fatal(FARGS,"Internal error in pbc_dx_aiuc, set_pbc_dd or set_pbc has not been called");
        break;
    }

    is = IVEC2IS(ishift);
    if (debug)
        range_check(is,0,SHIFTS);

    return is; 
}

void pbc_dx_d(const t_pbc *pbc,const dvec x1, const dvec x2, dvec dx)
{
    int  i,j;
    dvec dx_start,trial;
    double d2min,d2trial;
    bool bRot;

    dvec_sub(x1,x2,dx);

    switch (pbc->ePBCDX) {
    case epbcdxRECTANGULAR:
    case epbcdx2D_RECT:
        for(i=0; i<DIM; i++) {
            if (i != pbc->dim) {
                while (dx[i] > pbc->hbox_diag[i]) {
                    dx[i] -= pbc->fbox_diag[i];
                }
                while (dx[i] <= pbc->mhbox_diag[i]) {
                    dx[i] += pbc->fbox_diag[i];
                }
            }
        }
        break;
    case epbcdxTRICLINIC:
    case epbcdx2D_TRIC:
        d2min = 0;
        for(i=DIM-1; i>=0; i--) {
            if (i != pbc->dim) {
                while (dx[i] > pbc->hbox_diag[i]) {
                    for (j=i; j>=0; j--)
                        dx[j] -= pbc->box[i][j];
                }
                while (dx[i] <= pbc->mhbox_diag[i]) {
                    for (j=i; j>=0; j--)
                        dx[j] += pbc->box[i][j];
                }
                d2min += dx[i]*dx[i];
            }
        }
        if (d2min > pbc->max_cutoff2) {
            copy_dvec(dx,dx_start);
            /* Now try all possible shifts, when the distance is within max_cutoff
             * it must be the shortest possible distance.
             */
            i = 0;
            while ((d2min > pbc->max_cutoff2) && (i < pbc->ntric_vec)) {
                for(j=0; j<DIM; j++) {
                    trial[j] = dx_start[j] + pbc->tric_vec[i][j];
                }
                d2trial = 0;
                for(j=0; j<DIM; j++) {
                    if (j != pbc->dim) {
                        d2trial += trial[j]*trial[j];
                    }
                }
                if (d2trial < d2min) {
                    copy_dvec(trial,dx);
                    d2min = d2trial;
                }
                i++;
            }
        }
        break;
    case epbcdxSCREW_RECT:
        /* The shift definition requires x first */
        bRot = FALSE;
        while (dx[XX] > pbc->hbox_diag[XX]) {
            dx[XX] -= pbc->fbox_diag[XX];
            bRot = !bRot;
        }
        while (dx[XX] <= pbc->mhbox_diag[XX]) {
            dx[XX] += pbc->fbox_diag[YY];
            bRot = !bRot;
        }
        if (bRot) {
            /* Rotate around the x-axis in the middle of the box */
            dx[YY] = pbc->box[YY][YY] - x1[YY] - x2[YY];
            dx[ZZ] = pbc->box[ZZ][ZZ] - x1[ZZ] - x2[ZZ];
        }
        /* Normal pbc for y and z */
        for(i=YY; i<=ZZ; i++) {
            while (dx[i] > pbc->hbox_diag[i]) {
                dx[i] -= pbc->fbox_diag[i];
            }
            while (dx[i] <= pbc->mhbox_diag[i]) {
                dx[i] += pbc->fbox_diag[i];
            }
        }
        break;
    case epbcdxNOPBC:
    case epbcdxUNSUPPORTED:
        break;
    default:
        gmx_fatal(FARGS,"Internal error in pbc_dx, set_pbc has not been called");
        break;
    }
}

bool image_rect(ivec xi,ivec xj,ivec box_size,real rlong2,int *shift,real *r2)
{
    int 	m,t;
    int 	dx,b,b_2;
    real  dxr,rij2;

    rij2=0.0;
    t=0;
    for(m=0; (m<DIM); m++) {
        dx=xi[m]-xj[m];
        t*=DIM;
        b=box_size[m];
        b_2=b/2;
        if (dx < -b_2) {
            t+=2;
            dx+=b;
        }
        else if (dx > b_2)
            dx-=b;
        else
            t+=1;
        dxr=dx;
        rij2+=dxr*dxr;
        if (rij2 >= rlong2) 
            return FALSE;
    }

    *shift = t;
    *r2 = rij2;
    return TRUE;
}

bool image_cylindric(ivec xi,ivec xj,ivec box_size,real rlong2,
                     int *shift,real *r2)
{
    int 	m,t;
    int 	dx,b,b_2;
    real  dxr,rij2;

    rij2=0.0;
    t=0;
    for(m=0; (m<DIM); m++) {
        dx=xi[m]-xj[m];
        t*=DIM;
        b=box_size[m];
        b_2=b/2;
        if (dx < -b_2) {
            t+=2;
            dx+=b;
        }
        else if (dx > b_2)
            dx-=b;
        else
            t+=1;

        dxr=dx;
        rij2+=dxr*dxr;
        if (m < ZZ) {
            if (rij2 >= rlong2) 
                return FALSE;
        }
    }

    *shift = t;
    *r2 = rij2;
    return TRUE;
}

void calc_shifts(matrix box,rvec shift_vec[])
{
    int k,l,m,d,n,test;

    n=0;
    for(m = -D_BOX_Z; m <= D_BOX_Z; m++)
        for(l = -D_BOX_Y; l <= D_BOX_Y; l++) 
            for(k = -D_BOX_X; k <= D_BOX_X; k++,n++) {
                test = XYZ2IS(k,l,m);
                if (n != test)
                    gmx_incons("inconsistent shift numbering");
                for(d = 0; d < DIM; d++)
                    shift_vec[n][d] = k*box[XX][d] + l*box[YY][d] + m*box[ZZ][d];
            }
}

void calc_cgcm(FILE *fplog,int cg0,int cg1,t_block *cgs,
               rvec pos[],rvec cg_cm[])
{
    int  icg,k,k0,k1,d;
    rvec cg;
    real nrcg,inv_ncg;
    atom_id *cgindex;

#ifdef DEBUG
    fprintf(fplog,"Calculating centre of geometry for charge groups %d to %d\n",
            cg0,cg1);
#endif
    cgindex = cgs->index;

    /* Compute the center of geometry for all charge groups */
    for(icg=cg0; (icg<cg1); icg++) {
        k0      = cgindex[icg];
        k1      = cgindex[icg+1];
        nrcg    = k1-k0;
        if (nrcg == 1) {
            copy_rvec(pos[k0],cg_cm[icg]);
        }
        else {
            inv_ncg = 1.0/nrcg;

            clear_rvec(cg);
            for(k=k0; (k<k1); k++)  {
                for(d=0; (d<DIM); d++)
                    cg[d] += pos[k][d];
            }
            for(d=0; (d<DIM); d++)
                cg_cm[icg][d] = inv_ncg*cg[d];
        }
    }
}

void put_charge_groups_in_box(FILE *fplog,int cg0,int cg1,
                              int ePBC,matrix box,t_block *cgs,
                              rvec pos[],rvec cg_cm[])

{ 
    int  npbcdim,icg,k,k0,k1,d,e;
    rvec cg;
    real nrcg,inv_ncg;
    atom_id *cgindex;
    bool bTric;

    if (ePBC == epbcNONE) 
        gmx_incons("Calling put_charge_groups_in_box for a system without PBC");

#ifdef DEBUG
    fprintf(fplog,"Putting cgs %d to %d in box\n",cg0,cg1);
#endif
    cgindex = cgs->index;

    if (ePBC == epbcXY)
        npbcdim = 2;
    else
        npbcdim = 3;

    bTric = TRICLINIC(box);

    for(icg=cg0; (icg<cg1); icg++) {
        /* First compute the center of geometry for this charge group */
        k0      = cgindex[icg];
        k1      = cgindex[icg+1];
        nrcg    = k1-k0;

        if (nrcg == 1) {
            copy_rvec(pos[k0],cg_cm[icg]);
        } else {
            inv_ncg = 1.0/nrcg;

            clear_rvec(cg);
            for(k=k0; (k<k1); k++)  {
                for(d=0; d<DIM; d++)
                    cg[d] += pos[k][d];
            }
            for(d=0; d<DIM; d++)
                cg_cm[icg][d] = inv_ncg*cg[d];
        }
        /* Now check pbc for this cg */
        if (bTric) {
            for(d=npbcdim-1; d>=0; d--) {
                while(cg_cm[icg][d] < 0) {
                    for(e=d; e>=0; e--) {
                        cg_cm[icg][e] += box[d][e];
                        for(k=k0; (k<k1); k++) 
                            pos[k][e] += box[d][e];
                    }
                }
                while(cg_cm[icg][d] >= box[d][d]) {
                    for(e=d; e>=0; e--) {
                        cg_cm[icg][e] -= box[d][e];
                        for(k=k0; (k<k1); k++) 
                            pos[k][e] -= box[d][e];
                    }
                }
            }
        } else {
            for(d=0; d<npbcdim; d++) {
                while(cg_cm[icg][d] < 0) {
                    cg_cm[icg][d] += box[d][d];
                    for(k=k0; (k<k1); k++) 
                        pos[k][d] += box[d][d];
                }
                while(cg_cm[icg][d] >= box[d][d]) {
                    cg_cm[icg][d] -= box[d][d];
                    for(k=k0; (k<k1); k++) 
                        pos[k][d] -= box[d][d];
                }
            }
        }
#ifdef DEBUG_PBC
        for(d=0; (d<npbcdim); d++) {
            if ((cg_cm[icg][d] < 0) || (cg_cm[icg][d] >= box[d][d]))
                gmx_fatal(FARGS,"cg_cm[%d] = %15f  %15f  %15f\n"
                          "box = %15f  %15f  %15f\n",
                          icg,cg_cm[icg][XX],cg_cm[icg][YY],cg_cm[icg][ZZ],
                          box[XX][XX],box[YY][YY],box[ZZ][ZZ]);
        }
#endif
    }
}

void calc_box_center(int ecenter,matrix box,rvec box_center)
{
    int d,m;

    clear_rvec(box_center);
    switch (ecenter) {
    case ecenterTRIC:
        for(m=0; (m<DIM); m++)  
            for(d=0; d<DIM; d++)
                box_center[d] += 0.5*box[m][d];
        break;
    case ecenterRECT:
        for(d=0; d<DIM; d++)
            box_center[d] = 0.5*box[d][d];
        break;
    case ecenterZERO:
        break;
    default:
        gmx_fatal(FARGS,"Unsupported value %d for ecenter",ecenter);
    }
}

void calc_triclinic_images(matrix box,rvec img[])
{
    int i;

    /* Calculate 3 adjacent images in the xy-plane */
    copy_rvec(box[0],img[0]);
    copy_rvec(box[1],img[1]);
    if (img[1][XX] < 0)
        svmul(-1,img[1],img[1]);
    rvec_sub(img[1],img[0],img[2]);

    /* Get the next 3 in the xy-plane as mirror images */
    for(i=0; i<3; i++)
        svmul(-1,img[i],img[3+i]);

    /* Calculate the first 4 out of xy-plane images */
    copy_rvec(box[2],img[6]);
    if (img[6][XX] < 0)
        svmul(-1,img[6],img[6]);
    for(i=0; i<3; i++)
        rvec_add(img[6],img[i+1],img[7+i]);

    /* Mirror the last 4 from the previous in opposite rotation */
    for(i=0; i<4; i++)
        svmul(-1,img[6 + (2+i) % 4],img[10+i]);
}

void calc_compact_unitcell_vertices(int ecenter,matrix box,rvec vert[])
{
    rvec img[NTRICIMG],box_center;
    int n,i,j,tmp[4],d;

    calc_triclinic_images(box,img);

    n=0;
    for(i=2; i<=5; i+=3) {
        tmp[0] = i-1;
        if (i==2)
            tmp[1] = 8;
        else 
            tmp[1] = 6;
        tmp[2] = (i+1) % 6;
        tmp[3] = tmp[1]+4;
        for(j=0; j<4; j++) {
            for(d=0; d<DIM; d++)
                vert[n][d] = img[i][d]+img[tmp[j]][d]+img[tmp[(j+1)%4]][d];
            n++;
        }
    }
    for(i=7; i<=13; i+=6) {
        tmp[0] = (i-7)/2;
        tmp[1] = tmp[0]+1;
        if (i==7)
            tmp[2] = 8;
        else
            tmp[2] = 10;
        tmp[3] = i-1;
        for(j=0; j<4; j++) {
            for(d=0; d<DIM; d++)
                vert[n][d] = img[i][d]+img[tmp[j]][d]+img[tmp[(j+1)%4]][d];
            n++;
        }
    }
    for(i=9; i<=11; i+=2) {
        if (i==9)
            tmp[0] = 3;
        else
            tmp[0] = 0;
        tmp[1] = tmp[0]+1;
        if (i==9)
            tmp[2] = 6;
        else
            tmp[2] = 12;
        tmp[3] = i-1;
        for(j=0; j<4; j++) {
            for(d=0; d<DIM; d++)
                vert[n][d] = img[i][d]+img[tmp[j]][d]+img[tmp[(j+1)%4]][d];
            n++;
        }
    }

    calc_box_center(ecenter,box,box_center);
    for(i=0; i<NCUCVERT; i++)
        for(d=0; d<DIM; d++)
            vert[i][d] = vert[i][d]*0.25+box_center[d];
}

int *compact_unitcell_edges()
{
    /* this is an index in vert[] (see calc_box_vertices) */
    static int edge[NCUCEDGE*2];
    static int hexcon[24] = { 0,9, 1,19, 2,15, 3,21, 
        4,17, 5,11, 6,23, 7,13,
        8,20, 10,18, 12,16, 14,22 };
    int e,i,j;
    bool bFirst = TRUE;

    if (bFirst) {
        e = 0;
        for(i=0; i<6; i++)
            for(j=0; j<4; j++) {
                edge[e++] = 4*i + j;
                edge[e++] = 4*i + (j+1) % 4;
            }
        for(i=0; i<12*2; i++)
            edge[e++] = hexcon[i];

        bFirst = FALSE;
    }

    return edge;
}

void put_atom_in_box(matrix box,rvec x)
{
    int i,m,d;

    for(m=DIM-1; m>=0; m--) {
        while (x[m] < 0) 
            for(d=0; d<=m; d++)
                x[d] += box[m][d];
        while (x[m] >= box[m][m])
            for(d=0; d<=m; d++)
                x[d] -= box[m][d];
    }
}

void put_atoms_in_box(matrix box,int natoms,rvec x[])
{
    int i,m,d;

    for(i=0; (i<natoms); i++)
        put_atom_in_box(box,x[i]);
}

void put_atoms_in_triclinic_unitcell(int ecenter,matrix box,
                                     int natoms,rvec x[])
{
    rvec   box_center,shift_center;
    real   shm01,shm02,shm12,shift;
    int    i,m,d;

    calc_box_center(ecenter,box,box_center);

    /* The product of matrix shm with a coordinate gives the shift vector
     which is required determine the periodic cell position */
    shm01 = box[1][0]/box[1][1];
    shm02 = (box[1][1]*box[2][0] - box[2][1]*box[1][0])/(box[1][1]*box[2][2]);
    shm12 = box[2][1]/box[2][2];

    clear_rvec(shift_center);
    for(d=0; d<DIM; d++)
        rvec_inc(shift_center,box[d]);
    svmul(0.5,shift_center,shift_center);
    rvec_sub(box_center,shift_center,shift_center);

    shift_center[0] = shm01*shift_center[1] + shm02*shift_center[2];
    shift_center[1] = shm12*shift_center[2];
    shift_center[2] = 0;

    for(i=0; (i<natoms); i++)
        for(m=DIM-1; m>=0; m--) {
            shift = shift_center[m];
            if (m == 0) {
                shift += shm01*x[i][1] + shm02*x[i][2];
            } else if (m == 1) {
                shift += shm12*x[i][2];
            }
            while (x[i][m]-shift < 0)
                for(d=0; d<=m; d++)
                    x[i][d] += box[m][d];
            while (x[i][m]-shift >= box[m][m])
                for(d=0; d<=m; d++)
                    x[i][d] -= box[m][d];
        }
}

const char *
put_atoms_in_compact_unitcell(int ePBC,int ecenter,matrix box,
                              int natoms,rvec x[])
                              {
    t_pbc pbc;
    rvec box_center,dx;
    int  i;

    set_pbc(&pbc,ePBC,box);
    calc_box_center(ecenter,box,box_center);
    for(i=0; i<natoms; i++) {
        pbc_dx(&pbc,x[i],box_center,dx);
        rvec_add(box_center,dx,x[i]);
    }

    return pbc.bLimitDistance ?
        "WARNING: Could not put all atoms in the compact unitcell\n"
        : NULL;
                              }
<|MERGE_RESOLUTION|>--- conflicted
+++ resolved
@@ -254,26 +254,6 @@
 
 int ndof_com(t_inputrec *ir)
 {
-<<<<<<< HEAD
-  int n=0;
-
-  switch (ir->ePBC) {
-  case epbcXYZ:
-  case epbcNONE:
-    n = 3;
-    break;
-  case epbcXY:
-    n = (ir->nwall == 0 ? 3 : 2);
-    break;
-  case epbcSCREW:
-    n = 1;
-    break;
-  default:
-    gmx_incons("Unknown pbc in ndof_com");
-  }
-
-  return n;
-=======
     int n=0;
 
     switch (ir->ePBC) {
@@ -290,9 +270,8 @@
     default:
         gmx_incons("Unknown pbc in calc_nrdf");
     }
-
+    
     return n;
->>>>>>> a0ee4c3d
 }
 
 static void low_set_pbc(t_pbc *pbc,int ePBC,ivec *dd_nc,matrix box)
