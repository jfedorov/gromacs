--- conflicted
+++ resolved
@@ -193,7 +193,8 @@
 
 void init_inputrec(t_inputrec *ir)
 {
-  memset(ir,0,(size_t)sizeof(*ir));
+    memset(ir,0,(size_t)sizeof(*ir));
+    snew(ir->fepvals,1);
 }
 
 void stupid_fill_block(t_block *grp,int natom,bool bOneIndexGroup)
@@ -437,25 +438,6 @@
     state->ngtc = ngtc;
     state->nnhpres = nnhpres;
     state->nhchainlength = nhchainlength;
-<<<<<<< HEAD
-
-    if (state->ngtc > 0) 
-    {
-        snew(state->nosehoover_xi,  state->nhchainlength*ngtc); 
-        snew(state->nosehoover_vxi,  state->nhchainlength*ngtc);
-        snew(state->therm_integral, state->ngtc);
-        for(i=0; i<ngtc; i++) 
-        {
-            for (j=0;j<state->nhchainlength;j++) 
-            {
-                state->nosehoover_xi[i*state->nhchainlength + j]  = 0.0;
-                state->nosehoover_vxi[i*state->nhchainlength + j]  = 0.0;
-            }
-            state->therm_integral[i]  = 0.0;
-        }
-    } 
-    else 
-=======
     if (state->ngtc > 0)
     {
         snew(state->nosehoover_xi,state->nhchainlength*state->ngtc); 
@@ -464,7 +446,7 @@
         for(i=0; i<state->ngtc; i++)
         {
             for (j=0;j<state->nhchainlength;j++)
- {
+            {
                 state->nosehoover_xi[i*state->nhchainlength + j]  = 0.0;
                 state->nosehoover_vxi[i*state->nhchainlength + j]  = 0.0;
             }
@@ -474,39 +456,26 @@
         }
     }
     else
->>>>>>> e4779c72
     {
         state->nosehoover_xi  = NULL;
         state->nosehoover_vxi = NULL;
         state->therm_integral = NULL;
     }
-<<<<<<< HEAD
-    if (state->nnhpres > 0) 
-=======
 
     if (state->nnhpres > 0)
->>>>>>> e4779c72
     {
         snew(state->nhpres_xi,state->nhchainlength*nnhpres); 
         snew(state->nhpres_vxi,state->nhchainlength*nnhpres);
         for(i=0; i<nnhpres; i++) 
         {
-<<<<<<< HEAD
-            for (j=0;j<nhchainlength;j++) 
-=======
             for (j=0;j<state->nhchainlength;j++) 
->>>>>>> e4779c72
             {
                 state->nhpres_xi[i*nhchainlength + j]  = 0.0;
                 state->nhpres_vxi[i*nhchainlength + j]  = 0.0;
             }
         }
     }
-<<<<<<< HEAD
-    else 
-=======
     else
->>>>>>> e4779c72
     {
         state->nhpres_xi  = NULL;
         state->nhpres_vxi = NULL;
@@ -522,17 +491,18 @@
   state->nrng   = 0;
   state->flags  = 0;
   state->lambda = 0;
+  snew(state->lambda,efptNR);
+  for (i=0;i<efptNR;i++) 
+  {
+      state->lambda[i] = 0;
+  }
   state->veta   = 0;
   clear_mat(state->box);
   clear_mat(state->box_rel);
   clear_mat(state->boxv);
   clear_mat(state->pres_prev);
-<<<<<<< HEAD
-  clear_mat(state->vir_prev);
-=======
   clear_mat(state->svir_prev);
   clear_mat(state->fvir_prev);
->>>>>>> e4779c72
   init_gtc_state(state,ngtc,nnhpres,nhchainlength);
   state->nalloc = state->natoms;
   if (state->nalloc > 0) {
