--- conflicted
+++ resolved
@@ -361,15 +361,9 @@
     /* Constrain the starting coordinates */
     dvdl=0;
     constrain(PAR(cr) ? NULL : fplog,TRUE,TRUE,constr,&(*top)->idef,
-<<<<<<< HEAD
-              ir,cr,-1,0,mdatoms,
+              ir,NULL,cr,-1,0,mdatoms,
               ems->s.x,ems->s.x,NULL,ems->s.box,ems->s.lambda[efptFEP],&dvdl,
-              NULL,NULL,nrnb,econqCoord);
-=======
-              ir,NULL,cr,-1,0,mdatoms,
-              ems->s.x,ems->s.x,NULL,ems->s.box,ems->s.lambda,&dvdlambda,
               NULL,NULL,nrnb,econqCoord,FALSE,0,0);
->>>>>>> a40476a3
   }
 
   if (PAR(cr)) {
@@ -538,15 +532,9 @@
     wallcycle_start(wcycle,ewcCONSTR);
     dvdl = 0;
     constrain(NULL,TRUE,TRUE,constr,&top->idef,	
-<<<<<<< HEAD
-              ir,cr,count,0,md,
+              ir,NULL,cr,count,0,md,
               s1->x,s2->x,NULL,s2->box,s2->lambda[efptBONDED],
-              &dvdl,NULL,NULL,nrnb,econqCoord);
-=======
-              ir,NULL,cr,count,0,md,
-              s1->x,s2->x,NULL,s2->box,s2->lambda,
               &dvdlambda,NULL,NULL,nrnb,econqCoord,FALSE,0,0);
->>>>>>> a40476a3
     wallcycle_stop(wcycle,ewcCONSTR);
   }
 }
@@ -683,11 +671,7 @@
   clear_mat(pres);
 
   /* Calculate long range corrections to pressure and energy */
-<<<<<<< HEAD
-  calc_dispcorr(fplog,inputrec,fr,count,mdatoms->nr,ems->s.box,ems->s.lambda[efptVDW],
-		pres,force_vir,enerd);
-=======
-  calc_dispcorr(fplog,inputrec,fr,count,top_global,top_global->natoms,ems->s.box,ems->s.lambda,
+  calc_dispcorr(fplog,inputrec,fr,count,top_global,top_global->natoms,ems->s.box,ems->s.lambda[efptVDW],
                 pres,force_vir,&prescorr,&enercorr,&dvdlcorr);
   /* don't think these next 4 lines  can be moved in for now, because we 
      don't always want to write it -- figure out how to clean this up MRS 8/4/2009 */
@@ -695,46 +679,42 @@
   enerd->term[F_EPOT] += enercorr;
   enerd->term[F_PRES] += prescorr;
   enerd->term[F_DVDL] += dvdlcorr;
->>>>>>> a40476a3
 
   /* Communicate stuff when parallel */
   if (PAR(cr)) {
-    wallcycle_start(wcycle,ewcMoveE);
-
-    global_stat(fplog,gstat,cr,enerd,force_vir,shake_vir,mu_tot,
-                inputrec,NULL,NULL,NULL,NULL,NULL,&terminate,
-                top_global,&ems->s,FALSE,
-                CGLO_ENERGY | 
-                CGLO_PRESSURE | 
-                CGLO_CONSTRAINT | 
-                CGLO_FIRSTITERATE);
-
-    wallcycle_stop(wcycle,ewcMoveE);
-  }
-
+      wallcycle_start(wcycle,ewcMoveE);
+      
+      global_stat(fplog,gstat,cr,enerd,force_vir,shake_vir,mu_tot,
+                  inputrec,NULL,NULL,NULL,NULL,NULL,&terminate,
+                  top_global,&ems->s,FALSE,
+                  CGLO_ENERGY | 
+                  CGLO_PRESSURE | 
+                  CGLO_CONSTRAINT | 
+                  CGLO_FIRSTITERATE);
+      
+      wallcycle_stop(wcycle,ewcMoveE);
+  }
+  
   ems->epot = enerd->term[F_EPOT];
   
-  if (constr) {
-    /* Project out the constraint components of the force */
-    wallcycle_start(wcycle,ewcCONSTR);
-    dvdl = 0;
-    constrain(NULL,FALSE,FALSE,constr,&top->idef,
-<<<<<<< HEAD
-	      inputrec,cr,count,0,mdatoms,
-	      ems->s.x,ems->f,ems->f,ems->s.box,ems->s.lambda[efptBONDED],&dvdl,
-	      NULL,&shake_vir,nrnb,econqForceDispl);
-=======
-              inputrec,NULL,cr,count,0,mdatoms,
-              ems->s.x,ems->f,ems->f,ems->s.box,ems->s.lambda,&dvdl,
-              NULL,&shake_vir,nrnb,econqForceDispl,FALSE,0,0);
->>>>>>> a40476a3
-    if (fr->bSepDVDL && fplog)
-      fprintf(fplog,sepdvdlformat,"Constraints",t,dvdl);
-    enerd->term[F_DVDL_BONDED] += dvdl;
-    m_add(force_vir,shake_vir,vir);
-    wallcycle_stop(wcycle,ewcCONSTR);
+  if (constr) 
+  {
+      /* Project out the constraint components of the force */
+      wallcycle_start(wcycle,ewcCONSTR);
+      dvdl = 0;
+      constrain(NULL,FALSE,FALSE,constr,&top->idef,
+                inputrec,NULL,cr,count,0,mdatoms,
+                ems->s.x,ems->f,ems->f,ems->s.box,ems->s.lambda[efptBONDED],&dvdl,
+                NULL,&shake_vir,nrnb,econqForceDispl,FALSE,0,0);
+      if (fr->bSepDVDL && fplog)
+      {
+          fprintf(fplog,sepdvdlformat,"Constraints",t,dvdl);
+      }
+      enerd->term[F_DVDL_BONDED] += dvdl;
+      m_add(force_vir,shake_vir,vir);
+      wallcycle_stop(wcycle,ewcCONSTR);
   } else {
-    copy_mat(force_vir,vir);
+      copy_mat(force_vir,vir);
   }
 
   clear_mat(ekin);
