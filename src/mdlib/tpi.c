--- conflicted
+++ resolved
@@ -567,13 +567,8 @@
                          f,force_vir,mdatoms,enerd,fcd,
                          state->lambda,
                          NULL,fr,NULL,mu_tot,t,NULL,NULL,FALSE,
-<<<<<<< HEAD
                          GMX_FORCE_NONBONDED | GMX_FORCE_ENERGY |
-                         (bNS ? GMX_FORCE_NS | GMX_FORCE_DOLR : 0) |
-=======
-                         GMX_FORCE_NONBONDED |
                          (bNS ? GMX_FORCE_DYNAMICBOX | GMX_FORCE_NS | GMX_FORCE_DOLR : 0) |
->>>>>>> 982c6be4
                          (bStateChanged ? GMX_FORCE_STATECHANGED : 0)); 
                 cr->nnodes = nnodes;
                 bStateChanged = FALSE;
