/* -*- mode: c; tab-width: 4; indent-tabs-mode: nil; c-basic-offset: 4; c-file-style: "stroustrup"; -*-
 *
 * 
 *                This source code is part of
 * 
 *                 G   R   O   M   A   C   S
 * 
 *          GROningen MAchine for Chemical Simulations
 * 
 *                        VERSION 3.2.0
 * Written by David van der Spoel, Erik Lindahl, Berk Hess, and others.
 * Copyright (c) 1991-2000, University of Groningen, The Netherlands.
 * Copyright (c) 2001-2004, The GROMACS development team,
 * check out http://www.gromacs.org for more information.

 * This program is free software; you can redistribute it and/or
 * modify it under the terms of the GNU General Public License
 * as published by the Free Software Foundation; either version 2
 * of the License, or (at your option) any later version.
 * 
 * If you want to redistribute modifications, please consider that
 * scientific software is very special. Version control is crucial -
 * bugs must be traceable. We will be happy to consider code for
 * inclusion in the official distribution, but derived work must not
 * be called official GROMACS. Details are found in the README & COPYING
 * files - if they are missing, get the official version at www.gromacs.org.
 * 
 * To help us fund GROMACS development, we humbly ask that you cite
 * the papers on the package - you can find them in the top README file.
 * 
 * For more info, check our website at http://www.gromacs.org
 * 
 * And Hey:
 * GROwing Monsters And Cloning Shrimps
 */
#ifdef HAVE_CONFIG_H
#include <config.h>
#endif

#include <string.h>
#include "typedefs.h"
#include "string2.h"
#include "mdebin.h"
#include "smalloc.h"
#include "physics.h"
#include "enxio.h"
#include "vec.h"
#include "disre.h"
#include "main.h"
#include "network.h"
#include "names.h"
#include "orires.h"
#include "constr.h"
#include "mtop_util.h"
#include "xvgr.h"
#include "gmxfio.h"

static const char *conrmsd_nm[] = { "Constr. rmsd", "Constr.2 rmsd" };

static const char *boxs_nm[] = { "Box-X", "Box-Y", "Box-Z" };

static const char *tricl_boxs_nm[] = { "Box-XX", "Box-YX", "Box-YY",
                                 "Box-ZX", "Box-ZY", "Box-ZZ" };

static const char *vol_nm[] = { "Volume" };

static const char *dens_nm[] = {"Density" };

static const char *pv_nm[] = {"pV" };

static const char *enthalpy_nm[] = {"Enthalpy" };

static const char *boxvel_nm[] = {
  "Box-Vel-XX", "Box-Vel-YY", "Box-Vel-ZZ",
  "Box-Vel-YX", "Box-Vel-ZX", "Box-Vel-ZY"
};

#define NBOXS asize(boxs_nm)
#define NTRICLBOXS asize(tricl_boxs_nm)

static bool bTricl,bDynBox;
static int  f_nre=0,epc,etc,nCrmsd;

t_mdebin *init_mdebin(ener_file_t fp_ene,
                      const gmx_mtop_t *mtop,
                      const t_inputrec *ir)
{
  const char *ener_nm[F_NRE];
  static const char *vir_nm[] = {
    "Vir-XX", "Vir-XY", "Vir-XZ",
    "Vir-YX", "Vir-YY", "Vir-YZ",
    "Vir-ZX", "Vir-ZY", "Vir-ZZ"
  };
  static const char *sv_nm[] = {
    "ShakeVir-XX", "ShakeVir-XY", "ShakeVir-XZ",
    "ShakeVir-YX", "ShakeVir-YY", "ShakeVir-YZ",
    "ShakeVir-ZX", "ShakeVir-ZY", "ShakeVir-ZZ"
  };
  static const char *fv_nm[] = {
    "ForceVir-XX", "ForceVir-XY", "ForceVir-XZ",
    "ForceVir-YX", "ForceVir-YY", "ForceVir-YZ",
    "ForceVir-ZX", "ForceVir-ZY", "ForceVir-ZZ"
  };
  static const char *pres_nm[] = {
    "Pres-XX","Pres-XY","Pres-XZ",
    "Pres-YX","Pres-YY","Pres-YZ",
    "Pres-ZX","Pres-ZY","Pres-ZZ"
  };
  static const char *surft_nm[] = {
    "#Surf*SurfTen"
  };
  static const char *mu_nm[] = {
    "Mu-X", "Mu-Y", "Mu-Z"
  };
  static const char *vcos_nm[] = {
    "2CosZ*Vel-X"
  };
  static const char *visc_nm[] = {
    "1/Viscosity"
  };
  static const char *baro_nm[] = {
    "Barostat"
  };

  char     **grpnms;
  const gmx_groups_t *groups;
  char     **gnm;
  char     buf[256];
  const char     *bufi;
  t_mdebin *md;
  int      i,j,ni,nj,n,nh,k,kk,ncon,nset;
  bool     bBHAM,bNoseHoover,b14;

  snew(md,1);

  groups = &mtop->groups;

  bBHAM = (mtop->ffparams.functype[0] == F_BHAM);
  b14   = (gmx_mtop_ftype_count(mtop,F_LJ14) > 0 ||
	   gmx_mtop_ftype_count(mtop,F_LJC14_Q) > 0);

  ncon = gmx_mtop_ftype_count(mtop,F_CONSTR);
  nset = gmx_mtop_ftype_count(mtop,F_SETTLE);
  md->bConstr    = (ncon > 0 || nset > 0);
  md->bConstrVir = FALSE;
  if (md->bConstr) {
    if (ncon > 0 && ir->eConstrAlg == econtLINCS) {
      if (ir->eI == eiSD2)
	md->nCrmsd = 2;
      else
	md->nCrmsd = 1;
    }
    md->bConstrVir = (getenv("GMX_CONSTRAINTVIR") != NULL);
  } else {
    md->nCrmsd = 0;
  }

  /* Energy monitoring */
  for(i=0;i<egNR;i++)
  {
      md->bEInd[i]=FALSE;
  }

  for(i=0; i<F_NRE; i++) {
      md->bEner[i] = FALSE;
      if (i == F_LJ)
          md->bEner[i] = !bBHAM;
      else if (i == F_BHAM)
          md->bEner[i] = bBHAM;
      else if (i == F_EQM)
          md->bEner[i] = ir->bQMMM;
      else if (i == F_COUL_LR)
          md->bEner[i] = (ir->rcoulomb > ir->rlist);
      else if (i == F_LJ_LR)
          md->bEner[i] = (!bBHAM && ir->rvdw > ir->rlist);
      else if (i == F_BHAM_LR)
          md->bEner[i] = (bBHAM && ir->rvdw > ir->rlist);
      else if (i == F_RF_EXCL)
          md->bEner[i] = (EEL_RF(ir->coulombtype) && ir->coulombtype != eelRF_NEC);
      else if (i == F_COUL_RECIP)
          md->bEner[i] = EEL_FULL(ir->coulombtype);
      else if (i == F_LJ14)
          md->bEner[i] = b14;
      else if (i == F_COUL14)
          md->bEner[i] = b14;
      else if (i == F_LJC14_Q || i == F_LJC_PAIRS_NB)
          md->bEner[i] = FALSE;
      else if ((i == F_DVDL) || (i == F_DKDL))
          md->bEner[i] = (ir->efep != efepNO);
      else if (i == F_DHDL_CON)
          md->bEner[i] = (ir->efep != efepNO && md->bConstr);
      else if ((interaction_function[i].flags & IF_VSITE) ||
               (i == F_CONSTR) || (i == F_CONSTRNC) || (i == F_SETTLE))
          md->bEner[i] = FALSE;
      else if ((i == F_COUL_SR) || (i == F_EPOT) || (i == F_PRES)  || (i==F_EQM))
          md->bEner[i] = TRUE;
      else if ((i == F_ETOT) || (i == F_EKIN) || (i == F_TEMP))
          md->bEner[i] = EI_DYNAMICS(ir->eI);
      else if (i==F_VTEMP) 
          md->bEner[i] =  (EI_DYNAMICS(ir->eI) && getenv("GMX_VIRIAL_TEMPERATURE"));
      else if (i == F_DISPCORR || i == F_PDISPCORR)
          md->bEner[i] = (ir->eDispCorr != edispcNO);
      else if (i == F_DISRESVIOL)
          md->bEner[i] = (gmx_mtop_ftype_count(mtop,F_DISRES) > 0);
      else if (i == F_ORIRESDEV)
          md->bEner[i] = (gmx_mtop_ftype_count(mtop,F_ORIRES) > 0);
      else if (i == F_CONNBONDS)
          md->bEner[i] = FALSE;
      else if (i == F_COM_PULL)
          md->bEner[i] = (ir->ePull == epullUMBRELLA || ir->ePull == epullCONST_F);
      else if (i == F_ECONSERVED)
          md->bEner[i] = ((ir->etc == etcNOSEHOOVER || ir->etc == etcVRESCALE) &&
                          (ir->epc == epcNO || ir->epc==epcMTTK));
      else
          md->bEner[i] = (gmx_mtop_ftype_count(mtop,i) > 0);
  }
  
  md->f_nre=0;
  for(i=0; i<F_NRE; i++)
  {
      if (md->bEner[i])
      {
          /* FIXME: The constness should not be cast away */
          /*ener_nm[f_nre]=(char *)interaction_function[i].longname;*/
          ener_nm[md->f_nre]=interaction_function[i].longname;
          md->f_nre++;
      }
  }

    md->epc = ir->epc;
    for (i=0;i<DIM;i++) 
    {
        for (j=0;j<DIM;j++) 
        {
            md->ref_p[i][j] = ir->ref_p[i][j];
        }
    }
    md->bTricl = TRICLINIC(ir->compress) || TRICLINIC(ir->deform);
    md->bDynBox = DYNAMIC_BOX(*ir);
    md->etc = ir->etc;
    md->bNHC_trotter = IR_NVT_TROTTER(ir);
    md->bMTTK = IR_NPT_TROTTER(ir);
  
    md->ebin  = mk_ebin();
    /* Pass NULL for unit to let get_ebin_space determine the units
     * for interaction_function[i].longname
     */
    md->ie    = get_ebin_space(md->ebin,md->f_nre,ener_nm,NULL);
    if (md->nCrmsd)
    {
        /* This should be called directly after the call for md->ie,
         * such that md->iconrmsd follows directly in the list.
         */
        md->iconrmsd = get_ebin_space(md->ebin,md->nCrmsd,conrmsd_nm,"");
    }
    if (md->bDynBox)
    {
        md->ib    = get_ebin_space(md->ebin, md->bTricl ? NTRICLBOXS :
                                   NBOXS, md->bTricl ? tricl_boxs_nm : boxs_nm,
                                   unit_length);
        md->ivol  = get_ebin_space(md->ebin, 1, vol_nm,  unit_volume);
        md->idens = get_ebin_space(md->ebin, 1, dens_nm, unit_density_SI);
        md->ipv   = get_ebin_space(md->ebin, 1, pv_nm,   unit_energy);
        md->ienthalpy = get_ebin_space(md->ebin, 1, enthalpy_nm,   unit_energy);
    }
    if (md->bConstrVir)
    {
        md->isvir = get_ebin_space(md->ebin,asize(sv_nm),sv_nm,unit_energy);
        md->ifvir = get_ebin_space(md->ebin,asize(fv_nm),fv_nm,unit_energy);
    }
    md->ivir   = get_ebin_space(md->ebin,asize(vir_nm),vir_nm,unit_energy);
    md->ipres  = get_ebin_space(md->ebin,asize(pres_nm),pres_nm,unit_pres_bar);
    md->isurft = get_ebin_space(md->ebin,asize(surft_nm),surft_nm,
                                unit_surft_bar);
    if (md->epc == epcPARRINELLORAHMAN || md->epc == epcMTTK)
    {
        md->ipc = get_ebin_space(md->ebin,md->bTricl ? 6 : 3,
                                 boxvel_nm,unit_vel);
    }
    md->imu    = get_ebin_space(md->ebin,asize(mu_nm),mu_nm,unit_dipole_D);
    if (ir->cos_accel != 0)
    {
        md->ivcos = get_ebin_space(md->ebin,asize(vcos_nm),vcos_nm,unit_vel);
        md->ivisc = get_ebin_space(md->ebin,asize(visc_nm),visc_nm,
                                   unit_invvisc_SI);
    }

    /* Energy monitoring */
    for(i=0;i<egNR;i++)
    {
        md->bEInd[i] = FALSE;
    }
    md->bEInd[egCOULSR] = TRUE;
    md->bEInd[egLJSR  ] = TRUE;

    if (ir->rcoulomb > ir->rlist)
    {
        md->bEInd[egCOULLR] = TRUE;
    }
    if (!bBHAM)
    {
        if (ir->rvdw > ir->rlist)
        {
            md->bEInd[egLJLR]   = TRUE;
        }
    }
    else
    {
        md->bEInd[egLJSR]   = FALSE;
        md->bEInd[egBHAMSR] = TRUE;
        if (ir->rvdw > ir->rlist)
        {
            md->bEInd[egBHAMLR]   = TRUE;
        }
    }
    if (b14)
    {
        md->bEInd[egLJ14] = TRUE;
        md->bEInd[egCOUL14] = TRUE;
    }
    md->nEc=0;
    for(i=0; (i<egNR); i++)
    {
        if (md->bEInd[i])
        {
            md->nEc++;
        }
    }
    
    n=groups->grps[egcENER].nr;
    md->nEg=n;
    md->nE=(n*(n+1))/2;
    snew(md->igrp,md->nE);
    if (md->nE > 1)
    {
        n=0;
        snew(gnm,md->nEc);
        for(k=0; (k<md->nEc); k++)
        {
            snew(gnm[k],STRLEN);
        }
        for(i=0; (i<groups->grps[egcENER].nr); i++)
        {
            ni=groups->grps[egcENER].nm_ind[i];
            for(j=i; (j<groups->grps[egcENER].nr); j++)
            {
                nj=groups->grps[egcENER].nm_ind[j];
                for(k=kk=0; (k<egNR); k++)
                {
                    if (md->bEInd[k])
                    {
                        sprintf(gnm[kk],"%s:%s-%s",egrp_nm[k],
                                *(groups->grpname[ni]),*(groups->grpname[nj]));
                        kk++;
                    }
                }
                md->igrp[n]=get_ebin_space(md->ebin,md->nEc,
                                           (const char **)gnm,unit_energy);
                n++;
            }
        }
        for(k=0; (k<md->nEc); k++)
        {
            sfree(gnm[k]);
        }
        sfree(gnm);
        
        if (n != md->nE)
        {
            gmx_incons("Number of energy terms wrong");
        }
    }

    
    md->nTC=groups->grps[egcTC].nr;
    md->nNHC = ir->opts.nhchainlength; /* shorthand for number of NH chains */ 
<<<<<<< HEAD

    if (md->epc == epcMTTK)
    {
        md->nTCP = 1;  /* assume only one possible coupling system for barostat */
=======
    if (md->bMTTK)
    {
        md->nTCP = 1;  /* assume only one possible coupling system for barostat for now */
>>>>>>> e4779c72
    } 
    else 
    {
        md->nTCP = 0;
    }
<<<<<<< HEAD

    if (md->etc == etcNOSEHOOVER) 
    {
        if (md->bNHC_trotter) 
        { 
=======
    
    if (md->etc == etcNOSEHOOVER) {
        if (md->bNHC_trotter) { 
>>>>>>> e4779c72
            md->mde_n = 2*md->nNHC*md->nTC;
        }
        else 
        {
            md->mde_n = 2*md->nTC;
        }
        if (md->epc == epcMTTK)
        {
<<<<<<< HEAD
            md->mdep_n = 2*md->nNHC*md->nTCP;
        }
    } else { 
        md->mde_n = md->nTC;
        md->mdep_n = 0;
=======
            md->mdeb_n = 2*md->nNHC*md->nTCP;
        }
    } else { 
        md->mde_n = md->nTC;
        md->mdeb_n = 0;
>>>>>>> e4779c72
    }

    snew(md->tmp_r,md->mde_n);
    snew(md->tmp_v,md->mde_n);
    snew(md->grpnms,md->mde_n);
    grpnms = md->grpnms;

    for(i=0; (i<md->nTC); i++)
    {
        ni=groups->grps[egcTC].nm_ind[i];
        sprintf(buf,"T-%s",*(groups->grpname[ni]));
        grpnms[i]=strdup(buf);
    }
    md->itemp=get_ebin_space(md->ebin,md->nTC,(const char **)grpnms,
                             unit_temp_K);

    bNoseHoover = (getenv("GMX_NOSEHOOVER_CHAINS") != NULL); /* whether to print Nose-Hoover chains */

    if (md->etc == etcNOSEHOOVER)
    {
        if (bNoseHoover) 
        {
            if (md->bNHC_trotter) 
            {
                for(i=0; (i<md->nTC); i++) 
                {
                    ni=groups->grps[egcTC].nm_ind[i];
                    bufi = *(groups->grpname[ni]);
                    for(j=0; (j<md->nNHC); j++) 
                    {
                        sprintf(buf,"Xi-%d-%s",j,bufi);
                        grpnms[2*(i*md->nNHC+j)]=strdup(buf);
                        sprintf(buf,"vXi-%d-%s",j,bufi);
                        grpnms[2*(i*md->nNHC+j)+1]=strdup(buf);
                    }
                }
                md->itc=get_ebin_space(md->ebin,md->mde_n,(const char **)grpnms,unit_invtime);
<<<<<<< HEAD
                
                for(i=0; (i<md->nTCP); i++) 
                {
                    bufi = baro_nm[i];  /* All barostat DOF's together for now. */
                    for(j=0; (j<md->nNHC); j++) 
                    {
                        sprintf(buf,"Xi-%d-%s",j,bufi);
                        grpnms[2*(i*md->nNHC+j)]=strdup(buf);
                        sprintf(buf,"Xi-%d-%s",j,bufi);
                        grpnms[2*(i*md->nNHC+j)+1]=strdup(buf);
                    }
                }
                md->itc=get_ebin_space(md->ebin,md->mdep_n,(const char **)grpnms,unit_invtime);
=======
                if (md->bMTTK) 
                {
                    for(i=0; (i<md->nTCP); i++) 
                    {
                        bufi = baro_nm[0];  /* All barostat DOF's together for now. */
                        for(j=0; (j<md->nNHC); j++) 
                        {
                            sprintf(buf,"Xi-%d-%s",j,bufi);
                            grpnms[2*(i*md->nNHC+j)]=strdup(buf);
                            sprintf(buf,"vXi-%d-%s",j,bufi);
                            grpnms[2*(i*md->nNHC+j)+1]=strdup(buf);
                        }
                    }
                    md->itcb=get_ebin_space(md->ebin,md->mdeb_n,(const char **)grpnms,unit_invtime);
                }
>>>>>>> e4779c72
            } 
            else
            {
                for(i=0; (i<md->nTC); i++) 
                {
                    ni=groups->grps[egcTC].nm_ind[i];
                    bufi = *(groups->grpname[ni]);
                    sprintf(buf,"Xi-%s",bufi);
                    grpnms[2*i]=strdup(buf);
                    sprintf(buf,"vXi-%s",bufi);
                    grpnms[2*i+1]=strdup(buf);
                }
                md->itc=get_ebin_space(md->ebin,md->mde_n,(const char **)grpnms,unit_invtime);
            }
        }
    }
    else if (md->etc == etcBERENDSEN || md->etc == etcYES || 
             md->etc == etcVRESCALE)
    {
        for(i=0; (i<md->nTC); i++)
        {
            ni=groups->grps[egcTC].nm_ind[i];
            sprintf(buf,"Lamb-%s",*(groups->grpname[ni]));
            grpnms[i]=strdup(buf);
        }
        md->itc=get_ebin_space(md->ebin,md->mde_n,(const char **)grpnms,"");
    }

    sfree(grpnms);

    
    md->nU=groups->grps[egcACC].nr;
    if (md->nU > 1)
    {
        snew(grpnms,3*md->nU);
        for(i=0; (i<md->nU); i++)
        {
            ni=groups->grps[egcACC].nm_ind[i];
            sprintf(buf,"Ux-%s",*(groups->grpname[ni]));
            grpnms[3*i+XX]=strdup(buf);
            sprintf(buf,"Uy-%s",*(groups->grpname[ni]));
            grpnms[3*i+YY]=strdup(buf);
            sprintf(buf,"Uz-%s",*(groups->grpname[ni]));
            grpnms[3*i+ZZ]=strdup(buf);
        }
        md->iu=get_ebin_space(md->ebin,3*md->nU,(const char **)grpnms,unit_vel);
        sfree(grpnms);
    }
    
    if ( fp_ene )
    {
        do_enxnms(fp_ene,&md->ebin->nener,&md->ebin->enm);
    }

    md->print_grpnms=NULL;
    
    return md;
}

FILE *open_dhdl(const char *filename,t_inputrec *ir,const output_env_t oenv)
{
    FILE *fp;
    const char *dhdl="dH/d\\8l\\4",*deltag="\\8D\\4H",*lambda="\\8l\\4";
    char title[STRLEN],label_x[STRLEN],label_y[STRLEN];
    int  nsets,s;
    char **setname,buf[STRLEN];
<<<<<<< HEAD
    int nsets1 = 0;
    int s = 0;
    int nsetsextend;
    
    /* consider adding an option for printing the full potential at each step, instead of the differences. */
    
    if (ir->fepvals->n_lambda == 0) 
=======

    sprintf(label_x,"%s (%s)","Time",unit_time);
    if (ir->n_flambda == 0)
>>>>>>> e4779c72
    {
        sprintf(title,"%s",dhdl);
        sprintf(label_y,"%s (%s %s)",
                dhdl,unit_energy,"[\\8l\\4]\\S-1\\N");
    }
    else
    {
        sprintf(title,"%s, %s",dhdl,deltag);
        sprintf(label_y,"(%s)",unit_energy);
    }
<<<<<<< HEAD
    sprintf(label_x,"%s (%s)","Time",unit_time);
    

=======
>>>>>>> e4779c72
    fp = xvgropen(filename,title,label_x,label_y,oenv);

    if (ir->n_flambda > 0)
    {
        /* g_bar has to determine the lambda values used in this simulation
         * from this xvg legend.
         */
        nsets = 1 + ir->n_flambda;
        snew(setname,nsets);
        sprintf(buf,"%s %s %g",dhdl,lambda,ir->init_lambda);
        setname[0] = strdup(buf);
        for(s=1; s<nsets; s++)
        {
            sprintf(buf,"%s %s %g",deltag,lambda,ir->flambda[s-1]);
            setname[s] = strdup(buf);
        }
<<<<<<< HEAD
        if (ir->epc!=epcNO) {
            np = sprintf(buf,"pv(%s)",unit_energy);        
            setname[(nsets-1)+1] = strdup(buf);  /* the first entry after nsets */
        }

        xvgr_legend(fp,nsetsextend,setname,oenv);
        
        for(s=0; s<nsetsextend; s++)
=======
        xvgr_legend(fp,nsets,setname,oenv);

        for(s=0; s<nsets; s++)
>>>>>>> e4779c72
        {
            sfree(setname[s]);
        }
        sfree(setname);
    }

    return fp;
}

static void copy_energy(t_mdebin *md, real e[],real ecpy[])
{
  int i,j;
  
  for(i=j=0; (i<F_NRE); i++)
    if (md->bEner[i])
      ecpy[j++] = e[i];
  if (j != md->f_nre) 
    gmx_incons("Number of energy terms wrong");
}

void upd_mdebin(t_mdebin *md,FILE *fp_dhdl,
                bool bSum,
                double time,
                real tmass,
                gmx_enerdata_t *enerd,
                t_state *state,
                matrix  box,
                tensor svir,
                tensor fvir,
                tensor vir,
                tensor pres,
                gmx_ekindata_t *ekind,
                rvec mu_tot,
                gmx_constr_t constr)
{
    int    i,j,k,kk,m,n,gid;
    real   crmsd[2],tmp6[6];
    real   bs[NTRICLBOXS],vol,dens,pv,enthalpy;
    real   eee[egNR];
    real   ecopy[F_NRE];
    real   tmp;
    bool   bNoseHoover;

    /* Do NOT use the box in the state variable, but the separate box provided
     * as an argument. This is because we sometimes need to write the box from
     * the last timestep to match the trajectory frames.
     */
    copy_energy(md, enerd->term,ecopy);
    add_ebin(md->ebin,md->ie,md->f_nre,ecopy,bSum);
    if (md->nCrmsd)
    {
        crmsd[0] = constr_rmsd(constr,FALSE);
        if (md->nCrmsd > 1)
        {
            crmsd[1] = constr_rmsd(constr,TRUE);
        }
        add_ebin(md->ebin,md->iconrmsd,md->nCrmsd,crmsd,FALSE);
    }
    if (md->bDynBox)
    {
        if(md->bTricl)
        {
            bs[0] = box[XX][XX];
            bs[1] = box[YY][XX];
            bs[2] = box[YY][YY];
            bs[3] = box[ZZ][XX];
            bs[4] = box[ZZ][YY];
            bs[5] = box[ZZ][ZZ];
        }
        else
        {
            bs[0] = box[XX][XX];
            bs[1] = box[YY][YY];
            bs[2] = box[ZZ][ZZ];
        }
        vol  = box[XX][XX]*box[YY][YY]*box[ZZ][ZZ];
        dens = (tmass*AMU)/(vol*NANO*NANO*NANO);
        
        /* This is pV (in kJ/mol).  The pressure is the reference pressure,
         not the instantaneous pressure */  
        pv = 0;
        for (i=0;i<DIM;i++) 
        {
            for (j=0;j<DIM;j++) 
            {
                if (i>j) 
                {
                    pv += box[i][j]*md->ref_p[i][j]/PRESFAC;
                } 
                else 
                {
                    pv += box[j][i]*md->ref_p[j][i]/PRESFAC;
                }
            }
        }
        add_ebin(md->ebin,md->ib   ,NBOXS,bs   ,bSum);
        add_ebin(md->ebin,md->ivol ,1    ,&vol ,bSum);
        add_ebin(md->ebin,md->idens,1    ,&dens,bSum);
        add_ebin(md->ebin,md->ipv  ,1    ,&pv  ,bSum);
        enthalpy = pv + enerd->term[F_ETOT];
        add_ebin(md->ebin,md->ienthalpy  ,1    ,&enthalpy  ,bSum);
    }
    if (md->bConstrVir)
    {
        add_ebin(md->ebin,md->isvir,9,svir[0],bSum);
        add_ebin(md->ebin,md->ifvir,9,fvir[0],bSum);
    }
    add_ebin(md->ebin,md->ivir,9,vir[0],bSum);
    add_ebin(md->ebin,md->ipres,9,pres[0],bSum);
    tmp = (pres[ZZ][ZZ]-(pres[XX][XX]+pres[YY][YY])*0.5)*box[ZZ][ZZ];
    add_ebin(md->ebin,md->isurft,1,&tmp,bSum);
    if (md->epc == epcPARRINELLORAHMAN || md->epc == epcMTTK)
    {
        tmp6[0] = state->boxv[XX][XX];
        tmp6[1] = state->boxv[YY][YY];
        tmp6[2] = state->boxv[ZZ][ZZ];
        tmp6[3] = state->boxv[YY][XX];
        tmp6[4] = state->boxv[ZZ][XX];
        tmp6[5] = state->boxv[ZZ][YY];
        add_ebin(md->ebin,md->ipc,md->bTricl ? 6 : 3,tmp6,bSum);
    }
    add_ebin(md->ebin,md->imu,3,mu_tot,bSum);
    if (ekind && ekind->cosacc.cos_accel != 0)
    {
        vol  = box[XX][XX]*box[YY][YY]*box[ZZ][ZZ];
        dens = (tmass*AMU)/(vol*NANO*NANO*NANO);
        add_ebin(md->ebin,md->ivcos,1,&(ekind->cosacc.vcos),bSum);
        /* 1/viscosity, unit 1/(kg m^-1 s^-1) */
        tmp = 1/(ekind->cosacc.cos_accel/(ekind->cosacc.vcos*PICO)
                 *vol*sqr(box[ZZ][ZZ]*NANO/(2*M_PI)));
        add_ebin(md->ebin,md->ivisc,1,&tmp,bSum);    
    }
    if (md->nE > 1)
    {
        n=0;
        for(i=0; (i<md->nEg); i++)
        {
            for(j=i; (j<md->nEg); j++)
            {
                gid=GID(i,j,md->nEg);
                for(k=kk=0; (k<egNR); k++)
                {
                    if (md->bEInd[k])
                    {
                        eee[kk++] = enerd->grpp.ener[k][gid];
                    }
                }
                add_ebin(md->ebin,md->igrp[n],md->nEc,eee,bSum);
                n++;
            }
        }
    }
    
    if (ekind)
    {
        for(i=0; (i<md->nTC); i++)
        {
            md->tmp_r[i] = ekind->tcstat[i].T;
        }
        add_ebin(md->ebin,md->itemp,md->nTC,md->tmp_r,bSum);

        bNoseHoover = (getenv("GMX_NOSEHOOVER_CHAINS") != NULL); /* whether to print Nose-Hoover chains */

        if (md->etc == etcNOSEHOOVER)
        {
            if (bNoseHoover) 
            {
                if (md->bNHC_trotter)
                {
<<<<<<< HEAD
                    
=======
>>>>>>> e4779c72
                    for(i=0; (i<md->nTC); i++) 
                    {
                        for (j=0;j<md->nNHC;j++) 
                        {
                            k = i*md->nNHC+j;
                            md->tmp_r[2*k] = state->nosehoover_xi[k];
                            md->tmp_r[2*k+1] = state->nosehoover_vxi[k];
                        }
                    }
                    add_ebin(md->ebin,md->itc,md->mde_n,md->tmp_r,bSum);      

                    if (md->bMTTK) {
                        for(i=0; (i<md->nTCP); i++) 
                        {
                            for (j=0;j<md->nNHC;j++) 
                            {
                                k = i*md->nNHC+j;
                                md->tmp_r[2*k] = state->nhpres_xi[k];
                                md->tmp_r[2*k+1] = state->nhpres_vxi[k];
                            }
                        }
<<<<<<< HEAD
                        add_ebin(md->ebin,md->itc,md->mdep_n,md->tmp_r,bSum);      
                    }
                }
=======
                        add_ebin(md->ebin,md->itcb,md->mdeb_n,md->tmp_r,bSum);      
                    }

                } 
>>>>>>> e4779c72
                else 
                {
                    for(i=0; (i<md->nTC); i++)
                    {
                        md->tmp_r[2*i] = state->nosehoover_xi[i];
                        md->tmp_r[2*i+1] = state->nosehoover_vxi[i];
                    }
                    add_ebin(md->ebin,md->itc,md->mde_n,md->tmp_r,bSum);
                }
            }
        }
        else if (md->etc == etcBERENDSEN || md->etc == etcYES || md->etc == etcVRESCALE)
        {
            for(i=0; (i<md->nTC); i++)
            {
                md->tmp_r[i] = ekind->tcstat[i].lambda;
            }
            add_ebin(md->ebin,md->itc,md->nTC,md->tmp_r,bSum);
        }
    }
    
    if (ekind && md->nU > 1)
    {
        for(i=0; (i<md->nU); i++)
        {
            copy_rvec(ekind->grpstat[i].u,md->tmp_v[i]);
        }
        add_ebin(md->ebin,md->iu,3*md->nU,md->tmp_v[0],bSum);
    }
    
    ebin_increase_count(md->ebin,bSum);
    
    if (fp_dhdl)
    {
<<<<<<< HEAD
        fprintf(fp_dhdl,"%.4f ",time);
        for (i=0;i<efptNR;i++) 
        {
            if (fepvals->separate_dvdl[i])
            {
                fprintf(fp_dhdl," %g",enerd->term[F_DVDL_REMAIN+i]); /* assumes F_DVDL_REMAIN is first */
            }
        }
=======
        fprintf(fp_dhdl,"%.4f %g",
                time,
                enerd->term[F_DVDL]+enerd->term[F_DKDL]+enerd->term[F_DHDL_CON]);
>>>>>>> e4779c72
        for(i=1; i<enerd->n_lambda; i++)
        {
            fprintf(fp_dhdl," %.12g",
                    enerd->enerpart_lambda[i]-enerd->enerpart_lambda[0]);
        }
        fprintf(fp_dhdl,"\n");
    }
    }

void upd_mdebin_step(t_mdebin *md)
{
   ebin_increase_count(md->ebin,FALSE); 
}

static void npr(FILE *log,int n,char c)
{
  for(; (n>0); n--) fprintf(log,"%c",c);
}

static void pprint(FILE *log,const char *s,t_mdebin *md)
{
    char CHAR='#';
    int  slen;
    char buf1[22],buf2[22];
    
    slen = strlen(s);
    fprintf(log,"\t<======  ");
    npr(log,slen,CHAR);
    fprintf(log,"  ==>\n");
    fprintf(log,"\t<====  %s  ====>\n",s);
    fprintf(log,"\t<==  ");
    npr(log,slen,CHAR);
    fprintf(log,"  ======>\n\n");

    fprintf(log,"\tStatistics over %s steps using %s frames\n",
            gmx_step_str(md->ebin->nsteps_sim,buf1),
            gmx_step_str(md->ebin->nsum_sim,buf2));
    fprintf(log,"\n");
}

void print_ebin_header(FILE *log,gmx_large_int_t steps,double time,real lamb)
{
    char buf[22];

    fprintf(log,"   %12s   %12s   %12s\n"
            "   %12s   %12.5f   %12.5f\n\n",
            "Step","Time","Lambda",gmx_step_str(steps,buf),time,lamb);
}

void print_ebin(ener_file_t fp_ene,bool bEne,bool bDR,bool bOR,
                FILE *log,
                gmx_large_int_t step,double time,
                int mode,bool bCompact,
                t_mdebin *md,t_fcdata *fcd,
                gmx_groups_t *groups,t_grpopts *opts)
{
    /*static char **grpnms=NULL;*/
    char        buf[246];
    int         i,j,n,ni,nj,ndr,nor;
    int         nr[enxNR];
    real        *block[enxNR];
    t_enxframe  fr;
	
    switch (mode)
    {
    case eprNORMAL:
        fr.t            = time;
        fr.step         = step;
        fr.nsteps       = md->ebin->nsteps;
        fr.nsum         = md->ebin->nsum;
        fr.nre          = (bEne) ? md->ebin->nener : 0;
        fr.ener         = md->ebin->e;
        fr.ndisre       = bDR ? fcd->disres.npair : 0;
        fr.disre_rm3tav = fcd->disres.rm3tav;
        fr.disre_rt     = fcd->disres.rt;
        /* Optional additional blocks */
        for(i=0; i<enxNR; i++)
        {
            nr[i] = 0;
        }
        if (fcd->orires.nr > 0 && bOR)
        {
            diagonalize_orires_tensors(&(fcd->orires));
            nr[enxOR]     = fcd->orires.nr;
            block[enxOR]  = fcd->orires.otav;
            nr[enxORI]    = (fcd->orires.oinsl != fcd->orires.otav) ? 
                fcd->orires.nr : 0;
            block[enxORI] = fcd->orires.oinsl;
            nr[enxORT]    = fcd->orires.nex*12;
            block[enxORT] = fcd->orires.eig;
        }
        fr.nblock = 0;
        for(i=0; i<enxNR; i++)
        {
            if (nr[i] > 0)
            {
                fr.nblock = i + 1;
            }
        }
        fr.nr         = nr;
        fr.block      = block;
        if (fr.nre || fr.ndisre || fr.nr[enxOR] || fr.nr[enxORI])
        {
            do_enx(fp_ene,&fr);
            gmx_fio_check_file_position(enx_file_pointer(fp_ene));
            if (fr.nre)
            {
                /* We have stored the sums, so reset the sum history */
                reset_ebin_sums(md->ebin);
            }
        }
        break;
    case eprAVER:
        if (log)
        {
            pprint(log,"A V E R A G E S",md);
        }
        break;
    case eprRMS:
        if (log)
        {
            pprint(log,"R M S - F L U C T U A T I O N S",md);
        }
        break;
    default:
        gmx_fatal(FARGS,"Invalid print mode (%d)",mode);
    }
    
    if (log)
    {
        for(i=0;i<opts->ngtc;i++)
        {
            if(opts->annealing[i]!=eannNO)
            {
                fprintf(log,"Current ref_t for group %s: %8.1f\n",
                        *(groups->grpname[groups->grps[egcTC].nm_ind[i]]),
                        opts->ref_t[i]);
            }
        }
        if (mode==eprNORMAL && fcd->orires.nr>0)
        {
            print_orires_log(log,&(fcd->orires));
        }
        fprintf(log,"   Energies (%s)\n",unit_energy);
        pr_ebin(log,md->ebin,md->ie,md->f_nre+md->nCrmsd,5,mode,TRUE);  
        fprintf(log,"\n");
        
        if (!bCompact)
        {
            if (md->bDynBox)
            {
                pr_ebin(log,md->ebin,md->ib, md->bTricl ? NTRICLBOXS : NBOXS,5,
                        mode,TRUE);      
                fprintf(log,"\n");
            }
            if (md->bConstrVir)
            {
                fprintf(log,"   Constraint Virial (%s)\n",unit_energy);
                pr_ebin(log,md->ebin,md->isvir,9,3,mode,FALSE);  
                fprintf(log,"\n");
                fprintf(log,"   Force Virial (%s)\n",unit_energy);
                pr_ebin(log,md->ebin,md->ifvir,9,3,mode,FALSE);  
                fprintf(log,"\n");
            }
            fprintf(log,"   Total Virial (%s)\n",unit_energy);
            pr_ebin(log,md->ebin,md->ivir,9,3,mode,FALSE);   
            fprintf(log,"\n");
            fprintf(log,"   Pressure (%s)\n",unit_pres_bar);
            pr_ebin(log,md->ebin,md->ipres,9,3,mode,FALSE);  
            fprintf(log,"\n");
            fprintf(log,"   Total Dipole (%s)\n",unit_dipole_D);
            pr_ebin(log,md->ebin,md->imu,3,3,mode,FALSE);    
            fprintf(log,"\n");
            
            if (md->nE > 1)
            {
                if (md->print_grpnms==NULL)
                {
                    snew(md->print_grpnms,md->nE);
                    n=0;
                    for(i=0; (i<md->nEg); i++)
                    {
                        ni=groups->grps[egcENER].nm_ind[i];
                        for(j=i; (j<md->nEg); j++)
                        {
                            nj=groups->grps[egcENER].nm_ind[j];
                            sprintf(buf,"%s-%s",*(groups->grpname[ni]),
                                    *(groups->grpname[nj]));
                            md->print_grpnms[n++]=strdup(buf);
                        }
                    }
                }
                sprintf(buf,"Epot (%s)",unit_energy);
                fprintf(log,"%15s   ",buf);
                for(i=0; (i<egNR); i++)
                {
                    if (md->bEInd[i])
                    {
                        fprintf(log,"%12s   ",egrp_nm[i]);
                    }
                }
                fprintf(log,"\n");
                for(i=0; (i<md->nE); i++)
                {
                    fprintf(log,"%15s",md->print_grpnms[i]);
                    pr_ebin(log,md->ebin,md->igrp[i],md->nEc,md->nEc,mode,
                            FALSE);
                }
                fprintf(log,"\n");
            }
            if (md->nTC > 1)
            {
                pr_ebin(log,md->ebin,md->itemp,md->nTC,4,mode,TRUE);
                fprintf(log,"\n");
            }
            if (md->nU > 1)
            {
                fprintf(log,"%15s   %12s   %12s   %12s\n",
                        "Group","Ux","Uy","Uz");
                for(i=0; (i<md->nU); i++)
                {
                    ni=groups->grps[egcACC].nm_ind[i];
                    fprintf(log,"%15s",*groups->grpname[ni]);
                    pr_ebin(log,md->ebin,md->iu+3*i,3,3,mode,FALSE);
                }
                fprintf(log,"\n");
            }
        }

    }
}

void 
init_energyhistory(energyhistory_t * enerhist)
{
    enerhist->nener = 0;

    enerhist->ener_ave     = NULL;
    enerhist->ener_sum     = NULL;
    enerhist->ener_sum_sim = NULL;

    enerhist->nsteps     = 0;
    enerhist->nsum       = 0;
    enerhist->nsteps_sim = 0;
    enerhist->nsum_sim   = 0;
}

void
update_energyhistory(energyhistory_t * enerhist,t_mdebin * mdebin)
{
    int i;
    
    enerhist->nsteps     = mdebin->ebin->nsteps;
    enerhist->nsum       = mdebin->ebin->nsum;
    enerhist->nsteps_sim = mdebin->ebin->nsteps_sim;
    enerhist->nsum_sim   = mdebin->ebin->nsum_sim;
    enerhist->nener      = mdebin->ebin->nener;

    if (mdebin->ebin->nsum > 0)
    {
        /* Check if we need to allocate first */
        if(enerhist->ener_ave == NULL)
        {
            snew(enerhist->ener_ave,enerhist->nener);
            snew(enerhist->ener_sum,enerhist->nener);
        }
        
        for(i=0;i<enerhist->nener;i++)
        {
            enerhist->ener_ave[i] = mdebin->ebin->e[i].eav;
            enerhist->ener_sum[i] = mdebin->ebin->e[i].esum;
        }
    }

    if (mdebin->ebin->nsum_sim > 0)
    {
        /* Check if we need to allocate first */
        if(enerhist->ener_sum_sim == NULL)
        {
            snew(enerhist->ener_sum_sim,enerhist->nener);
        }
        
        for(i=0;i<enerhist->nener;i++)
        {
            enerhist->ener_sum_sim[i] = mdebin->ebin->e_sim[i].esum;
        }
    }
}

void
restore_energyhistory_from_state(t_mdebin * mdebin,energyhistory_t * enerhist)
{
    int i;

    if ((enerhist->nsum > 0 || enerhist->nsum_sim > 0) &&
        mdebin->ebin->nener != enerhist->nener)
    {
        gmx_fatal(FARGS,"Mismatch between number of energies in run input (%d) and checkpoint file (%d).",
                  mdebin->ebin->nener,enerhist->nener);
	}

    mdebin->ebin->nsteps     = enerhist->nsteps;
    mdebin->ebin->nsum       = enerhist->nsum;
    mdebin->ebin->nsteps_sim = enerhist->nsteps_sim;
    mdebin->ebin->nsum_sim   = enerhist->nsum_sim;

	for(i=0; i<mdebin->ebin->nener; i++)
	{
		mdebin->ebin->e[i].eav  =
            (enerhist->nsum > 0 ? enerhist->ener_ave[i] : 0);
		mdebin->ebin->e[i].esum =
            (enerhist->nsum > 0 ? enerhist->ener_sum[i] : 0);
        mdebin->ebin->e_sim[i].esum =
            (enerhist->nsum_sim > 0 ? enerhist->ener_sum_sim[i] : 0);
	}
}<|MERGE_RESOLUTION|>--- conflicted
+++ resolved
@@ -185,10 +185,15 @@
           md->bEner[i] = b14;
       else if (i == F_LJC14_Q || i == F_LJC_PAIRS_NB)
           md->bEner[i] = FALSE;
-      else if ((i == F_DVDL) || (i == F_DKDL))
+      else if ((i == F_DVDL_COUL && ir->fepvals->separate_dvdl[efptCOUL]) || 
+               (i == F_DVDL_VDW  && ir->fepvals->separate_dvdl[efptVDW]) || 
+               (i == F_DVDL_BONDED && ir->fepvals->separate_dvdl[efptBONDED]) || 
+               (i == F_DVDL_RESTRAINT && ir->fepvals->separate_dvdl[efptRESTRAINT]) || 
+               (i == F_DKDL && ir->fepvals->separate_dvdl[efptMASS]) ||
+               (i == F_DVDL_REMAIN && ir->fepvals->separate_dvdl[efptFEP]))
           md->bEner[i] = (ir->efep != efepNO);
-      else if (i == F_DHDL_CON)
-          md->bEner[i] = (ir->efep != efepNO && md->bConstr);
+/*    else if (i == F_DHDL_CON)
+      md->bEner[i] = (ir->efep != efepNO && md->bConstr); */
       else if ((interaction_function[i].flags & IF_VSITE) ||
                (i == F_CONSTR) || (i == F_CONSTRNC) || (i == F_SETTLE))
           md->bEner[i] = FALSE;
@@ -374,32 +379,18 @@
     
     md->nTC=groups->grps[egcTC].nr;
     md->nNHC = ir->opts.nhchainlength; /* shorthand for number of NH chains */ 
-<<<<<<< HEAD
-
-    if (md->epc == epcMTTK)
-    {
-        md->nTCP = 1;  /* assume only one possible coupling system for barostat */
-=======
     if (md->bMTTK)
     {
         md->nTCP = 1;  /* assume only one possible coupling system for barostat for now */
->>>>>>> e4779c72
     } 
     else 
     {
         md->nTCP = 0;
     }
-<<<<<<< HEAD
-
     if (md->etc == etcNOSEHOOVER) 
     {
         if (md->bNHC_trotter) 
         { 
-=======
-    
-    if (md->etc == etcNOSEHOOVER) {
-        if (md->bNHC_trotter) { 
->>>>>>> e4779c72
             md->mde_n = 2*md->nNHC*md->nTC;
         }
         else 
@@ -408,19 +399,11 @@
         }
         if (md->epc == epcMTTK)
         {
-<<<<<<< HEAD
-            md->mdep_n = 2*md->nNHC*md->nTCP;
-        }
-    } else { 
-        md->mde_n = md->nTC;
-        md->mdep_n = 0;
-=======
             md->mdeb_n = 2*md->nNHC*md->nTCP;
         }
     } else { 
         md->mde_n = md->nTC;
         md->mdeb_n = 0;
->>>>>>> e4779c72
     }
 
     snew(md->tmp_r,md->mde_n);
@@ -458,21 +441,7 @@
                     }
                 }
                 md->itc=get_ebin_space(md->ebin,md->mde_n,(const char **)grpnms,unit_invtime);
-<<<<<<< HEAD
-                
-                for(i=0; (i<md->nTCP); i++) 
-                {
-                    bufi = baro_nm[i];  /* All barostat DOF's together for now. */
-                    for(j=0; (j<md->nNHC); j++) 
-                    {
-                        sprintf(buf,"Xi-%d-%s",j,bufi);
-                        grpnms[2*(i*md->nNHC+j)]=strdup(buf);
-                        sprintf(buf,"Xi-%d-%s",j,bufi);
-                        grpnms[2*(i*md->nNHC+j)+1]=strdup(buf);
-                    }
-                }
-                md->itc=get_ebin_space(md->ebin,md->mdep_n,(const char **)grpnms,unit_invtime);
-=======
+
                 if (md->bMTTK) 
                 {
                     for(i=0; (i<md->nTCP); i++) 
@@ -488,7 +457,6 @@
                     }
                     md->itcb=get_ebin_space(md->ebin,md->mdeb_n,(const char **)grpnms,unit_invtime);
                 }
->>>>>>> e4779c72
             } 
             else
             {
@@ -551,11 +519,10 @@
 FILE *open_dhdl(const char *filename,t_inputrec *ir,const output_env_t oenv)
 {
     FILE *fp;
-    const char *dhdl="dH/d\\8l\\4",*deltag="\\8D\\4H",*lambda="\\8l\\4";
+    const char *dhdl="dH/d\\8l\\4",*deltag="\\8D\\4H",*lambda="\\8l\\4",*remain="remaining";
     char title[STRLEN],label_x[STRLEN],label_y[STRLEN];
-    int  nsets,s;
+    int  i,np,nps,nsets,nsets2;
     char **setname,buf[STRLEN];
-<<<<<<< HEAD
     int nsets1 = 0;
     int s = 0;
     int nsetsextend;
@@ -563,44 +530,69 @@
     /* consider adding an option for printing the full potential at each step, instead of the differences. */
     
     if (ir->fepvals->n_lambda == 0) 
-=======
-
-    sprintf(label_x,"%s (%s)","Time",unit_time);
-    if (ir->n_flambda == 0)
->>>>>>> e4779c72
     {
         sprintf(title,"%s",dhdl);
         sprintf(label_y,"%s (%s %s)",
                 dhdl,unit_energy,"[\\8l\\4]\\S-1\\N");
     }
-    else
-    {
-        sprintf(title,"%s, %s",dhdl,deltag);
-        sprintf(label_y,"(%s)",unit_energy);
-    }
-<<<<<<< HEAD
+    else 
+    {
+        sprintf(title,"%s and %s",dhdl,deltag);
+        sprintf(label_y,"%s and %s (%s %s)",
+                dhdl,deltag,unit_energy,"[\\8l\\4]\\S-1\\N");
+    }
     sprintf(label_x,"%s (%s)","Time",unit_time);
     
 
-=======
->>>>>>> e4779c72
     fp = xvgropen(filename,title,label_x,label_y,oenv);
-
-    if (ir->n_flambda > 0)
+    
+    /* count the number of dv/dl components */
+
+    for (i=0;i<efptNR;i++) 
+    {
+        if (ir->fepvals->separate_dvdl[i]) {nsets1++;}
+    }
+    
+    /* count the number of delta_g states */
+    nsets2 = ir->fepvals->n_lambda;
+    
+    nsets = nsets1 + nsets2;
+    nsetsextend = nsets;
+    if (ir->epc!=epcNO) 
+    {
+        nsetsextend +=1; /* for PV term, other terms possible if required for the reduced potential */ 
+    }
+    snew(setname,nsetsextend); 
+    
+    for (i=0;i<efptNR;i++) 
+    {
+        if (ir->fepvals->separate_dvdl[i]) { 
+            sprintf(buf," %s(%s)",dhdl,efpt_names[i]);
+            setname[s] = strdup(buf);
+            s+=1;
+        }
+    }
+
+    if (ir->fepvals->n_lambda > 0)
     {
         /* g_bar has to determine the lambda values used in this simulation
          * from this xvg legend.
          */
-        nsets = 1 + ir->n_flambda;
-        snew(setname,nsets);
-        sprintf(buf,"%s %s %g",dhdl,lambda,ir->init_lambda);
-        setname[0] = strdup(buf);
-        for(s=1; s<nsets; s++)
-        {
-            sprintf(buf,"%s %s %g",deltag,lambda,ir->flambda[s-1]);
+
+        for(s=nsets1; s<nsets; s++)
+        {
+            nps = sprintf(buf,"%s %s (",deltag,lambda);  
+            for (i=0;i<efptNR;i++) 
+            {
+                if (ir->fepvals->separate_dvdl[i]) 
+                { 
+                    np = sprintf(&buf[nps],"%g,",ir->fepvals->all_lambda[i][s-nsets1]);
+                    nps += np;
+                }
+            }
+            sprintf(&buf[nps-1],")");  /* -1 to overwrite the last comma */
             setname[s] = strdup(buf);
         }
-<<<<<<< HEAD
         if (ir->epc!=epcNO) {
             np = sprintf(buf,"pv(%s)",unit_energy);        
             setname[(nsets-1)+1] = strdup(buf);  /* the first entry after nsets */
@@ -609,17 +601,12 @@
         xvgr_legend(fp,nsetsextend,setname,oenv);
         
         for(s=0; s<nsetsextend; s++)
-=======
-        xvgr_legend(fp,nsets,setname,oenv);
-
-        for(s=0; s<nsets; s++)
->>>>>>> e4779c72
         {
             sfree(setname[s]);
         }
         sfree(setname);
     }
-
+    
     return fp;
 }
 
@@ -640,6 +627,7 @@
                 real tmass,
                 gmx_enerdata_t *enerd,
                 t_state *state,
+                t_lambda *fepvals,
                 matrix  box,
                 tensor svir,
                 tensor fvir,
@@ -783,10 +771,6 @@
             {
                 if (md->bNHC_trotter)
                 {
-<<<<<<< HEAD
-                    
-=======
->>>>>>> e4779c72
                     for(i=0; (i<md->nTC); i++) 
                     {
                         for (j=0;j<md->nNHC;j++) 
@@ -808,16 +792,9 @@
                                 md->tmp_r[2*k+1] = state->nhpres_vxi[k];
                             }
                         }
-<<<<<<< HEAD
-                        add_ebin(md->ebin,md->itc,md->mdep_n,md->tmp_r,bSum);      
-                    }
-                }
-=======
                         add_ebin(md->ebin,md->itcb,md->mdeb_n,md->tmp_r,bSum);      
                     }
-
                 } 
->>>>>>> e4779c72
                 else 
                 {
                     for(i=0; (i<md->nTC); i++)
@@ -852,7 +829,6 @@
     
     if (fp_dhdl)
     {
-<<<<<<< HEAD
         fprintf(fp_dhdl,"%.4f ",time);
         for (i=0;i<efptNR;i++) 
         {
@@ -861,19 +837,18 @@
                 fprintf(fp_dhdl," %g",enerd->term[F_DVDL_REMAIN+i]); /* assumes F_DVDL_REMAIN is first */
             }
         }
-=======
-        fprintf(fp_dhdl,"%.4f %g",
-                time,
-                enerd->term[F_DVDL]+enerd->term[F_DKDL]+enerd->term[F_DHDL_CON]);
->>>>>>> e4779c72
         for(i=1; i<enerd->n_lambda; i++)
         {
             fprintf(fp_dhdl," %.12g",
                     enerd->enerpart_lambda[i]-enerd->enerpart_lambda[0]);
         }
+        if (md->epc!=epcNO) 
+        {
+            fprintf(fp_dhdl," %g",pv);
+        }
         fprintf(fp_dhdl,"\n");
     }
-    }
+}
 
 void upd_mdebin_step(t_mdebin *md)
 {
@@ -906,13 +881,13 @@
     fprintf(log,"\n");
 }
 
-void print_ebin_header(FILE *log,gmx_large_int_t steps,double time,real lamb)
+void print_ebin_header(FILE *log,gmx_large_int_t steps,double time,real lambda)
 {
     char buf[22];
 
     fprintf(log,"   %12s   %12s   %12s\n"
             "   %12s   %12.5f   %12.5f\n\n",
-            "Step","Time","Lambda",gmx_step_str(steps,buf),time,lamb);
+            "Step","Time","Lambda",gmx_step_str(steps,buf),time,lambda);
 }
 
 void print_ebin(ener_file_t fp_ene,bool bEne,bool bDR,bool bOR,
