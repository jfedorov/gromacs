--- conflicted
+++ resolved
@@ -161,15 +161,6 @@
 
   for(i=0; i<F_NRE; i++) {
       md->bEner[i] = FALSE;
-<<<<<<< HEAD
-    else if (i == F_COM_PULL)
-      md->bEner[i] = (ir->ePull == epullUMBRELLA || ir->ePull == epullCONST_F || ir->bRot);
-    else if (i == F_ECONSERVED)
-      md->bEner[i] = ((ir->etc == etcNOSEHOOVER || ir->etc == etcVRESCALE) &&
-		  ir->epc == epcNO);
-    else
-      md->bEner[i] = (gmx_mtop_ftype_count(mtop,i) > 0);
-=======
       if (i == F_LJ)
           md->bEner[i] = !bBHAM;
       else if (i == F_BHAM)
@@ -214,7 +205,7 @@
       else if (i == F_CONNBONDS)
           md->bEner[i] = FALSE;
       else if (i == F_COM_PULL)
-          md->bEner[i] = (ir->ePull == epullUMBRELLA || ir->ePull == epullCONST_F);
+          md->bEner[i] = (ir->ePull == epullUMBRELLA || ir->ePull == epullCONST_F || ir->bRot);
       else if (i == F_ECONSERVED)
           md->bEner[i] = ((ir->etc == etcNOSEHOOVER || ir->etc == etcVRESCALE) &&
                           (ir->epc == epcNO || ir->epc==epcMTTK));
@@ -232,7 +223,6 @@
           ener_nm[md->f_nre]=interaction_function[i].longname;
           md->f_nre++;
       }
->>>>>>> 55f96ef3
   }
 
     md->epc = ir->epc;
